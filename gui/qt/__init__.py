#!/usr/bin/env python
#
# Electrum - lightweight Bitcoin client
# Copyright (C) 2012 thomasv@gitorious
#
# Permission is hereby granted, free of charge, to any person
# obtaining a copy of this software and associated documentation files
# (the "Software"), to deal in the Software without restriction,
# including without limitation the rights to use, copy, modify, merge,
# publish, distribute, sublicense, and/or sell copies of the Software,
# and to permit persons to whom the Software is furnished to do so,
# subject to the following conditions:
#
# The above copyright notice and this permission notice shall be
# included in all copies or substantial portions of the Software.
#
# THE SOFTWARE IS PROVIDED "AS IS", WITHOUT WARRANTY OF ANY KIND,
# EXPRESS OR IMPLIED, INCLUDING BUT NOT LIMITED TO THE WARRANTIES OF
# MERCHANTABILITY, FITNESS FOR A PARTICULAR PURPOSE AND
# NONINFRINGEMENT. IN NO EVENT SHALL THE AUTHORS OR COPYRIGHT HOLDERS
# BE LIABLE FOR ANY CLAIM, DAMAGES OR OTHER LIABILITY, WHETHER IN AN
# ACTION OF CONTRACT, TORT OR OTHERWISE, ARISING FROM, OUT OF OR IN
# CONNECTION WITH THE SOFTWARE OR THE USE OR OTHER DEALINGS IN THE
# SOFTWARE.

import signal
import sys


try:
    import PyQt5
except Exception:
    sys.exit("Error: Could not import PyQt5 on Linux systems, you may try 'sudo apt-get install python3-pyqt5'")

from PyQt5.QtGui import *
from PyQt5.QtWidgets import *
from PyQt5.QtCore import *
import PyQt5.QtCore as QtCore

<<<<<<< HEAD
from electrum_ltc.i18n import _, set_language
from electrum_ltc.plugins import run_hook
from electrum_ltc import SimpleConfig, Wallet, WalletStorage
from electrum_ltc.synchronizer import Synchronizer
from electrum_ltc.verifier import SPV
from electrum_ltc.util import DebugMem, UserCancelled, InvalidPassword, print_error
from electrum_ltc.wallet import Abstract_Wallet
=======
from electrum.i18n import _, set_language
from electrum.plugins import run_hook
from electrum import WalletStorage
# from electrum.synchronizer import Synchronizer
# from electrum.verifier import SPV
# from electrum.util import DebugMem
from electrum.util import UserCancelled, print_error
# from electrum.wallet import Abstract_Wallet
>>>>>>> 580f2da1

from .installwizard import InstallWizard, GoBack


try:
    from . import icons_rc
except Exception as e:
    print(e)
    print("Error: Could not find icons file.")
    print("Please run 'pyrcc5 icons.qrc -o gui/qt/icons_rc.py', and reinstall Electrum")
    sys.exit(1)

from .util import *   # * needed for plugins
from .main_window import ElectrumWindow
from .network_dialog import NetworkDialog


class OpenFileEventFilter(QObject):
    def __init__(self, windows):
        self.windows = windows
        super(OpenFileEventFilter, self).__init__()

    def eventFilter(self, obj, event):
        if event.type() == QtCore.QEvent.FileOpen:
            if len(self.windows) >= 1:
                self.windows[0].pay_to_URI(event.url().toEncoded())
                return True
        return False


class QElectrumApplication(QApplication):
    new_window_signal = pyqtSignal(str, object)


class QNetworkUpdatedSignalObject(QObject):
    network_updated_signal = pyqtSignal(str, object)


class ElectrumGui:

    def __init__(self, config, daemon, plugins):
        set_language(config.get('language'))
        # Uncomment this call to verify objects are being properly
        # GC-ed when windows are closed
        #network.add_jobs([DebugMem([Abstract_Wallet, SPV, Synchronizer,
        #                            ElectrumWindow], interval=5)])
        QtCore.QCoreApplication.setAttribute(QtCore.Qt.AA_X11InitThreads)
        self.config = config
        self.daemon = daemon
        self.plugins = plugins
        self.windows = []
        self.efilter = OpenFileEventFilter(self.windows)
        self.app = QElectrumApplication(sys.argv)
        self.app.installEventFilter(self.efilter)
        self.timer = Timer()
        self.nd = None
        self.network_updated_signal_obj = QNetworkUpdatedSignalObject()
        # init tray
        self.dark_icon = self.config.get("dark_icon", False)
        self.tray = QSystemTrayIcon(self.tray_icon(), None)
        self.tray.setToolTip('Electrum-LTC')
        self.tray.activated.connect(self.tray_activated)
        self.build_tray_menu()
        self.tray.show()
        self.app.new_window_signal.connect(self.start_new_window)
        run_hook('init_qt', self)
        ColorScheme.update_from_widget(QWidget())

    def build_tray_menu(self):
        # Avoid immediate GC of old menu when window closed via its action
        if self.tray.contextMenu() is None:
            m = QMenu()
            self.tray.setContextMenu(m)
        else:
            m = self.tray.contextMenu()
            m.clear()
        for window in self.windows:
            submenu = m.addMenu(window.wallet.basename())
            submenu.addAction(_("Show/Hide"), window.show_or_hide)
            submenu.addAction(_("Close"), window.close)
        m.addAction(_("Dark/Light"), self.toggle_tray_icon)
        m.addSeparator()
        m.addAction(_("Exit Electrum-LTC"), self.close)

    def tray_icon(self):
        if self.dark_icon:
            return QIcon(':icons/electrum_dark_icon.png')
        else:
            return QIcon(':icons/electrum_light_icon.png')

    def toggle_tray_icon(self):
        self.dark_icon = not self.dark_icon
        self.config.set_key("dark_icon", self.dark_icon, True)
        self.tray.setIcon(self.tray_icon())

    def tray_activated(self, reason):
        if reason == QSystemTrayIcon.DoubleClick:
            if all([w.is_hidden() for w in self.windows]):
                for w in self.windows:
                    w.bring_to_top()
            else:
                for w in self.windows:
                    w.hide()

    def close(self):
        for window in self.windows:
            window.close()

    def new_window(self, path, uri=None):
        # Use a signal as can be called from daemon thread
        self.app.new_window_signal.emit(path, uri)

    def show_network_dialog(self, parent):
        if not self.daemon.network:
            parent.show_warning(_('You are using Electrum in offline mode; restart Electrum if you want to get connected'), title=_('Offline'))
            return
        if self.nd:
            self.nd.on_update()
            self.nd.show()
            self.nd.raise_()
            return
        self.nd = NetworkDialog(self.daemon.network, self.config,
                                self.network_updated_signal_obj)
        self.nd.show()

    def create_window_for_wallet(self, wallet):
        w = ElectrumWindow(self, wallet)
        self.windows.append(w)
        self.build_tray_menu()
        # FIXME: Remove in favour of the load_wallet hook
        run_hook('on_new_window', w)
        return w

    def start_new_window(self, path, uri):
        '''Raises the window for the wallet if it is open.  Otherwise
        opens the wallet and creates a new window for it.'''
        for w in self.windows:
            if w.wallet.storage.path == path:
                w.bring_to_top()
                break
        else:
            try:
                wallet = self.daemon.load_wallet(path, None)
            except  BaseException as e:
                d = QMessageBox(QMessageBox.Warning, _('Error'), 'Cannot load wallet:\n' + str(e))
                d.exec_()
                return
            if not wallet:
                storage = WalletStorage(path, manual_upgrades=True)
                wizard = InstallWizard(self.config, self.app, self.plugins, storage)
                try:
                    wallet = wizard.run_and_get_wallet()
                except UserCancelled:
                    pass
                except GoBack as e:
                    print_error('[start_new_window] Exception caught (GoBack)', e)
                wizard.terminate()
                if not wallet:
                    return
                wallet.start_threads(self.daemon.network)
                self.daemon.add_wallet(wallet)
            w = self.create_window_for_wallet(wallet)
        if uri:
            w.pay_to_URI(uri)
        w.bring_to_top()
        w.setWindowState(w.windowState() & ~QtCore.Qt.WindowMinimized | QtCore.Qt.WindowActive)

        # this will activate the window
        w.activateWindow()
        return w

    def close_window(self, window):
        self.windows.remove(window)
        self.build_tray_menu()
        # save wallet path of last open window
        if not self.windows:
            self.config.save_last_wallet(window.wallet)
        run_hook('on_close_window', window)

    def init_network(self):
        # Show network dialog if config does not exist
        if self.daemon.network:
            if self.config.get('auto_connect') is None:
                wizard = InstallWizard(self.config, self.app, self.plugins, None)
                wizard.init_network(self.daemon.network)
                wizard.terminate()

    def main(self):
        try:
            self.init_network()
        except UserCancelled:
            return
        except GoBack:
            return
        except:
            traceback.print_exc(file=sys.stdout)
            return
        self.timer.start()
        self.config.open_last_wallet()
        path = self.config.get_wallet_path()
        if not self.start_new_window(path, self.config.get('url')):
            return
        signal.signal(signal.SIGINT, lambda *args: self.app.quit())
        # main loop
        self.app.exec_()
        # Shut down the timer cleanly
        self.timer.stop()
        # clipboard persistence. see http://www.mail-archive.com/pyqt@riverbankcomputing.com/msg17328.html
        event = QtCore.QEvent(QtCore.QEvent.Clipboard)
        self.app.sendEvent(self.app.clipboard(), event)
        self.tray.hide()<|MERGE_RESOLUTION|>--- conflicted
+++ resolved
@@ -37,24 +37,14 @@
 from PyQt5.QtCore import *
 import PyQt5.QtCore as QtCore
 
-<<<<<<< HEAD
 from electrum_ltc.i18n import _, set_language
 from electrum_ltc.plugins import run_hook
-from electrum_ltc import SimpleConfig, Wallet, WalletStorage
-from electrum_ltc.synchronizer import Synchronizer
-from electrum_ltc.verifier import SPV
-from electrum_ltc.util import DebugMem, UserCancelled, InvalidPassword, print_error
-from electrum_ltc.wallet import Abstract_Wallet
-=======
-from electrum.i18n import _, set_language
-from electrum.plugins import run_hook
-from electrum import WalletStorage
-# from electrum.synchronizer import Synchronizer
-# from electrum.verifier import SPV
-# from electrum.util import DebugMem
-from electrum.util import UserCancelled, print_error
-# from electrum.wallet import Abstract_Wallet
->>>>>>> 580f2da1
+from electrum_ltc import WalletStorage
+# from electrum_ltc.synchronizer import Synchronizer
+# from electrum_ltc.verifier import SPV
+# from electrum_ltc.util import DebugMem
+from electrum_ltc.util import UserCancelled, print_error
+# from electrum_ltc.wallet import Abstract_Wallet
 
 from .installwizard import InstallWizard, GoBack
 
