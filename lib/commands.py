--- conflicted
+++ resolved
@@ -84,17 +84,12 @@
         @wraps(func)
         def func_wrapper(*args, **kwargs):
             c = known_commands[func.__name__]
-<<<<<<< HEAD
-            if c.requires_wallet and args[0].wallet is None:
-                raise BaseException("wallet not loaded. Use 'electrum-ltc daemon load_wallet'")
-=======
             wallet = args[0].wallet
             password = kwargs.get('password')
             if c.requires_wallet and wallet is None:
-                raise BaseException("wallet not loaded. Use 'electrum daemon load_wallet'")
+                raise BaseException("wallet not loaded. Use 'electrum-ltc daemon load_wallet'")
             if c.requires_password and password is None and wallet.storage.get('use_encryption'):
                 return {'error': 'Password required' }
->>>>>>> 5480b7df
             return func(*args, **kwargs)
         return func_wrapper
     return decorator
@@ -702,39 +697,6 @@
 }
 
 command_options = {
-<<<<<<< HEAD
-    'password':    ("-W", "--password",    "Password"),
-    'new_password':(None, "--new_password","New Password"),
-    'receiving':   (None, "--receiving",   "Show only receiving addresses"),
-    'change':      (None, "--change",      "Show only change addresses"),
-    'frozen':      (None, "--frozen",      "Show only frozen addresses"),
-    'unused':      (None, "--unused",      "Show only unused addresses"),
-    'funded':      (None, "--funded",      "Show only funded addresses"),
-    'show_balance':("-b", "--balance",     "Show the balances of listed addresses"),
-    'show_labels': ("-l", "--labels",      "Show the labels of listed addresses"),
-    'nocheck':     (None, "--nocheck",     "Do not verify aliases"),
-    'imax':        (None, "--imax",        "Maximum number of inputs"),
-    'tx_fee':      ("-f", "--fee",         "Transaction fee (in LTC)"),
-    'from_addr':   ("-F", "--from",        "Source address. If it isn't in the wallet, it will ask for the private key unless supplied in the format public_key:private_key. It's not saved in the wallet."),
-    'change_addr': ("-c", "--change",      "Change address. Default is a spare address, or the source address if it's not in the wallet"),
-    'nbits':       (None, "--nbits",       "Number of bits of entropy"),
-    'entropy':     (None, "--entropy",     "Custom entropy"),
-    'segwit':      (None, "--segwit",      "Create segwit seed"),
-    'language':    ("-L", "--lang",        "Default language for wordlist"),
-    'gap_limit':   ("-G", "--gap",         "Gap limit"),
-    'privkey':     (None, "--privkey",     "Private key. Set to '?' to get a prompt."),
-    'unsigned':    ("-u", "--unsigned",    "Do not sign transaction"),
-    'rbf':         (None, "--rbf",         "Replace-by-fee transaction"),
-    'locktime':    (None, "--locktime",    "Set locktime block number"),
-    'domain':      ("-D", "--domain",      "List of addresses"),
-    'memo':        ("-m", "--memo",        "Description of the request"),
-    'expiration':  (None, "--expiration",  "Time in seconds"),
-    'timeout':     (None, "--timeout",     "Timeout in seconds"),
-    'force':       (None, "--force",       "Create new address beyond gap limit, if no more addresses are available."),
-    'pending':     (None, "--pending",     "Show only pending requests."),
-    'expired':     (None, "--expired",     "Show only expired requests."),
-    'paid':        (None, "--paid",        "Show only paid requests."),
-=======
     'password':    ("-W", "Password"),
     'new_password':(None, "New Password"),
     'receiving':   (None, "Show only receiving addresses"),
@@ -746,7 +708,7 @@
     'labels':      ("-l", "Show the labels of listed addresses"),
     'nocheck':     (None, "Do not verify aliases"),
     'imax':        (None, "Maximum number of inputs"),
-    'fee':         ("-f", "Transaction fee (in BTC)"),
+    'fee':         ("-f", "Transaction fee (in LTC)"),
     'from_addr':   ("-F", "Source address. If it isn't in the wallet, it will ask for the private key unless supplied in the format public_key:private_key. It's not saved in the wallet."),
     'change_addr': ("-c", "Change address. Default is a spare address, or the source address if it's not in the wallet"),
     'nbits':       (None, "Number of bits of entropy"),
@@ -765,7 +727,6 @@
     'pending':     (None, "Show only pending requests."),
     'expired':     (None, "Show only expired requests."),
     'paid':        (None, "Show only paid requests."),
->>>>>>> 5480b7df
 }
 
 
