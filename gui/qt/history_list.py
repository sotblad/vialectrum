#!/usr/bin/env python
#
# Electrum - lightweight Bitcoin client
# Copyright (C) 2015 Thomas Voegtlin
#
# Permission is hereby granted, free of charge, to any person
# obtaining a copy of this software and associated documentation files
# (the "Software"), to deal in the Software without restriction,
# including without limitation the rights to use, copy, modify, merge,
# publish, distribute, sublicense, and/or sell copies of the Software,
# and to permit persons to whom the Software is furnished to do so,
# subject to the following conditions:
#
# The above copyright notice and this permission notice shall be
# included in all copies or substantial portions of the Software.
#
# THE SOFTWARE IS PROVIDED "AS IS", WITHOUT WARRANTY OF ANY KIND,
# EXPRESS OR IMPLIED, INCLUDING BUT NOT LIMITED TO THE WARRANTIES OF
# MERCHANTABILITY, FITNESS FOR A PARTICULAR PURPOSE AND
# NONINFRINGEMENT. IN NO EVENT SHALL THE AUTHORS OR COPYRIGHT HOLDERS
# BE LIABLE FOR ANY CLAIM, DAMAGES OR OTHER LIABILITY, WHETHER IN AN
# ACTION OF CONTRACT, TORT OR OTHERWISE, ARISING FROM, OUT OF OR IN
# CONNECTION WITH THE SOFTWARE OR THE USE OR OTHER DEALINGS IN THE
# SOFTWARE.

import webbrowser
import datetime

from vialectrum.wallet import AddTransactionException, TX_HEIGHT_LOCAL
from .util import *
from vialectrum.i18n import _
from vialectrum.util import block_explorer_URL, profiler

try:
    from vialectrum.plot import plot_history, NothingToPlotException
except:
    plot_history = None

# note: this list needs to be kept in sync with another in kivy
TX_ICONS = [
    "unconfirmed.png",
    "warning.png",
    "unconfirmed.png",
    "offline_tx.png",
    "clock1.png",
    "clock2.png",
    "clock3.png",
    "clock4.png",
    "clock5.png",
    "confirmed.png",
]


class HistoryList(MyTreeWidget, AcceptFileDragDrop):
    filter_columns = [2, 3, 4]  # Date, Description, Amount

    def __init__(self, parent=None):
        MyTreeWidget.__init__(self, parent, self.create_menu, [], 3)
        AcceptFileDragDrop.__init__(self, ".txn")
        self.refresh_headers()
        self.setColumnHidden(1, True)
        self.setSortingEnabled(True)
        self.sortByColumn(0, Qt.AscendingOrder)
        self.start_timestamp = None
        self.end_timestamp = None
        self.years = []
        self.create_toolbar_buttons()
        self.wallet = None

    def format_date(self, d):
        return str(datetime.date(d.year, d.month, d.day)) if d else _('None')

    def refresh_headers(self):
        headers = ['', '', _('Date'), _('Description'), _('Amount'), _('Balance')]
        fx = self.parent.fx
        if fx and fx.show_history():
            headers.extend(['%s '%fx.ccy + _('Value')])
            self.editable_columns |= {6}
            if fx.get_history_capital_gains_config():
                headers.extend(['%s '%fx.ccy + _('Acquisition price')])
                headers.extend(['%s '%fx.ccy + _('Capital Gains')])
        else:
            self.editable_columns -= {6}
        self.update_headers(headers)

    def get_domain(self):
        '''Replaced in address_dialog.py'''
        return self.wallet.get_addresses()

    def on_combo(self, x):
        s = self.period_combo.itemText(x)
        x = s == _('Custom')
        self.start_button.setEnabled(x)
        self.end_button.setEnabled(x)
        if s == _('All'):
            self.start_timestamp = None
            self.end_timestamp = None
            self.start_button.setText("-")
            self.end_button.setText("-")
        else:
            try:
                year = int(s)
            except:
                return
            start_date = datetime.datetime(year, 1, 1)
            end_date = datetime.datetime(year+1, 1, 1)
            self.start_timestamp = time.mktime(start_date.timetuple())
            self.end_timestamp = time.mktime(end_date.timetuple())
            self.start_button.setText(_('From') + ' ' + self.format_date(start_date))
            self.end_button.setText(_('To') + ' ' + self.format_date(end_date))
        self.update()

    def create_toolbar_buttons(self):
        self.period_combo = QComboBox()
        self.start_button = QPushButton('-')
        self.start_button.pressed.connect(self.select_start_date)
        self.start_button.setEnabled(False)
        self.end_button = QPushButton('-')
        self.end_button.pressed.connect(self.select_end_date)
        self.end_button.setEnabled(False)
        self.period_combo.addItems([_('All'), _('Custom')])
        self.period_combo.activated.connect(self.on_combo)

    def get_toolbar_buttons(self):
        return self.period_combo, self.start_button, self.end_button

    def on_hide_toolbar(self):
        self.start_timestamp = None
        self.end_timestamp = None
        self.update()

    def save_toolbar_state(self, state, config):
        config.set_key('show_toolbar_history', state)

    def select_start_date(self):
        self.start_timestamp = self.select_date(self.start_button)
        self.update()

    def select_end_date(self):
        self.end_timestamp = self.select_date(self.end_button)
        self.update()

    def select_date(self, button):
        d = WindowModalDialog(self, _("Select date"))
        d.setMinimumSize(600, 150)
        d.date = None
        vbox = QVBoxLayout()
        def on_date(date):
            d.date = date
        cal = QCalendarWidget()
        cal.setGridVisible(True)
        cal.clicked[QDate].connect(on_date)
        vbox.addWidget(cal)
        vbox.addLayout(Buttons(OkButton(d), CancelButton(d)))
        d.setLayout(vbox)
        if d.exec_():
            if d.date is None:
                return None
            date = d.date.toPyDate()
            button.setText(self.format_date(date))
            return time.mktime(date.timetuple())

    def show_summary(self):
        h = self.summary
        if not h:
            self.parent.show_message(_("Nothing to summarize."))
            return
        start_date = h.get('start_date')
        end_date = h.get('end_date')
        format_amount = lambda x: self.parent.format_amount(x.value) + ' ' + self.parent.base_unit()
        d = WindowModalDialog(self, _("Summary"))
        d.setMinimumSize(600, 150)
        vbox = QVBoxLayout()
        grid = QGridLayout()
        grid.addWidget(QLabel(_("Start")), 0, 0)
        grid.addWidget(QLabel(self.format_date(start_date)), 0, 1)
<<<<<<< HEAD
        grid.addWidget(QLabel(str(h['start_fiat_value']) + '/VIA'), 0, 2)
=======
        grid.addWidget(QLabel(str(h.get('start_fiat_value')) + '/LTC'), 0, 2)
>>>>>>> d0990c8f
        grid.addWidget(QLabel(_("Initial balance")), 1, 0)
        grid.addWidget(QLabel(format_amount(h['start_balance'])), 1, 1)
        grid.addWidget(QLabel(str(h.get('start_fiat_balance'))), 1, 2)
        grid.addWidget(QLabel(_("End")), 2, 0)
        grid.addWidget(QLabel(self.format_date(end_date)), 2, 1)
<<<<<<< HEAD
        grid.addWidget(QLabel(str(h['end_fiat_value']) + '/VIA'), 2, 2)
=======
        grid.addWidget(QLabel(str(h.get('end_fiat_value')) + '/LTC'), 2, 2)
>>>>>>> d0990c8f
        grid.addWidget(QLabel(_("Final balance")), 4, 0)
        grid.addWidget(QLabel(format_amount(h['end_balance'])), 4, 1)
        grid.addWidget(QLabel(str(h.get('end_fiat_balance'))), 4, 2)
        grid.addWidget(QLabel(_("Income")), 5, 0)
        grid.addWidget(QLabel(format_amount(h.get('income'))), 5, 1)
        grid.addWidget(QLabel(str(h.get('fiat_income'))), 5, 2)
        grid.addWidget(QLabel(_("Expenditures")), 6, 0)
        grid.addWidget(QLabel(format_amount(h.get('expenditures'))), 6, 1)
        grid.addWidget(QLabel(str(h.get('fiat_expenditures'))), 6, 2)
        grid.addWidget(QLabel(_("Capital gains")), 7, 0)
        grid.addWidget(QLabel(str(h.get('capital_gains'))), 7, 2)
        grid.addWidget(QLabel(_("Unrealized gains")), 8, 0)
        grid.addWidget(QLabel(str(h.get('unrealized_gains', ''))), 8, 2)
        vbox.addLayout(grid)
        vbox.addLayout(Buttons(CloseButton(d)))
        d.setLayout(vbox)
        d.exec_()

    def plot_history_dialog(self):
        if plot_history is None:
            self.parent.show_message(
                _("Can't plot history.") + '\n' +
                _("Perhaps some dependencies are missing...") + " (matplotlib?)")
            return
        try:
            plt = plot_history(self.transactions)
            plt.show()
        except NothingToPlotException as e:
            self.parent.show_message(str(e))

    @profiler
    def on_update(self):
        self.wallet = self.parent.wallet
        fx = self.parent.fx
        r = self.wallet.get_full_history(domain=self.get_domain(), from_timestamp=self.start_timestamp, to_timestamp=self.end_timestamp, fx=fx)
        self.transactions = r['transactions']
        self.summary = r['summary']
        if not self.years and self.transactions:
            from datetime import date
            start_date = self.transactions[0].get('date') or date.today()
            end_date = self.transactions[-1].get('date') or date.today()
            self.years = [str(i) for i in range(start_date.year, end_date.year + 1)]
            self.period_combo.insertItems(1, self.years)
        item = self.currentItem()
        current_tx = item.data(0, Qt.UserRole) if item else None
        self.clear()
        if fx: fx.history_used_spot = False
        for tx_item in self.transactions:
            tx_hash = tx_item['txid']
            height = tx_item['height']
            conf = tx_item['confirmations']
            timestamp = tx_item['timestamp']
            value = tx_item['value'].value
            balance = tx_item['balance'].value
            label = tx_item['label']
            status, status_str = self.wallet.get_tx_status(tx_hash, height, conf, timestamp)
            has_invoice = self.wallet.invoices.paid.get(tx_hash)
            icon = self.icon_cache.get(":icons/" + TX_ICONS[status])
            v_str = self.parent.format_amount(value, is_diff=True, whitespaces=True)
            balance_str = self.parent.format_amount(balance, whitespaces=True)
            entry = ['', tx_hash, status_str, label, v_str, balance_str]
            fiat_value = None
            if value is not None and fx and fx.show_history():
                fiat_value = tx_item['fiat_value'].value
                value_str = fx.format_fiat(fiat_value)
                entry.append(value_str)
                # fixme: should use is_mine
                if value < 0:
                    entry.append(fx.format_fiat(tx_item['acquisition_price'].value))
                    entry.append(fx.format_fiat(tx_item['capital_gain'].value))
            item = SortableTreeWidgetItem(entry)
            item.setIcon(0, icon)
            item.setToolTip(0, str(conf) + " confirmation" + ("s" if conf != 1 else ""))
            item.setData(0, SortableTreeWidgetItem.DataRole, (status, conf))
            if has_invoice:
                item.setIcon(3, self.icon_cache.get(":icons/seal"))
            for i in range(len(entry)):
                if i>3:
                    item.setTextAlignment(i, Qt.AlignRight | Qt.AlignVCenter)
                if i!=2:
                    item.setFont(i, QFont(MONOSPACE_FONT))
            if value and value < 0:
                item.setForeground(3, QBrush(QColor("#BC1E1E")))
                item.setForeground(4, QBrush(QColor("#BC1E1E")))
            if fiat_value and not tx_item['fiat_default']:
                item.setForeground(6, QBrush(QColor("#1E1EFF")))
            if tx_hash:
                item.setData(0, Qt.UserRole, tx_hash)
            self.insertTopLevelItem(0, item)
            if current_tx == tx_hash:
                self.setCurrentItem(item)

    def on_edited(self, item, column, prior):
        '''Called only when the text actually changes'''
        key = item.data(0, Qt.UserRole)
        text = item.text(column)
        # fixme
        if column == 3:
            self.parent.wallet.set_label(key, text)
            self.update_labels()
            self.parent.update_completions()
        elif column == 6:
            self.parent.wallet.set_fiat_value(key, self.parent.fx.ccy, text)
            self.on_update()

    def on_doubleclick(self, item, column):
        if self.permit_edit(item, column):
            super(HistoryList, self).on_doubleclick(item, column)
        else:
            tx_hash = item.data(0, Qt.UserRole)
            tx = self.wallet.transactions.get(tx_hash)
            self.parent.show_transaction(tx)

    def update_labels(self):
        root = self.invisibleRootItem()
        child_count = root.childCount()
        for i in range(child_count):
            item = root.child(i)
            txid = item.data(0, Qt.UserRole)
            label = self.wallet.get_label(txid)
            item.setText(3, label)

    def update_item(self, tx_hash, height, conf, timestamp):
        if self.wallet is None:
            return
        status, status_str = self.wallet.get_tx_status(tx_hash, height, conf, timestamp)
        icon = self.icon_cache.get(":icons/" +  TX_ICONS[status])
        items = self.findItems(tx_hash, Qt.UserRole|Qt.MatchContains|Qt.MatchRecursive, column=1)
        if items:
            item = items[0]
            item.setIcon(0, icon)
            item.setData(0, SortableTreeWidgetItem.DataRole, (status, conf))
            item.setText(2, status_str)

    def create_menu(self, position):
        self.selectedIndexes()
        item = self.currentItem()
        if not item:
            return
        column = self.currentColumn()
        tx_hash = item.data(0, Qt.UserRole)
        if not tx_hash:
            return
        if column is 0:
            column_title = "ID"
            column_data = tx_hash
        else:
            column_title = self.headerItem().text(column)
            column_data = item.text(column)
        tx_URL = block_explorer_URL(self.config, 'tx', tx_hash)
        height, conf, timestamp = self.wallet.get_tx_height(tx_hash)
        tx = self.wallet.transactions.get(tx_hash)
        is_relevant, is_mine, v, fee = self.wallet.get_wallet_delta(tx)
        is_unconfirmed = height <= 0
        pr_key = self.wallet.invoices.paid.get(tx_hash)
        menu = QMenu()
        if height == TX_HEIGHT_LOCAL:
            menu.addAction(_("Remove"), lambda: self.remove_local_tx(tx_hash))
        menu.addAction(_("Copy {}").format(column_title), lambda: self.parent.app.clipboard().setText(column_data))
        for c in self.editable_columns:
            menu.addAction(_("Edit {}").format(self.headerItem().text(c)),
                           lambda bound_c=c: self.editItem(item, bound_c))
        menu.addAction(_("Details"), lambda: self.parent.show_transaction(tx))
        if is_unconfirmed and tx:
            # note: the current implementation of RBF *needs* the old tx fee
            rbf = is_mine and not tx.is_final() and fee is not None
            if rbf:
                menu.addAction(_("Increase fee"), lambda: self.parent.bump_fee_dialog(tx))
            else:
                child_tx = self.wallet.cpfp(tx, 0)
                if child_tx:
                    menu.addAction(_("Child pays for parent"), lambda: self.parent.cpfp(tx, child_tx))
        if pr_key:
            menu.addAction(self.icon_cache.get(":icons/seal"), _("View invoice"), lambda: self.parent.show_invoice(pr_key))
        if tx_URL:
            menu.addAction(_("View on block explorer"), lambda: webbrowser.open(tx_URL))
        menu.exec_(self.viewport().mapToGlobal(position))

    def remove_local_tx(self, delete_tx):
        to_delete = {delete_tx}
        to_delete |= self.wallet.get_depending_transactions(delete_tx)
        question = _("Are you sure you want to remove this transaction?")
        if len(to_delete) > 1:
            question = _(
                "Are you sure you want to remove this transaction and {} child transactions?".format(len(to_delete) - 1)
            )
        answer = QMessageBox.question(self.parent, _("Please confirm"), question, QMessageBox.Yes, QMessageBox.No)
        if answer == QMessageBox.No:
            return
        for tx in to_delete:
            self.wallet.remove_transaction(tx)
        self.wallet.save_transactions(write=True)
        # need to update at least: history_list, utxo_list, address_list
        self.parent.need_update.set()

    def onFileAdded(self, fn):
        try:
            with open(fn) as f:
                tx = self.parent.tx_from_text(f.read())
                self.parent.save_transaction_into_wallet(tx)
        except IOError as e:
            self.parent.show_error(e)

    def export_history_dialog(self):
        d = WindowModalDialog(self, _('Export History'))
        d.setMinimumSize(400, 200)
        vbox = QVBoxLayout(d)
        defaultname = os.path.expanduser('~/vialectrum-history.csv')
        select_msg = _('Select file to export your wallet transactions to')
        hbox, filename_e, csv_button = filename_field(self, self.config, defaultname, select_msg)
        vbox.addLayout(hbox)
        vbox.addStretch(1)
        hbox = Buttons(CancelButton(d), OkButton(d, _('Export')))
        vbox.addLayout(hbox)
        #run_hook('export_history_dialog', self, hbox)
        self.update()
        if not d.exec_():
            return
        filename = filename_e.text()
        if not filename:
            return
        try:
            self.do_export_history(self.wallet, filename, csv_button.isChecked())
        except (IOError, os.error) as reason:
            export_error_label = _("Electrum was unable to produce a transaction export.")
            self.parent.show_critical(export_error_label + "\n" + str(reason), title=_("Unable to export history"))
            return
        self.parent.show_message(_("Your wallet history has been successfully exported."))

    def do_export_history(self, wallet, fileName, is_csv):
        history = self.transactions
        lines = []
        for item in history:
            if is_csv:
                lines.append([item['txid'], item.get('label', ''), item['confirmations'], item['value'], item['date']])
            else:
                lines.append(item)
        with open(fileName, "w+", encoding='utf-8') as f:
            if is_csv:
                import csv
                transaction = csv.writer(f, lineterminator='\n')
                transaction.writerow(["transaction_hash","label", "confirmations", "value", "timestamp"])
                for line in lines:
                    transaction.writerow(line)
            else:
                from vialectrum.util import json_encode
                f.write(json_encode(history))<|MERGE_RESOLUTION|>--- conflicted
+++ resolved
@@ -174,21 +174,13 @@
         grid = QGridLayout()
         grid.addWidget(QLabel(_("Start")), 0, 0)
         grid.addWidget(QLabel(self.format_date(start_date)), 0, 1)
-<<<<<<< HEAD
-        grid.addWidget(QLabel(str(h['start_fiat_value']) + '/VIA'), 0, 2)
-=======
-        grid.addWidget(QLabel(str(h.get('start_fiat_value')) + '/LTC'), 0, 2)
->>>>>>> d0990c8f
+        grid.addWidget(QLabel(str(h.get('start_fiat_value')) + '/VIA'), 0, 2)
         grid.addWidget(QLabel(_("Initial balance")), 1, 0)
         grid.addWidget(QLabel(format_amount(h['start_balance'])), 1, 1)
         grid.addWidget(QLabel(str(h.get('start_fiat_balance'))), 1, 2)
         grid.addWidget(QLabel(_("End")), 2, 0)
         grid.addWidget(QLabel(self.format_date(end_date)), 2, 1)
-<<<<<<< HEAD
-        grid.addWidget(QLabel(str(h['end_fiat_value']) + '/VIA'), 2, 2)
-=======
-        grid.addWidget(QLabel(str(h.get('end_fiat_value')) + '/LTC'), 2, 2)
->>>>>>> d0990c8f
+        grid.addWidget(QLabel(str(h.get('end_fiat_value')) + '/VIA'), 2, 2)
         grid.addWidget(QLabel(_("Final balance")), 4, 0)
         grid.addWidget(QLabel(format_amount(h['end_balance'])), 4, 1)
         grid.addWidget(QLabel(str(h.get('end_fiat_balance'))), 4, 2)
