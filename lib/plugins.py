--- conflicted
+++ resolved
@@ -53,22 +53,11 @@
     global plugins, descriptions, loader
     if is_local:
         fp, pathname, description = imp.find_module('plugins')
-<<<<<<< HEAD
-        plugin_names = [name for a, name, b in pkgutil.iter_modules([pathname])]
-        plugin_names = filter( lambda name: os.path.exists(os.path.join(pathname,name+'.py')), plugin_names)
-        imp.load_module('electrum_ltc_plugins', fp, pathname, description)
-        plugin_modules = map(lambda name: imp.load_source('electrum_ltc_plugins.'+name, os.path.join(pathname,name+'.py')), plugin_names)
+        electrum_plugins = imp.load_module('electrum_ltc_plugins', fp, pathname, description)
+        loader = lambda name: imp.load_source('electrum_ltc_plugins.' + name, os.path.join(pathname, name + '.py'))
     else:
-        import electrum_ltc_plugins
-        plugin_names = [name for a, name, b in pkgutil.iter_modules(electrum_ltc_plugins.__path__)]
-        plugin_modules = [ __import__('electrum_ltc_plugins.'+name, fromlist=['electrum_ltc_plugins']) for name in plugin_names]
-=======
-        electrum_plugins = imp.load_module('electrum_plugins', fp, pathname, description)
-        loader = lambda name: imp.load_source('electrum_plugins.' + name, os.path.join(pathname, name + '.py'))
-    else:
-        electrum_plugins = __import__('electrum_plugins')
-        loader = lambda name: __import__('electrum_plugins.' + name, fromlist=['electrum_plugins'])
->>>>>>> a48a7951
+        electrum_plugins = __import__('electrum_ltc_plugins')
+        loader = lambda name: __import__('electrum_ltc_plugins.' + name, fromlist=['electrum_ltc_plugins'])
 
     def register_wallet_type(name):
         # fixme: load plugins only if really needed
