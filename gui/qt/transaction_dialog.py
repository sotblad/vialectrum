#!/usr/bin/env python
#
# Electrum - lightweight Bitcoin client
# Copyright (C) 2012 thomasv@gitorious
#
# This program is free software: you can redistribute it and/or modify
# it under the terms of the GNU General Public License as published by
# the Free Software Foundation, either version 3 of the License, or
# (at your option) any later version.
#
# This program is distributed in the hope that it will be useful,
# but WITHOUT ANY WARRANTY; without even the implied warranty of
# MERCHANTABILITY or FITNESS FOR A PARTICULAR PURPOSE. See the
# GNU General Public License for more details.
#
# You should have received a copy of the GNU General Public License
# along with this program. If not, see <http://www.gnu.org/licenses/>.

import sys, time, datetime, re, threading
from electrum_ltc.i18n import _, set_language
from electrum_ltc.util import print_error, print_msg
import os.path, json, ast, traceback
import shutil
import StringIO


try:
    import PyQt4
except Exception:
    sys.exit("Error: Could not import PyQt4 on Linux systems, you may try 'sudo apt-get install python-qt4'")

from PyQt4.QtGui import *
from PyQt4.QtCore import *
import PyQt4.QtCore as QtCore

<<<<<<< HEAD
from electrum_ltc import transaction
=======
from electrum import transaction
from electrum.plugins import run_hook

>>>>>>> 6cad213f
from util import MyTreeWidget

class TxDialog(QDialog):

    def __init__(self, tx, parent):
        self.tx = tx
        tx_dict = tx.as_dict()
        self.parent = parent
        self.wallet = parent.wallet
            
        QDialog.__init__(self)
        self.setMinimumWidth(600)
        self.setWindowTitle(_("Transaction"))
        self.setModal(1)

        vbox = QVBoxLayout()
        self.setLayout(vbox)

        vbox.addWidget(QLabel(_("Transaction ID:")))
        self.tx_hash_e  = QLineEdit()
        self.tx_hash_e.setReadOnly(True)
        vbox.addWidget(self.tx_hash_e)
        self.status_label = QLabel()
        vbox.addWidget(self.status_label)

        self.date_label = QLabel()
        vbox.addWidget(self.date_label)
        self.amount_label = QLabel()
        vbox.addWidget(self.amount_label)
        self.fee_label = QLabel()
        vbox.addWidget(self.fee_label)

        self.add_io(vbox)

        vbox.addStretch(1)

        buttons = QHBoxLayout()
        vbox.addLayout( buttons )

        buttons.addStretch(1)

        self.sign_button = b = QPushButton(_("Sign"))
        b.clicked.connect(self.sign)
        buttons.addWidget(b)

        self.broadcast_button = b = QPushButton(_("Broadcast"))
        b.clicked.connect(lambda: self.parent.broadcast_transaction(self.tx))

        b.hide()
        buttons.addWidget(b)

        self.save_button = b = QPushButton(_("Save"))
        b.clicked.connect(self.save)
        buttons.addWidget(b)

        cancelButton = QPushButton(_("Close"))
        cancelButton.clicked.connect(lambda: self.done(0))
        buttons.addWidget(cancelButton)
        cancelButton.setDefault(True)

        run_hook('init_transaction_dialog', self, buttons)
        
        self.update()




    def sign(self):
        tx_dict = self.tx.as_dict()
        input_info = json.loads(tx_dict["input_info"])
        self.parent.sign_raw_transaction(self.tx, input_info)
        self.update()


    def save(self):
        name = 'signed_%s.txn' % (self.tx.hash()[0:8]) if self.tx.is_complete() else 'unsigned.txn'
        fileName = self.parent.getSaveFileName(_("Select where to save your signed transaction"), name, "*.txn")
        if fileName:
            with open(fileName, "w+") as f:
                f.write(json.dumps(self.tx.as_dict(),indent=4) + '\n')
            self.show_message(_("Transaction saved successfully"))



    def update(self):

        is_relevant, is_mine, v, fee = self.wallet.get_tx_value(self.tx)

        if self.tx.is_complete():
            status = _("Status: Signed")
            self.sign_button.hide()
            tx_hash = self.tx.hash()

            if tx_hash in self.wallet.transactions.keys():
                conf, timestamp = self.wallet.verifier.get_confirmations(tx_hash)
                if timestamp:
                    time_str = datetime.datetime.fromtimestamp(timestamp).isoformat(' ')[:-3]
                else:
                    time_str = 'pending'
                status = _("Status: %d confirmations")%conf
                self.broadcast_button.hide()
            else:
                time_str = None
                conf = 0
                self.broadcast_button.show()
        else:
            status = _("Status: Unsigned")
            time_str = None
            if not self.wallet.is_watching_only():
                self.sign_button.show()
            else:
                self.sign_button.hide()
            self.broadcast_button.hide()
            tx_hash = 'unknown'

        self.tx_hash_e.setText(tx_hash)
        self.status_label.setText(status)

        if time_str is not None:
            self.date_label.setText(_("Date: %s")%time_str)
            self.date_label.show()
        else:
            self.date_label.hide()


        # if we are not synchronized, we cannot tell
        if self.parent.network is None or not self.parent.network.is_running() or not self.parent.network.is_connected():
            return
        if not self.wallet.up_to_date:
            return

        if is_relevant:    
            if is_mine:
                if fee is not None: 
                    self.amount_label.setText(_("Amount sent:")+' %s'% self.parent.format_amount(v-fee) + ' ' + self.parent.base_unit())
                    self.fee_label.setText(_("Transaction fee")+': %s'% self.parent.format_amount(fee) + ' ' + self.parent.base_unit())
                else:
                    self.amount_label.setText(_("Amount sent:")+' %s'% self.parent.format_amount(v) + ' ' + self.parent.base_unit())
                    self.fee_label.setText(_("Transaction fee")+': '+ _("unknown"))
            else:
                self.amount_label.setText(_("Amount received:")+' %s'% self.parent.format_amount(v) + ' ' + self.parent.base_unit())
        else:
            self.amount_label.setText(_("Transaction unrelated to your wallet"))


    def exec_menu(self, position,l):
        item = l.itemAt(position)
        if not item: return
        addr = unicode(item.text(0))
        menu = QMenu()
        menu.addAction(_("Copy to clipboard"), lambda: self.parent.app.clipboard().setText(addr))
        menu.exec_(l.viewport().mapToGlobal(position))


    def add_io(self, vbox):

        if self.tx.locktime > 0:
            vbox.addWidget(QLabel("LockTime: %d\n" % self.tx.locktime))

        vbox.addWidget(QLabel(_("Inputs")))
        def format_input(x):
            if x.get('is_coinbase'):
                return 'coinbase'
            else:
                _hash = x.get('prevout_hash')
                return _hash[0:16] + '...' + _hash[-8:] + ":%d"%x.get('prevout_n') + u'\t' + "%s"%x.get('address')
        lines = map(format_input, self.tx.inputs )
        i_text = QTextEdit()
        i_text.setText('\n'.join(lines))
        i_text.setReadOnly(True)
        i_text.setMaximumHeight(100)
        vbox.addWidget(i_text)

        vbox.addWidget(QLabel(_("Outputs")))
        lines = map(lambda x: x[0] + u'\t\t' + self.parent.format_amount(x[1]), self.tx.outputs)
        o_text = QTextEdit()
        o_text.setText('\n'.join(lines))
        o_text.setReadOnly(True)
        o_text.setMaximumHeight(100)
        vbox.addWidget(o_text)

        

    def show_message(self, msg):
        QMessageBox.information(self, _('Message'), msg, _('OK'))



<|MERGE_RESOLUTION|>--- conflicted
+++ resolved
@@ -33,13 +33,9 @@
 from PyQt4.QtCore import *
 import PyQt4.QtCore as QtCore
 
-<<<<<<< HEAD
 from electrum_ltc import transaction
-=======
-from electrum import transaction
-from electrum.plugins import run_hook
-
->>>>>>> 6cad213f
+from electrum_ltc.plugins import run_hook
+
 from util import MyTreeWidget
 
 class TxDialog(QDialog):
