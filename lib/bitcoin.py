--- conflicted
+++ resolved
@@ -508,229 +508,6 @@
 def minikey_to_private_key(text):
     return sha256(text)
 
-<<<<<<< HEAD
-from ecdsa.ecdsa import curve_secp256k1, generator_secp256k1
-from ecdsa.curves import SECP256k1
-from ecdsa.ellipticcurve import Point
-from ecdsa.util import string_to_number, number_to_string
-
-
-def msg_magic(message):
-    length = bfh(var_int(len(message)))
-    return b"\x19Litecoin Signed Message:\n" + length + message
-
-
-def verify_message(address, sig, message):
-    assert_bytes(sig, message)
-    try:
-        h = Hash(msg_magic(message))
-        public_key, compressed = pubkey_from_signature(sig, h)
-        # check public key using the address
-        pubkey = point_to_ser(public_key.pubkey.point, compressed)
-        for txin_type in ['p2pkh','p2wpkh','p2wpkh-p2sh']:
-            addr = pubkey_to_address(txin_type, bh2u(pubkey))
-            if address == addr:
-                break
-        else:
-            raise Exception("Bad signature")
-        # check message
-        public_key.verify_digest(sig[1:], h, sigdecode = ecdsa.util.sigdecode_string)
-        return True
-    except Exception as e:
-        print_error("Verification error: {0}".format(e))
-        return False
-
-
-def encrypt_message(message, pubkey, magic=b'BIE1'):
-    return EC_KEY.encrypt_message(message, bfh(pubkey), magic)
-
-
-def chunks(l, n):
-    return [l[i:i+n] for i in range(0, len(l), n)]
-
-
-def ECC_YfromX(x,curved=curve_secp256k1, odd=True):
-    _p = curved.p()
-    _a = curved.a()
-    _b = curved.b()
-    for offset in range(128):
-        Mx = x + offset
-        My2 = pow(Mx, 3, _p) + _a * pow(Mx, 2, _p) + _b % _p
-        My = pow(My2, (_p+1)//4, _p )
-
-        if curved.contains_point(Mx,My):
-            if odd == bool(My&1):
-                return [My,offset]
-            return [_p-My,offset]
-    raise Exception('ECC_YfromX: No Y found')
-
-
-def negative_point(P):
-    return Point( P.curve(), P.x(), -P.y(), P.order() )
-
-
-def point_to_ser(P, comp=True ):
-    if comp:
-        return bfh( ('%02x'%(2+(P.y()&1)))+('%064x'%P.x()) )
-    return bfh( '04'+('%064x'%P.x())+('%064x'%P.y()) )
-
-
-def ser_to_point(Aser):
-    curve = curve_secp256k1
-    generator = generator_secp256k1
-    _r  = generator.order()
-    assert Aser[0] in [0x02, 0x03, 0x04]
-    if Aser[0] == 0x04:
-        return Point( curve, string_to_number(Aser[1:33]), string_to_number(Aser[33:]), _r )
-    Mx = string_to_number(Aser[1:])
-    return Point( curve, Mx, ECC_YfromX(Mx, curve, Aser[0] == 0x03)[0], _r )
-
-
-class MyVerifyingKey(ecdsa.VerifyingKey):
-    @classmethod
-    def from_signature(klass, sig, recid, h, curve):
-        """ See http://www.secg.org/download/aid-780/sec1-v2.pdf, chapter 4.1.6 """
-        from ecdsa import util, numbertheory
-        from . import msqr
-        curveFp = curve.curve
-        G = curve.generator
-        order = G.order()
-        # extract r,s from signature
-        r, s = util.sigdecode_string(sig, order)
-        # 1.1
-        x = r + (recid//2) * order
-        # 1.3
-        alpha = ( x * x * x  + curveFp.a() * x + curveFp.b() ) % curveFp.p()
-        beta = msqr.modular_sqrt(alpha, curveFp.p())
-        y = beta if (beta - recid) % 2 == 0 else curveFp.p() - beta
-        # 1.4 the constructor checks that nR is at infinity
-        R = Point(curveFp, x, y, order)
-        # 1.5 compute e from message:
-        e = string_to_number(h)
-        minus_e = -e % order
-        # 1.6 compute Q = r^-1 (sR - eG)
-        inv_r = numbertheory.inverse_mod(r,order)
-        Q = inv_r * ( s * R + minus_e * G )
-        return klass.from_public_point( Q, curve )
-
-
-def pubkey_from_signature(sig, h):
-    if len(sig) != 65:
-        raise Exception("Wrong encoding")
-    nV = sig[0]
-    if nV < 27 or nV >= 35:
-        raise Exception("Bad encoding")
-    if nV >= 31:
-        compressed = True
-        nV -= 4
-    else:
-        compressed = False
-    recid = nV - 27
-    return MyVerifyingKey.from_signature(sig[1:], recid, h, curve = SECP256k1), compressed
-
-
-class MySigningKey(ecdsa.SigningKey):
-    """Enforce low S values in signatures"""
-
-    def sign_number(self, number, entropy=None, k=None):
-        curve = SECP256k1
-        G = curve.generator
-        order = G.order()
-        r, s = ecdsa.SigningKey.sign_number(self, number, entropy, k)
-        if s > order//2:
-            s = order - s
-        return r, s
-
-
-class EC_KEY(object):
-
-    def __init__( self, k ):
-        secret = string_to_number(k)
-        self.pubkey = ecdsa.ecdsa.Public_key( generator_secp256k1, generator_secp256k1 * secret )
-        self.privkey = ecdsa.ecdsa.Private_key( self.pubkey, secret )
-        self.secret = secret
-
-    def get_public_key(self, compressed=True):
-        return bh2u(point_to_ser(self.pubkey.point, compressed))
-
-    def sign(self, msg_hash):
-        private_key = MySigningKey.from_secret_exponent(self.secret, curve = SECP256k1)
-        public_key = private_key.get_verifying_key()
-        signature = private_key.sign_digest_deterministic(msg_hash, hashfunc=hashlib.sha256, sigencode = ecdsa.util.sigencode_string)
-        assert public_key.verify_digest(signature, msg_hash, sigdecode = ecdsa.util.sigdecode_string)
-        return signature
-
-    def sign_message(self, message, is_compressed):
-        message = to_bytes(message, 'utf8')
-        signature = self.sign(Hash(msg_magic(message)))
-        for i in range(4):
-            sig = bytes([27 + i + (4 if is_compressed else 0)]) + signature
-            try:
-                self.verify_message(sig, message)
-                return sig
-            except Exception as e:
-                continue
-        else:
-            raise Exception("error: cannot sign message")
-
-    def verify_message(self, sig, message):
-        assert_bytes(message)
-        h = Hash(msg_magic(message))
-        public_key, compressed = pubkey_from_signature(sig, h)
-        # check public key
-        if point_to_ser(public_key.pubkey.point, compressed) != point_to_ser(self.pubkey.point, compressed):
-            raise Exception("Bad signature")
-        # check message
-        public_key.verify_digest(sig[1:], h, sigdecode = ecdsa.util.sigdecode_string)
-
-
-    # ECIES encryption/decryption methods; AES-128-CBC with PKCS7 is used as the cipher; hmac-sha256 is used as the mac
-
-    @classmethod
-    def encrypt_message(self, message, pubkey, magic=b'BIE1'):
-        assert_bytes(message)
-
-        pk = ser_to_point(pubkey)
-        if not ecdsa.ecdsa.point_is_valid(generator_secp256k1, pk.x(), pk.y()):
-            raise Exception('invalid pubkey')
-
-        ephemeral_exponent = number_to_string(ecdsa.util.randrange(pow(2,256)), generator_secp256k1.order())
-        ephemeral = EC_KEY(ephemeral_exponent)
-        ecdh_key = point_to_ser(pk * ephemeral.privkey.secret_multiplier)
-        key = hashlib.sha512(ecdh_key).digest()
-        iv, key_e, key_m = key[0:16], key[16:32], key[32:]
-        ciphertext = aes_encrypt_with_iv(key_e, iv, message)
-        ephemeral_pubkey = bfh(ephemeral.get_public_key(compressed=True))
-        encrypted = magic + ephemeral_pubkey + ciphertext
-        mac = hmac.new(key_m, encrypted, hashlib.sha256).digest()
-
-        return base64.b64encode(encrypted + mac)
-
-    def decrypt_message(self, encrypted, magic=b'BIE1'):
-        encrypted = base64.b64decode(encrypted)
-        if len(encrypted) < 85:
-            raise Exception('invalid ciphertext: length')
-        magic_found = encrypted[:4]
-        ephemeral_pubkey = encrypted[4:37]
-        ciphertext = encrypted[37:-32]
-        mac = encrypted[-32:]
-        if magic_found != magic:
-            raise Exception('invalid ciphertext: invalid magic bytes')
-        try:
-            ephemeral_pubkey = ser_to_point(ephemeral_pubkey)
-        except AssertionError as e:
-            raise Exception('invalid ciphertext: invalid ephemeral pubkey')
-        if not ecdsa.ecdsa.point_is_valid(generator_secp256k1, ephemeral_pubkey.x(), ephemeral_pubkey.y()):
-            raise Exception('invalid ciphertext: invalid ephemeral pubkey')
-        ecdh_key = point_to_ser(ephemeral_pubkey * self.privkey.secret_multiplier)
-        key = hashlib.sha512(ecdh_key).digest()
-        iv, key_e, key_m = key[0:16], key[16:32], key[32:]
-        if mac != hmac.new(key_m, encrypted[:-32], hashlib.sha256).digest():
-            raise InvalidPassword()
-        return aes_decrypt_with_iv(key_e, iv, ciphertext)
-
-=======
->>>>>>> 770f4382
 
 ###################################### BIP32 ##############################
 
