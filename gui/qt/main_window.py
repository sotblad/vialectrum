#!/usr/bin/env python
#
# Electrum - lightweight Bitcoin client
# Copyright (C) 2012 thomasv@gitorious
#
# This program is free software: you can redistribute it and/or modify
# it under the terms of the GNU General Public License as published by
# the Free Software Foundation, either version 3 of the License, or
# (at your option) any later version.
#
# This program is distributed in the hope that it will be useful,
# but WITHOUT ANY WARRANTY; without even the implied warranty of
# MERCHANTABILITY or FITNESS FOR A PARTICULAR PURPOSE. See the
# GNU General Public License for more details.
#
# You should have received a copy of the GNU General Public License
# along with this program. If not, see <http://www.gnu.org/licenses/>.

<<<<<<< HEAD
import sys, time, datetime, re, threading
from electrum_ltc.i18n import _, set_language
from electrum_ltc.util import print_error, print_msg
=======
import sys, time, re, threading
from electrum.i18n import _, set_language
from electrum.util import print_error, print_msg
>>>>>>> 1a768427
import os.path, json, ast, traceback
import shutil
import StringIO


import PyQt4
from PyQt4.QtGui import *
from PyQt4.QtCore import *
import PyQt4.QtCore as QtCore

from electrum_ltc.bitcoin import MIN_RELAY_TX_FEE, is_valid
from electrum_ltc.plugins import run_hook

import icons_rc

<<<<<<< HEAD
from electrum_ltc.util import format_satoshis, NotEnoughFunds
from electrum_ltc import Transaction
from electrum_ltc import mnemonic
from electrum_ltc import util, bitcoin, commands, Interface, Wallet
from electrum_ltc import SimpleConfig, Wallet, WalletStorage
from electrum_ltc import Imported_Wallet
=======
from electrum.util import format_satoshis, format_time, NotEnoughFunds
from electrum import Transaction
from electrum import mnemonic
from electrum import util, bitcoin, commands, Interface, Wallet
from electrum import SimpleConfig, Wallet, WalletStorage
from electrum import Imported_Wallet
>>>>>>> 1a768427

from amountedit import AmountEdit, BTCAmountEdit, MyLineEdit
from network_dialog import NetworkDialog
from qrcodewidget import QRCodeWidget, QRDialog
from qrtextedit import ScanQRTextEdit, ShowQRTextEdit

from decimal import Decimal

import httplib
import socket
import webbrowser
import csv





from electrum_ltc import ELECTRUM_VERSION
import re

from util import *


class StatusBarButton(QPushButton):
    def __init__(self, icon, tooltip, func):
        QPushButton.__init__(self, icon, '')
        self.setToolTip(tooltip)
        self.setFlat(True)
        self.setMaximumWidth(25)
        self.clicked.connect(func)
        self.func = func
        self.setIconSize(QSize(25,25))

    def keyPressEvent(self, e):
        if e.key() == QtCore.Qt.Key_Return:
            apply(self.func,())



# status of payment requests
PR_UNPAID  = 0
PR_EXPIRED = 1
PR_SENT    = 2     # sent but not propagated
PR_PAID    = 3     # send and propagated
PR_ERROR   = 4     # could not parse

pr_icons = {
    PR_UNPAID:":icons/unpaid.png",
    PR_PAID:":icons/confirmed.png",
    PR_EXPIRED:":icons/expired.png"
}
pr_tooltips = {
    PR_UNPAID:_('Unpaid'),
    PR_PAID:_('Paid'),
    PR_EXPIRED:_('Expired')
}



class ElectrumWindow(QMainWindow):
    labelsChanged = pyqtSignal()

    def __init__(self, config, network, gui_object):
        QMainWindow.__init__(self)

        self.config = config
        self.network = network
        self.gui_object = gui_object
        self.tray = gui_object.tray
        self.go_lite = gui_object.go_lite
        self.lite = None
        self.app = gui_object.app

        self.create_status_bar()
        self.need_update = threading.Event()

        self.decimal_point = config.get('decimal_point', 8)
        self.num_zeros     = int(config.get('num_zeros',0))
        self.invoices      = {}

        self.completions = QStringListModel()

        self.tabs = tabs = QTabWidget(self)
        tabs.addTab(self.create_history_tab(), _('History') )
        tabs.addTab(self.create_send_tab(), _('Send') )
        tabs.addTab(self.create_receive_tab(), _('Receive') )
        tabs.addTab(self.create_addresses_tab(), _('Addresses') )
        tabs.addTab(self.create_contacts_tab(), _('Contacts') )
        tabs.addTab(self.create_invoices_tab(), _('Invoices') )
        tabs.addTab(self.create_console_tab(), _('Console') )
        tabs.setMinimumSize(600, 400)
        tabs.setSizePolicy(QSizePolicy.Expanding, QSizePolicy.Expanding)
        self.setCentralWidget(tabs)

        try:
            self.setGeometry(*self.config.get("winpos-qt"))
        except:
            self.setGeometry(100, 100, 840, 400)

        if self.config.get("is_maximized"):
            self.showMaximized()

        self.setWindowIcon(QIcon(":icons/electrum-ltc.png"))
        self.init_menubar()

        QShortcut(QKeySequence("Ctrl+W"), self, self.close)
        QShortcut(QKeySequence("Ctrl+Q"), self, self.close)
        QShortcut(QKeySequence("Ctrl+R"), self, self.update_wallet)
        QShortcut(QKeySequence("Ctrl+PgUp"), self, lambda: tabs.setCurrentIndex( (tabs.currentIndex() - 1 )%tabs.count() ))
        QShortcut(QKeySequence("Ctrl+PgDown"), self, lambda: tabs.setCurrentIndex( (tabs.currentIndex() + 1 )%tabs.count() ))

        for i in range(tabs.count()):
            QShortcut(QKeySequence("Alt+" + str(i + 1)), self, lambda i=i: tabs.setCurrentIndex(i))

        self.connect(self, QtCore.SIGNAL('update_status'), self.update_status)
        self.connect(self, QtCore.SIGNAL('banner_signal'), lambda: self.console.showMessage(self.network.banner) )
        self.connect(self, QtCore.SIGNAL('transaction_signal'), lambda: self.notify_transactions() )
        self.connect(self, QtCore.SIGNAL('payment_request_ok'), self.payment_request_ok)
        self.connect(self, QtCore.SIGNAL('payment_request_error'), self.payment_request_error)
        self.labelsChanged.connect(self.update_tabs)

        self.history_list.setFocus(True)

        # network callbacks
        if self.network:
            self.network.register_callback('updated', lambda: self.need_update.set())
            self.network.register_callback('banner', lambda: self.emit(QtCore.SIGNAL('banner_signal')))
            self.network.register_callback('status', lambda: self.emit(QtCore.SIGNAL('update_status')))
            self.network.register_callback('new_transaction', lambda: self.emit(QtCore.SIGNAL('transaction_signal')))
            self.network.register_callback('stop', self.close)

            # set initial message
            self.console.showMessage(self.network.banner)

        self.wallet = None
        self.payment_request = None
        self.qr_window = None
        self.not_enough_funds = False
        self.pluginsdialog = None

    def update_account_selector(self):
        # account selector
        accounts = self.wallet.get_account_names()
        self.account_selector.clear()
        if len(accounts) > 1:
            self.account_selector.addItems([_("All accounts")] + accounts.values())
            self.account_selector.setCurrentIndex(0)
            self.account_selector.show()
        else:
            self.account_selector.hide()

    def close_wallet(self):
        self.wallet.stop_threads()
        run_hook('close_wallet')

    def load_wallet(self, wallet):
        import electrum_ltc as electrum
        self.wallet = wallet
        self.update_wallet_format()
        # address used to create a dummy transaction and estimate transaction fee
        a = self.wallet.addresses(False)
        self.dummy_address = a[0] if a else None

        self.invoices = self.wallet.storage.get('invoices', {})
        self.accounts_expanded = self.wallet.storage.get('accounts_expanded',{})
        self.current_account = self.wallet.storage.get("current_account", None)
        title = 'Electrum-LTC ' + self.wallet.electrum_version + '  -  ' + os.path.basename(self.wallet.storage.path)
        if self.wallet.is_watching_only(): title += ' [%s]' % (_('watching only'))
        self.setWindowTitle( title )
        self.update_history_tab()
        self.update_wallet()
        # Once GUI has been initialized check if we want to announce something since the callback has been called before the GUI was initialized
        self.notify_transactions()
        self.update_account_selector()
        # update menus
        self.new_account_menu.setVisible(self.wallet.can_create_accounts())
        self.private_keys_menu.setEnabled(not self.wallet.is_watching_only())
        self.password_menu.setEnabled(self.wallet.can_change_password())
        self.seed_menu.setEnabled(self.wallet.has_seed())
        self.mpk_menu.setEnabled(self.wallet.is_deterministic())
        self.import_menu.setVisible(self.wallet.can_import())
        self.export_menu.setEnabled(self.wallet.can_export())

        self.update_lock_icon()
        self.update_buttons_on_seed()
        self.update_console()

        self.clear_receive_tab()
        self.update_receive_tab()
        self.show()
        run_hook('load_wallet', wallet)


    def update_wallet_format(self):
        # convert old-format imported keys
        if self.wallet.imported_keys:
            password = self.password_dialog(_("Please enter your password in order to update imported keys")) if self.wallet.use_encryption else None
            try:
                self.wallet.convert_imported_keys(password)
            except Exception as e:
                traceback.print_exc(file=sys.stdout)
                self.show_message(str(e))
        # call synchronize to regenerate addresses in case we are offline
        if self.wallet.get_master_public_keys() and self.wallet.addresses() == []:
            self.wallet.synchronize()


    def open_wallet(self):
        wallet_folder = self.wallet.storage.path
        filename = unicode( QFileDialog.getOpenFileName(self, "Select your wallet file", wallet_folder) )
        if not filename:
            return
        try:
            storage = WalletStorage({'wallet_path': filename})
        except Exception as e:
            self.show_message(str(e))
            return
        if not storage.file_exists:
            self.show_message(_("File not found") + ' ' + filename)
            return
        # read wizard action
        try:
            wallet = Wallet(storage)
        except BaseException as e:
            QMessageBox.warning(None, _('Warning'), str(e), _('OK'))
            return
        action = wallet.get_action()
        self.hide()
        # run wizard
        if action is not None:
            wallet = self.gui_object.run_wizard(storage, action)
            if not wallet:
                self.show()
                return
        else:
            wallet.start_threads(self.network)
        # close current wallet
        self.close_wallet()
        # load new wallet in gui
        self.load_wallet(wallet)
        # save path
        if self.config.get('wallet_path') is None:
            self.config.set_key('gui_last_wallet', filename)


    def backup_wallet(self):
        import shutil
        path = self.wallet.storage.path
        wallet_folder = os.path.dirname(path)
        filename = unicode( QFileDialog.getSaveFileName(self, _('Enter a filename for the copy of your wallet'), wallet_folder) )
        if not filename:
            return

        new_path = os.path.join(wallet_folder, filename)
        if new_path != path:
            try:
                shutil.copy2(path, new_path)
                QMessageBox.information(None,"Wallet backup created", _("A copy of your wallet file was created in")+" '%s'" % str(new_path))
            except (IOError, os.error), reason:
                QMessageBox.critical(None,"Unable to create backup", _("Electrum was unable to copy your wallet file to the specified location.")+"\n" + str(reason))


    def new_wallet(self):
        import installwizard

        wallet_folder = os.path.dirname(os.path.abspath(self.wallet.storage.path))
        i = 1
        while True:
            filename = "wallet_%d"%i
            if filename in os.listdir(wallet_folder):
                i += 1
            else:
                break

        filename = line_dialog(self, _('New Wallet'), _('Enter file name') + ':', _('OK'), filename)
        if not filename:
            return

        full_path = os.path.join(wallet_folder, filename)
        storage = WalletStorage({'wallet_path': full_path})
        if storage.file_exists:
            QMessageBox.critical(None, "Error", _("File exists"))
            return

        self.hide()
        wizard = installwizard.InstallWizard(self.config, self.network, storage)
        wallet = wizard.run('new')
        if wallet:
            if self.wallet:
                self.close_wallet()
            self.load_wallet(wallet)
        self.show()



    def init_menubar(self):
        menubar = QMenuBar()

        file_menu = menubar.addMenu(_("&File"))
        file_menu.addAction(_("&Open"), self.open_wallet).setShortcut(QKeySequence.Open)
        file_menu.addAction(_("&New/Restore"), self.new_wallet).setShortcut(QKeySequence.New)
        file_menu.addAction(_("&Save Copy"), self.backup_wallet).setShortcut(QKeySequence.SaveAs)
        file_menu.addAction(_("&Quit"), self.close)

        wallet_menu = menubar.addMenu(_("&Wallet"))
        wallet_menu.addAction(_("&New contact"), self.new_contact_dialog)
        self.new_account_menu = wallet_menu.addAction(_("&New account"), self.new_account_dialog)

        wallet_menu.addSeparator()

        self.password_menu = wallet_menu.addAction(_("&Password"), self.change_password_dialog)
        self.seed_menu = wallet_menu.addAction(_("&Seed"), self.show_seed_dialog)
        self.mpk_menu = wallet_menu.addAction(_("&Master Public Keys"), self.show_master_public_keys)

        wallet_menu.addSeparator()
        labels_menu = wallet_menu.addMenu(_("&Labels"))
        labels_menu.addAction(_("&Import"), self.do_import_labels)
        labels_menu.addAction(_("&Export"), self.do_export_labels)

        self.private_keys_menu = wallet_menu.addMenu(_("&Private keys"))
        self.private_keys_menu.addAction(_("&Sweep"), self.sweep_key_dialog)
        self.import_menu = self.private_keys_menu.addAction(_("&Import"), self.do_import_privkey)
        self.export_menu = self.private_keys_menu.addAction(_("&Export"), self.export_privkeys_dialog)
        wallet_menu.addAction(_("&Export History"), self.export_history_dialog)

        tools_menu = menubar.addMenu(_("&Tools"))

        # Settings / Preferences are all reserved keywords in OSX using this as work around
        tools_menu.addAction(_("Electrum preferences") if sys.platform == 'darwin' else _("Preferences"), self.settings_dialog)
        tools_menu.addAction(_("&Network"), self.run_network_dialog)
        tools_menu.addAction(_("&Plugins"), self.plugins_dialog)
        tools_menu.addSeparator()
        tools_menu.addAction(_("&Sign/verify message"), self.sign_verify_message)
        tools_menu.addAction(_("&Encrypt/decrypt message"), self.encrypt_message)
        tools_menu.addSeparator()

        csv_transaction_menu = tools_menu.addMenu(_("&Create transaction"))
        csv_transaction_menu.addAction(_("&From CSV file"), self.do_process_from_csv_file)
        csv_transaction_menu.addAction(_("&From CSV text"), self.do_process_from_csv_text)

        raw_transaction_menu = tools_menu.addMenu(_("&Load transaction"))
        raw_transaction_menu.addAction(_("&From file"), self.do_process_from_file)
        raw_transaction_menu.addAction(_("&From text"), self.do_process_from_text)
        raw_transaction_menu.addAction(_("&From the blockchain"), self.do_process_from_txid)
        raw_transaction_menu.addAction(_("&From QR code"), self.read_tx_from_qrcode)
        self.raw_transaction_menu = raw_transaction_menu

        help_menu = menubar.addMenu(_("&Help"))
        help_menu.addAction(_("&About"), self.show_about)
        help_menu.addAction(_("&Official website"), lambda: webbrowser.open("http://electrum-ltc.org"))
        help_menu.addSeparator()
        help_menu.addAction(_("&Documentation"), lambda: webbrowser.open("http://electrum.orain.org/")).setShortcut(QKeySequence.HelpContents)
        help_menu.addAction(_("&Report Bug"), self.show_report_bug)

        self.setMenuBar(menubar)

    def show_about(self):
        QMessageBox.about(self, "Electrum-LTC",
            _("Version")+" %s" % (self.wallet.electrum_version) + "\n\n" + _("Electrum's focus is speed, with low resource usage and simplifying Litecoin. You do not need to perform regular backups, because your wallet can be recovered from a secret phrase that you can memorize or write on paper. Startup times are instant because it operates in conjunction with high-performance servers that handle the most complicated parts of the Litecoin system."))

    def show_report_bug(self):
        QMessageBox.information(self, "Electrum-LTC - " + _("Reporting Bugs"),
            _("Please report any bugs as issues on github:")+" <a href=\"https://github.com/pooler/electrum-ltc/issues\">https://github.com/pooler/electrum-ltc/issues</a>")


    def notify_transactions(self):
        if not self.network or not self.network.is_connected():
            return

        print_error("Notifying GUI")
        if len(self.network.pending_transactions_for_notifications) > 0:
            # Combine the transactions if there are more then three
            tx_amount = len(self.network.pending_transactions_for_notifications)
            if(tx_amount >= 3):
                total_amount = 0
                for tx in self.network.pending_transactions_for_notifications:
                    is_relevant, is_mine, v, fee = self.wallet.get_tx_value(tx)
                    if(v > 0):
                        total_amount += v

                self.notify(_("%(txs)s new transactions received. Total amount received in the new transactions %(amount)s %(unit)s") \
                                % { 'txs' : tx_amount, 'amount' : self.format_amount(total_amount), 'unit' : self.base_unit()})

                self.network.pending_transactions_for_notifications = []
            else:
              for tx in self.network.pending_transactions_for_notifications:
                  if tx:
                      self.network.pending_transactions_for_notifications.remove(tx)
                      is_relevant, is_mine, v, fee = self.wallet.get_tx_value(tx)
                      if(v > 0):
                          self.notify(_("New transaction received. %(amount)s %(unit)s") % { 'amount' : self.format_amount(v), 'unit' : self.base_unit()})

    def notify(self, message):
        if self.tray:
            self.tray.showMessage("Electrum-LTC", message, QSystemTrayIcon.Information, 20000)



    # custom wrappers for getOpenFileName and getSaveFileName, that remember the path selected by the user
    def getOpenFileName(self, title, filter = ""):
        directory = self.config.get('io_dir', unicode(os.path.expanduser('~')))
        fileName = unicode( QFileDialog.getOpenFileName(self, title, directory, filter) )
        if fileName and directory != os.path.dirname(fileName):
            self.config.set_key('io_dir', os.path.dirname(fileName), True)
        return fileName

    def getSaveFileName(self, title, filename, filter = ""):
        directory = self.config.get('io_dir', unicode(os.path.expanduser('~')))
        path = os.path.join( directory, filename )
        fileName = unicode( QFileDialog.getSaveFileName(self, title, path, filter) )
        if fileName and directory != os.path.dirname(fileName):
            self.config.set_key('io_dir', os.path.dirname(fileName), True)
        return fileName

    def close(self):
        if self.qr_window:
            self.qr_window.close()
        QMainWindow.close(self)
        run_hook('close_main_window')

    def connect_slots(self, sender):
        self.connect(sender, QtCore.SIGNAL('timersignal'), self.timer_actions)
        self.previous_payto_e=''

    def timer_actions(self):
        if self.need_update.is_set():
            self.update_wallet()
            self.need_update.clear()

        run_hook('timer_actions')

    def format_amount(self, x, is_diff=False, whitespaces=False):
        return format_satoshis(x, is_diff, self.num_zeros, self.decimal_point, whitespaces)


    def get_decimal_point(self):
        return self.decimal_point


    def base_unit(self):
        assert self.decimal_point in [2, 5, 8]
        if self.decimal_point == 2:
            return 'bits'
        if self.decimal_point == 5:
            return 'mLTC'
        if self.decimal_point == 8:
            return 'LTC'
        raise Exception('Unknown base unit')

    def update_status(self):
        if not self.wallet:
            return

        if self.network is None or not self.network.is_running():
            text = _("Offline")
            icon = QIcon(":icons/status_disconnected.png")

        elif self.network.is_connected():
            server_lag = self.network.get_local_height() - self.network.get_server_height()
            if not self.wallet.up_to_date:
                text = _("Synchronizing...")
                icon = QIcon(":icons/status_waiting.png")
            elif server_lag > 1:
                text = _("Server is lagging (%d blocks)"%server_lag)
                icon = QIcon(":icons/status_lagging.png")
            else:
                c, u = self.wallet.get_account_balance(self.current_account)
                text =  _( "Balance" ) + ": %s "%( self.format_amount(c) ) + self.base_unit()
                if u: text +=  " [%s unconfirmed]"%( self.format_amount(u,True).strip() )

                # append fiat balance and price from exchange rate plugin
                r = {}
                run_hook('get_fiat_status_text', c+u, r)
                quote = r.get(0)
                if quote:
                    text += "%s"%quote

                if self.tray:
                    self.tray.setToolTip(text)
                icon = QIcon(":icons/status_connected.png")
        else:
            text = _("Not connected")
            icon = QIcon(":icons/status_disconnected.png")

        self.balance_label.setText(text)
        self.status_button.setIcon( icon )


    def update_wallet(self):
        self.update_status()
        if self.wallet.up_to_date or not self.network or not self.network.is_connected():
            self.update_tabs()

    def update_tabs(self):
        self.update_history_tab()
        self.update_receive_tab()
        self.update_address_tab()
        self.update_contacts_tab()
        self.update_completions()
        self.update_invoices_tab()

    def create_history_tab(self):
        from history_widget import HistoryWidget
        self.history_list = l = HistoryWidget(self)
        return l

<<<<<<< HEAD
    def create_history_menu(self, position):
        self.history_list.selectedIndexes()
        item = self.history_list.currentItem()
        be = self.config.get('block_explorer', 'explorer.litecoin.net')
        if be == 'explorer.litecoin.net':
            block_explorer = 'http://explorer.litecoin.net/tx/'
        elif be == 'block-explorer.com':
            block_explorer = 'http://block-explorer.com/tx/'
        elif be == 'Blockr.io':
            block_explorer = 'https://ltc.blockr.io/tx/info/'

        if not item: return
        tx_hash = str(item.data(0, Qt.UserRole).toString())
        if not tx_hash: return
        menu = QMenu()
        menu.addAction(_("Copy ID to Clipboard"), lambda: self.app.clipboard().setText(tx_hash))
        menu.addAction(_("Details"), lambda: self.show_transaction(self.wallet.transactions.get(tx_hash)))
        menu.addAction(_("Edit description"), lambda: self.edit_tx_label(item,2))
        menu.addAction(_("View on block explorer"), lambda: webbrowser.open(block_explorer + tx_hash))
        menu.exec_(self.contacts_list.viewport().mapToGlobal(position))

=======
    def show_address(self, addr):
        import address_dialog
        d = address_dialog.AddressDialog(addr, self)
        d.exec_()
>>>>>>> 1a768427

    def show_transaction(self, tx):
        import transaction_dialog
        d = transaction_dialog.TxDialog(tx, self)
        d.exec_()

    def update_history_tab(self):
        domain = self.wallet.get_account_addresses(self.current_account)
        h = self.wallet.get_history(domain)
        self.history_list.update(h)

    def create_receive_tab(self):
        w = QWidget()
        self.receive_grid = grid = QGridLayout(w)
        grid.setColumnMinimumWidth(3, 300)

        self.receive_address_e = QLineEdit()
        self.receive_address_e.setReadOnly(True)
        grid.addWidget(QLabel(_('Receiving address')), 0, 0)
        grid.addWidget(self.receive_address_e, 0, 1, 1, 3)
        self.receive_address_e.textChanged.connect(self.update_receive_qr)

        self.copy_button = QPushButton()
        self.copy_button.setIcon(QIcon(":icons/copy.png"))
        self.copy_button.setToolTip(_("Copy to clibboard"))
        self.copy_button.clicked.connect(lambda: self.app.clipboard().setText(self.get_receive_URI()))

        self.receive_message_e = QLineEdit()
        grid.addWidget(QLabel(_('Message')), 1, 0)
        grid.addWidget(self.receive_message_e, 1, 1, 1, 3)
        self.receive_message_e.textChanged.connect(self.update_receive_qr)

        self.receive_amount_e = BTCAmountEdit(self.get_decimal_point)
        grid.addWidget(QLabel(_('Requested amount')), 2, 0)
        grid.addWidget(self.receive_amount_e, 2, 1, 1, 2)
        self.receive_amount_e.textChanged.connect(self.update_receive_qr)

        self.save_request_button = QPushButton(_('Save'))
        self.save_request_button.clicked.connect(self.save_payment_request)
        grid.addWidget(self.save_request_button, 3, 1)

        self.new_request_button = QPushButton(_('New'))
        self.new_request_button.clicked.connect(self.new_receive_address)
        grid.addWidget(self.new_request_button, 3, 2)

        self.receive_qr = QRCodeWidget(fixedSize=200)
        grid.addWidget(self.receive_qr, 0, 5, 5, 2)

        self.zoom_button = QPushButton()
        self.zoom_button.setIcon(QIcon(":icons/zoom.png"))
        self.zoom_button.setToolTip(_("Show Invoice Window"))
        self.zoom_button.clicked.connect(lambda x: self.toggle_qr_window())

        grid.addWidget(self.copy_button, 5, 5)
        grid.addWidget(self.zoom_button, 5, 6)

        grid.setColumnStretch(4, 1)
        grid.setRowStretch(6, 1)

        self.receive_requests_label = QLabel(_('Saved Requests'))
        self.receive_list = MyTreeWidget(self, self.receive_list_menu, [_('Date'), _('Account'), _('Address'), _('Message'), _('Amount')], [])
        self.receive_list.currentItemChanged.connect(self.receive_item_changed)
        self.receive_list.itemClicked.connect(self.receive_item_changed)
        self.receive_list.setSortingEnabled(True)
        self.receive_list.setColumnWidth(0, 180)
        self.receive_list.hideColumn(1)     # the update will show it if necessary
        self.receive_list.setColumnWidth(2, 340)
        h = self.receive_list.header()
        h.setStretchLastSection(False)
        h.setResizeMode(3, QHeaderView.Stretch)
        grid.addWidget(self.receive_requests_label, 7, 0)
        grid.addWidget(self.receive_list, 8, 0, 1, 7)
        return w

    def receive_item_changed(self, item):
        if item is None:
            return
        addr = str(item.text(2))
        req = self.receive_requests[addr]
        time, amount, message = req['time'], req['amount'], req['msg']
        self.receive_address_e.setText(addr)
        self.receive_message_e.setText(message)
        self.receive_amount_e.setAmount(amount)
        self.new_request_button.setEnabled(True)

    def receive_list_delete(self, item):
        addr = str(item.text(2))
        self.receive_requests.pop(addr)
        self.wallet.storage.put('receive_requests2', self.receive_requests)
        self.update_receive_tab()
        self.clear_receive_tab()

    def get_receive_URI(self):
        addr = str(self.receive_address_e.text())
        amount = self.receive_amount_e.get_amount()
        message = unicode(self.receive_message_e.text())
        URI = util.create_URI(addr, amount, message)
        return URI

    def receive_list_menu(self, position):
        item = self.receive_list.itemAt(position)
        addr = str(item.text(2))
        req = self.receive_requests[addr]
        time, amount, message = req['time'], req['amount'], req['msg']
        URI = util.create_URI(addr, amount, message)
        menu = QMenu()
        menu.addAction(_("Copy to clipboard"), lambda: self.app.clipboard().setText(str(URI)))
        menu.addAction(_("Delete"), lambda: self.receive_list_delete(item))
        menu.exec_(self.receive_list.viewport().mapToGlobal(position))

    def save_payment_request(self):
        timestamp = int(time.time())
        addr = str(self.receive_address_e.text())
        amount = self.receive_amount_e.get_amount()
        message = unicode(self.receive_message_e.text())
        if not message and not amount:
            QMessageBox.warning(self, _('Error'), _('No message or amount'), _('OK'))
            return
        self.receive_requests = self.wallet.storage.get('receive_requests2',{})
        self.receive_requests[addr] = {'time':timestamp, 'amount':amount, 'msg':message}
        self.wallet.storage.put('receive_requests2', self.receive_requests)
        self.update_receive_tab()
        self.save_request_button.setEnabled(False)

    def get_receive_address(self):
        domain = self.wallet.get_account_addresses(self.current_account, include_change=False)
        for addr in domain:
            if not self.wallet.history.get(addr) and addr not in self.receive_requests.keys():
                return addr

    def new_receive_address(self):
        addr = self.get_receive_address()
        if addr is None:
            if isinstance(self.wallet, Imported_Wallet):
                self.show_message(_('No more addresses in your wallet.'))
                return
            if not self.question(_("Warning: The next address will not be recovered automatically if you restore your wallet from seed; you may need to add it manually.\n\nThis occurs because you have too many unused addresses in your wallet. To avoid this situation, use the existing addresses first.\n\nCreate anyway?")):
                return
            addr = self.wallet.create_new_address(self.current_account, False)
        self.set_receive_address(addr)
        self.new_request_button.setEnabled(False)

    def set_receive_address(self, addr):
        self.receive_address_e.setText(addr)
        self.receive_message_e.setText('')
        self.receive_amount_e.setAmount(None)

    def clear_receive_tab(self):
        self.receive_requests = self.wallet.storage.get('receive_requests2',{})
        domain = self.wallet.get_account_addresses(self.current_account, include_change=False)
        for addr in domain:
            if not self.wallet.history.get(addr) and addr not in self.receive_requests.keys():
                break
        else:
            addr = ''
        self.receive_address_e.setText(addr)
        self.receive_message_e.setText('')
        self.receive_amount_e.setAmount(None)

    def toggle_qr_window(self):
        import qrwindow
        if not self.qr_window:
            self.qr_window = qrwindow.QR_Window(self)
            self.qr_window.setVisible(True)
            self.qr_window_geometry = self.qr_window.geometry()
        else:
            if not self.qr_window.isVisible():
                self.qr_window.setVisible(True)
                self.qr_window.setGeometry(self.qr_window_geometry)
            else:
                self.qr_window_geometry = self.qr_window.geometry()
                self.qr_window.setVisible(False)
        self.update_receive_qr()


    def receive_at(self, addr):
        if not bitcoin.is_address(addr):
            return
        self.tabs.setCurrentIndex(2)
        self.receive_address_e.setText(addr)
        self.new_request_button.setEnabled(True)

    def update_receive_tab(self):
        self.receive_requests = self.wallet.storage.get('receive_requests2',{})

        # hide receive tab if no receive requests available
        b = len(self.receive_requests) > 0
        self.receive_list.setVisible(b)
        self.receive_requests_label.setVisible(b)

        # check if it is necessary to show the account
        self.receive_list.setColumnHidden(1, len(self.wallet.get_accounts()) == 1)

        # update the receive address if necessary
        current_address = self.receive_address_e.text()
        domain = self.wallet.get_account_addresses(self.current_account, include_change=False)
        addr = self.get_receive_address()
        if not current_address in domain and addr:
            self.set_receive_address(addr)
        self.new_request_button.setEnabled(addr != current_address)

        # clear the list and fill it again
        self.receive_list.clear()
        for address, req in self.receive_requests.viewitems():
            timestamp, amount, message = req['time'], req['amount'], req['msg']
            # only show requests for the current account
            if address not in domain:
                continue
            date = format_time(timestamp)
            account = self.wallet.get_account_name(self.wallet.get_account_from_address(address))
            item = QTreeWidgetItem( [ date, account, address, message, self.format_amount(amount) if amount else ""])
            item.setFont(2, QFont(MONOSPACE_FONT))
            self.receive_list.addTopLevelItem(item)


    def update_receive_qr(self):
        addr = str(self.receive_address_e.text())
        amount = self.receive_amount_e.get_amount()
        message = unicode(self.receive_message_e.text()).encode('utf8')
        self.save_request_button.setEnabled((amount is not None) or (message != ""))
        uri = util.create_URI(addr, amount, message)
        self.receive_qr.setData(uri)
        if self.qr_window:
            self.qr_window.set_content(addr, amount, message, uri)


    def create_send_tab(self):
        w = QWidget()

        self.send_grid = grid = QGridLayout(w)
        grid.setSpacing(8)
        grid.setColumnMinimumWidth(3,300)
        grid.setColumnStretch(5,1)
        grid.setRowStretch(8, 1)

        from paytoedit import PayToEdit
        self.amount_e = BTCAmountEdit(self.get_decimal_point)
        self.payto_e = PayToEdit(self)
        self.payto_help = HelpButton(_('Recipient of the funds.') + '\n\n' + _('You may enter a Litecoin address, a label from your list of contacts (a list of completions will be proposed), or an alias (email-like address that forwards to a Litecoin address)'))
        grid.addWidget(QLabel(_('Pay to')), 1, 0)
        grid.addWidget(self.payto_e, 1, 1, 1, 3)
        grid.addWidget(self.payto_help, 1, 4)

        completer = QCompleter()
        completer.setCaseSensitivity(False)
        self.payto_e.setCompleter(completer)
        completer.setModel(self.completions)

        self.message_e = MyLineEdit()
        self.message_help = HelpButton(_('Description of the transaction (not mandatory).') + '\n\n' + _('The description is not sent to the recipient of the funds. It is stored in your wallet file, and displayed in the \'History\' tab.'))
        grid.addWidget(QLabel(_('Description')), 2, 0)
        grid.addWidget(self.message_e, 2, 1, 1, 3)
        grid.addWidget(self.message_help, 2, 4)

        self.from_label = QLabel(_('From'))
        grid.addWidget(self.from_label, 3, 0)
        self.from_list = MyTreeWidget(self, self.from_list_menu, ['',''], [350, 50])
        self.from_list.setHeaderHidden(True)
        self.from_list.setMaximumHeight(80)
        grid.addWidget(self.from_list, 3, 1, 1, 3)
        self.set_pay_from([])

        self.amount_help = HelpButton(_('Amount to be sent.') + '\n\n' \
                                      + _('The amount will be displayed in red if you do not have enough funds in your wallet. Note that if you have frozen some of your addresses, the available funds will be lower than your total balance.') \
                                      + '\n\n' + _('Keyboard shortcut: type "!" to send all your coins.'))
        grid.addWidget(QLabel(_('Amount')), 4, 0)
        grid.addWidget(self.amount_e, 4, 1, 1, 2)
        grid.addWidget(self.amount_help, 4, 3)

        self.fee_e_label = QLabel(_('Fee'))
        self.fee_e = BTCAmountEdit(self.get_decimal_point)
        grid.addWidget(self.fee_e_label, 5, 0)
        grid.addWidget(self.fee_e, 5, 1, 1, 2)
        msg = _('Litecoin transactions are in general not free. A transaction fee is paid by the sender of the funds.') + '\n\n'\
              + _('The amount of fee can be decided freely by the sender. However, transactions with low fees take more time to be processed.') + '\n\n'\
              + _('A suggested fee is automatically added to this field. You may override it. The suggested fee increases with the size of the transaction.')
        self.fee_e_help = HelpButton(msg)
        grid.addWidget(self.fee_e_help, 5, 3)
        self.update_fee_edit()
        self.send_button = EnterButton(_("Send"), self.do_send)
        grid.addWidget(self.send_button, 6, 1)
        b = EnterButton(_("Clear"), self.do_clear)
        grid.addWidget(b, 6, 2)
        self.payto_sig = QLabel('')
        grid.addWidget(self.payto_sig, 7, 0, 1, 4)
        w.setLayout(grid)

        def on_shortcut():
            sendable = self.get_sendable_balance()
            inputs = self.get_coins()
            for i in inputs: self.wallet.add_input_info(i)
            addr = self.payto_e.payto_address if self.payto_e.payto_address else self.dummy_address
            output = ('address', addr, sendable)
            dummy_tx = Transaction.from_io(inputs, [output])
            fee = self.wallet.estimated_fee(dummy_tx)
            self.amount_e.setAmount(max(0,sendable-fee))
            self.amount_e.textEdited.emit("")
            self.fee_e.setAmount(fee)

        self.amount_e.shortcut.connect(on_shortcut)

        self.payto_e.textChanged.connect(lambda: self.update_fee(False))
        self.amount_e.textEdited.connect(lambda: self.update_fee(False))
        self.fee_e.textEdited.connect(lambda: self.update_fee(True))

        def entry_changed():
            if not self.not_enough_funds:
                palette = QPalette()
                palette.setColor(self.amount_e.foregroundRole(), QColor('black'))
                text = ""
            else:
                palette = QPalette()
                palette.setColor(self.amount_e.foregroundRole(), QColor('red'))
                text = _( "Not enough funds" )
                c, u = self.wallet.get_frozen_balance()
                if c+u: text += ' (' + self.format_amount(c+u).strip() + ' ' + self.base_unit() + ' ' +_("are frozen") + ')'
            self.statusBar().showMessage(text)
            self.amount_e.setPalette(palette)
            self.fee_e.setPalette(palette)

        self.amount_e.textChanged.connect(entry_changed)
        self.fee_e.textChanged.connect(entry_changed)

        run_hook('create_send_tab', grid)
        return w

    def update_fee(self, is_fee):
        outputs = self.payto_e.get_outputs()
        amount = self.amount_e.get_amount()
        fee = self.fee_e.get_amount() if is_fee else None
        if amount is None:
            self.fee_e.setAmount(None)
            self.not_enough_funds = False
        else:
            if not outputs:
                addr = self.payto_e.payto_address if self.payto_e.payto_address else self.dummy_address
                outputs = [('address', addr, amount)]
            try:
                tx = self.wallet.make_unsigned_transaction(outputs, fee, coins = self.get_coins())
                self.not_enough_funds = False
            except NotEnoughFunds:
                self.not_enough_funds = True
            if not is_fee:
                fee = None if self.not_enough_funds else self.wallet.get_tx_fee(tx)
                self.fee_e.setAmount(fee)

    def update_fee_edit(self):
        b = self.config.get('can_edit_fees', False)
        self.fee_e.setVisible(b)
        self.fee_e_label.setVisible(b)
        self.fee_e_help.setVisible(b)

    def from_list_delete(self, item):
        i = self.from_list.indexOfTopLevelItem(item)
        self.pay_from.pop(i)
        self.redraw_from_list()

    def from_list_menu(self, position):
        item = self.from_list.itemAt(position)
        menu = QMenu()
        menu.addAction(_("Remove"), lambda: self.from_list_delete(item))
        menu.exec_(self.from_list.viewport().mapToGlobal(position))

    def set_pay_from(self, domain = None):
        self.pay_from = [] if domain == [] else self.wallet.get_unspent_coins(domain)
        self.redraw_from_list()

    def redraw_from_list(self):
        self.from_list.clear()
        self.from_label.setHidden(len(self.pay_from) == 0)
        self.from_list.setHidden(len(self.pay_from) == 0)

        def format(x):
            h = x.get('prevout_hash')
            return h[0:8] + '...' + h[-8:] + ":%d"%x.get('prevout_n') + u'\t' + "%s"%x.get('address')

        for item in self.pay_from:
            self.from_list.addTopLevelItem(QTreeWidgetItem( [format(item), self.format_amount(item['value']) ]))

    def update_completions(self):
        l = self.wallet.get_completions()
        self.completions.setStringList(l)


    def protected(func):
        return lambda s, *args: s.do_protect(func, args)


    def read_send_tab(self):

        if self.payment_request and self.payment_request.has_expired():
            QMessageBox.warning(self, _('Error'), _('Payment request has expired'), _('OK'))
            return

        label = unicode( self.message_e.text() )

        if self.payment_request:
            outputs = self.payment_request.get_outputs()
        else:
            errors = self.payto_e.get_errors()
            if errors:
                self.show_warning(_("Invalid Lines found:") + "\n\n" + '\n'.join([ _("Line #") + str(x[0]+1) + ": " + x[1] for x in errors]))
                return
            outputs = self.payto_e.get_outputs()

        if not outputs:
            QMessageBox.warning(self, _('Error'), _('No outputs'), _('OK'))
            return

        for _type, addr, amount in outputs:
            if addr is None:
                QMessageBox.warning(self, _('Error'), _('Litecoin Address is None'), _('OK'))
                return
            if _type == 'address' and not bitcoin.is_address(addr):
                QMessageBox.warning(self, _('Error'), _('Invalid Litecoin Address'), _('OK'))
                return
            if amount is None:
                QMessageBox.warning(self, _('Error'), _('Invalid Amount'), _('OK'))
                return

        fee = self.fee_e.get_amount()
        if fee is None:
            QMessageBox.warning(self, _('Error'), _('Invalid Fee'), _('OK'))
            return

        amount = sum(map(lambda x:x[2], outputs))
        confirm_amount = self.config.get('confirm_amount', 1000000000)
        if amount >= confirm_amount:
            o = '\n'.join(map(lambda x:x[1], outputs))
            if not self.question(_("send %(amount)s to %(address)s?")%{ 'amount' : self.format_amount(amount) + ' '+ self.base_unit(), 'address' : o}):
                return

        coins = self.get_coins()
        return outputs, fee, label, coins


    def do_send(self):
        if run_hook('before_send'):
            return
        r = self.read_send_tab()
        if not r:
            return
        outputs, fee, label, coins = r
        try:
            tx = self.wallet.make_unsigned_transaction(outputs, fee, None, coins = coins)
            if not tx:
                raise BaseException(_("Insufficient funds"))
        except Exception as e:
            traceback.print_exc(file=sys.stdout)
            self.show_message(str(e))
            return

        if tx.get_fee() < tx.required_fee(self.wallet.verifier):
            QMessageBox.warning(self, _('Error'), _("This transaction requires a higher fee, or it will not be propagated by the network."), _('OK'))
            return

        if not self.config.get('can_edit_fees', False):
            if not self.question(_("A fee of %(fee)s will be added to this transaction.\nProceed?")%{ 'fee' : self.format_amount(fee) + ' '+ self.base_unit()}):
                return
        else:
            confirm_fee = self.config.get('confirm_fee', 1000000)
            if fee >= confirm_fee:
                if not self.question(_("The fee for this transaction seems unusually high.\nAre you really sure you want to pay %(fee)s in fees?")%{ 'fee' : self.format_amount(fee) + ' '+ self.base_unit()}):
                    return

        self.send_tx(tx, label)


    @protected
    def send_tx(self, tx, label, password):
        self.send_button.setDisabled(True)

        # call hook to see if plugin needs gui interaction
        run_hook('send_tx', tx)

        # sign the tx
        def sign_thread():
            if self.wallet.is_watching_only():
                return tx
            self.wallet.sign_transaction(tx, password)
            return tx

        def sign_done(tx):
            if not tx.is_complete() or self.config.get('show_before_broadcast'):
                self.show_transaction(tx)
                self.do_clear()
                return
            if label:
                self.wallet.set_label(tx.hash(), label)
            self.broadcast_transaction(tx)

        # keep a reference to WaitingDialog or the gui might crash
        self.waiting_dialog = WaitingDialog(self, 'Signing..', sign_thread, sign_done, lambda: self.send_button.setDisabled(False))
        self.waiting_dialog.start()



    def broadcast_transaction(self, tx):

        def broadcast_thread():
            # non-GUI thread
            pr = self.payment_request
            if pr is None:
                return self.wallet.sendtx(tx)
            if pr.has_expired():
                self.payment_request = None
                return False, _("Payment request has expired")
            status, msg =  self.wallet.sendtx(tx)
            if not status:
                return False, msg
            self.invoices[pr.get_id()] = (pr.get_domain(), pr.get_memo(), pr.get_amount(), pr.get_expiration_date(), PR_PAID, tx.hash())
            self.wallet.storage.put('invoices', self.invoices)
            self.payment_request = None
            refund_address = self.wallet.addresses()[0]
            ack_status, ack_msg = pr.send_ack(str(tx), refund_address)
            if ack_status:
                msg = ack_msg
            return status, msg

        def broadcast_done(status, msg):
            # GUI thread
            if status:
                QMessageBox.information(self, '', _('Payment sent.') + '\n' + msg, _('OK'))
                self.update_invoices_tab()
                self.do_clear()
            else:
                QMessageBox.warning(self, _('Error'), msg, _('OK'))
            self.send_button.setDisabled(False)

        self.waiting_dialog = WaitingDialog(self, 'Broadcasting..', broadcast_thread, broadcast_done)
        self.waiting_dialog.start()



    def prepare_for_payment_request(self):
        self.tabs.setCurrentIndex(1)
        self.payto_e.is_pr = True
        for e in [self.payto_e, self.amount_e, self.message_e]:
            e.setFrozen(True)
        for h in [self.payto_help, self.amount_help, self.message_help]:
            h.hide()
        self.payto_e.setText(_("please wait..."))
        return True

    def payment_request_ok(self):
        pr = self.payment_request
        pr_id = pr.get_id()
        if pr_id not in self.invoices:
            self.invoices[pr_id] = (pr.get_domain(), pr.get_memo(), pr.get_amount(), pr.get_expiration_date(), PR_UNPAID, None)
            self.wallet.storage.put('invoices', self.invoices)
            self.update_invoices_tab()
        else:
            print_error('invoice already in list')

        status = self.invoices[pr_id][4]
        if status == PR_PAID:
            self.do_clear()
            self.show_message("invoice already paid")
            self.payment_request = None
            return

        self.payto_help.show()
        self.payto_help.set_alt(lambda: self.show_pr_details(pr))

        if not pr.has_expired():
            self.payto_e.setGreen()
        else:
            self.payto_e.setExpired()

        self.payto_e.setText(pr.domain)
        self.amount_e.setText(self.format_amount(pr.get_amount()))
        self.message_e.setText(pr.get_memo())
        # signal to set fee
        self.amount_e.textEdited.emit("")

    def payment_request_error(self):
        self.do_clear()
        self.show_message(self.payment_request.error)
        self.payment_request = None

    def pay_from_URI(self,URI):
        if not URI:
            return
        address, amount, label, message, request_url = util.parse_URI(URI)
        try:
            address, amount, label, message, request_url = util.parse_URI(URI)
        except Exception as e:
            QMessageBox.warning(self, _('Error'), _('Invalid litecoin URI:') + '\n' + str(e), _('OK'))
            return

        self.tabs.setCurrentIndex(1)

        if not request_url:
            if label:
                if self.wallet.labels.get(address) != label:
                    if self.question(_('Save label "%(label)s" for address %(address)s ?'%{'label':label,'address':address})):
                        if address not in self.wallet.addressbook and not self.wallet.is_mine(address):
                            self.wallet.addressbook.append(address)
                            self.wallet.set_label(address, label)
            else:
                label = self.wallet.labels.get(address)
            if address:
                self.payto_e.setText(label + '  <'+ address +'>' if label else address)
            if message:
                self.message_e.setText(message)
            if amount:
                self.amount_e.setAmount(amount)
                self.amount_e.textEdited.emit("")
            return

        from electrum_ltc import paymentrequest
        def payment_request():
            self.payment_request = paymentrequest.PaymentRequest(self.config)
            self.payment_request.read(request_url)
            if self.payment_request.verify():
                self.emit(SIGNAL('payment_request_ok'))
            else:
                self.emit(SIGNAL('payment_request_error'))

        self.pr_thread = threading.Thread(target=payment_request).start()
        self.prepare_for_payment_request()



    def do_clear(self):
        self.not_enough_funds = False
        self.payto_e.is_pr = False
        self.payto_sig.setVisible(False)
        for e in [self.payto_e, self.message_e, self.amount_e, self.fee_e]:
            e.setText('')
            e.setFrozen(False)

        for h in [self.payto_help, self.amount_help, self.message_help]:
            h.show()

        self.payto_help.set_alt(None)
        self.set_pay_from([])
        self.update_status()
        run_hook('do_clear')


    def set_addrs_frozen(self,addrs,freeze):
        for addr in addrs:
            if not addr: continue
            if addr in self.wallet.frozen_addresses and not freeze:
                self.wallet.unfreeze(addr)
            elif addr not in self.wallet.frozen_addresses and freeze:
                self.wallet.freeze(addr)
        self.update_address_tab()

    def create_list_tab(self, l):
        w = QWidget()
        vbox = QVBoxLayout()
        w.setLayout(vbox)
        vbox.setMargin(0)
        vbox.setSpacing(0)
        vbox.addWidget(l)
        buttons = QWidget()
        vbox.addWidget(buttons)
        return w

    def create_addresses_tab(self):
        l = MyTreeWidget(self, self.create_receive_menu, [ _('Address'), _('Label'), _('Balance'), _('Tx')], [370, None, 130])
        l.setSelectionMode(QAbstractItemView.ExtendedSelection)
        self.address_list = l
        return self.create_list_tab(l)

    def create_contacts_tab(self):
        l = MyTreeWidget(self, self.create_contact_menu, [_('Address'), _('Label'), _('Tx')], [350, None])
        self.contacts_list = l
        return self.create_list_tab(l)

    def create_invoices_tab(self):
        l = MyTreeWidget(self, self.create_invoice_menu, [_('Date'), _('Requestor'), _('Memo'), _('Amount'), _('Status')], [150, 150, None, 150, 40])
        self.invoices_list = l
        return self.create_list_tab(l)

    def update_invoices_tab(self):
        invoices = self.wallet.storage.get('invoices', {})
        l = self.invoices_list
        l.clear()
        for key, value in sorted(invoices.items(), key=lambda x: -x[1][3]):
            domain, memo, amount, expiration_date, status, tx_hash = value
            if status == PR_UNPAID and expiration_date and expiration_date < time.time():
                status = PR_EXPIRED
            date_str = format_time(expiration_date)
            item = QTreeWidgetItem( [ date_str, domain, memo, self.format_amount(amount, whitespaces=True), ''] )
            icon = QIcon(pr_icons.get(status))
            item.setIcon(4, icon)
            item.setToolTip(4, pr_tooltips.get(status,''))
            item.setData(0, Qt.UserRole, key)
            item.setFont(1, QFont(MONOSPACE_FONT))
            item.setFont(3, QFont(MONOSPACE_FONT))
            l.addTopLevelItem(item)
        l.setCurrentItem(l.topLevelItem(0))

    def delete_imported_key(self, addr):
        if self.question(_("Do you want to remove")+" %s "%addr +_("from your wallet?")):
            self.wallet.delete_imported_key(addr)
            self.update_address_tab()
            self.update_history_tab()

    def edit_account_label(self, k):
        text, ok = QInputDialog.getText(self, _('Rename account'), _('Name') + ':', text = self.wallet.labels.get(k,''))
        if ok:
            label = unicode(text)
            self.wallet.set_label(k,label)
            self.update_address_tab()

    def account_set_expanded(self, item, k, b):
        item.setExpanded(b)
        self.accounts_expanded[k] = b

    def create_account_menu(self, position, k, item):
        menu = QMenu()
        exp = item.isExpanded()
        menu.addAction(_("Minimize") if exp else _("Maximize"), lambda: self.account_set_expanded(item, k, not exp))
        menu.addAction(_("Rename"), lambda: self.edit_account_label(k))
        if self.wallet.seed_version > 4:
            menu.addAction(_("View details"), lambda: self.show_account_details(k))
        if self.wallet.account_is_pending(k):
            menu.addAction(_("Delete"), lambda: self.delete_pending_account(k))
        menu.exec_(self.address_list.viewport().mapToGlobal(position))

    def delete_pending_account(self, k):
        self.wallet.delete_pending_account(k)
        self.update_address_tab()
        self.update_account_selector()

    def create_receive_menu(self, position):
        # fixme: this function apparently has a side effect.
        # if it is not called the menu pops up several times
        #self.address_list.selectedIndexes()

        selected = self.address_list.selectedItems()
        multi_select = len(selected) > 1
        addrs = [unicode(item.text(0)) for item in selected]
        if not multi_select:
            item = self.address_list.itemAt(position)
            if not item:
                return
            addr = addrs[0]
            if not is_valid(addr):
                k = str(item.data(0,32).toString())
                if k:
                    self.create_account_menu(position, k, item)
                else:
                    item.setExpanded(not item.isExpanded())
                return

        menu = QMenu()
        if not multi_select:
            menu.addAction(_("Copy to clipboard"), lambda: self.app.clipboard().setText(addr))
            menu.addAction(_("Request payment"), lambda: self.receive_at(addr))
            menu.addAction(_("Edit label"), lambda: self.address_list.edit_label(item))
            menu.addAction(_('History'), lambda: self.show_address(addr))
            menu.addAction(_('Public Keys'), lambda: self.show_public_keys(addr))
            if self.wallet.can_export():
                menu.addAction(_("Private key"), lambda: self.show_private_key(addr))
            if not self.wallet.is_watching_only():
                menu.addAction(_("Sign/verify message"), lambda: self.sign_verify_message(addr))
                menu.addAction(_("Encrypt/decrypt message"), lambda: self.encrypt_message(addr))
            if self.wallet.is_imported(addr):
                menu.addAction(_("Remove from wallet"), lambda: self.delete_imported_key(addr))

        if any(addr not in self.wallet.frozen_addresses for addr in addrs):
            menu.addAction(_("Freeze"), lambda: self.set_addrs_frozen(addrs, True))
        if any(addr in self.wallet.frozen_addresses for addr in addrs):
            menu.addAction(_("Unfreeze"), lambda: self.set_addrs_frozen(addrs, False))

        def can_send(addr):
            return addr not in self.wallet.frozen_addresses and self.wallet.get_addr_balance(addr) != (0, 0)
        if any(can_send(addr) for addr in addrs):
            menu.addAction(_("Send From"), lambda: self.send_from_addresses(addrs))

        run_hook('receive_menu', menu, addrs)
        menu.exec_(self.address_list.viewport().mapToGlobal(position))


    def get_sendable_balance(self):
        return sum(map(lambda x:x['value'], self.get_coins()))


    def get_coins(self):
        if self.pay_from:
            return self.pay_from
        else:
            domain = self.wallet.get_account_addresses(self.current_account)
            for i in self.wallet.frozen_addresses:
                if i in domain: domain.remove(i)
            return self.wallet.get_unspent_coins(domain)


    def send_from_addresses(self, addrs):
        self.set_pay_from( addrs )
        self.tabs.setCurrentIndex(1)


    def payto(self, addr):
        if not addr: return
        label = self.wallet.labels.get(addr)
        m_addr = label + '  <' + addr + '>' if label else addr
        self.tabs.setCurrentIndex(1)
        self.payto_e.setText(m_addr)
        self.amount_e.setFocus()


    def delete_contact(self, x):
        if self.question(_("Do you want to remove")+" %s "%x +_("from your list of contacts?")):
            self.wallet.delete_contact(x)
            self.wallet.set_label(x, None)
            self.update_history_tab()
            self.update_contacts_tab()
            self.update_completions()


    def create_contact_menu(self, position):
        item = self.contacts_list.itemAt(position)
        menu = QMenu()
        if not item:
            menu.addAction(_("New contact"), lambda: self.new_contact_dialog())
        else:
            addr = unicode(item.text(0))
            label = unicode(item.text(1))
            is_editable = item.data(0,32).toBool()
            payto_addr = item.data(0,33).toString()
            menu.addAction(_("Copy to Clipboard"), lambda: self.app.clipboard().setText(addr))
            menu.addAction(_("Pay to"), lambda: self.payto(payto_addr))
            menu.addAction(_("QR code"), lambda: self.show_qrcode("litecoin:" + addr, _("Address")))
            if is_editable:
                menu.addAction(_("Edit label"), lambda: self.contacts_list.edit_label(item))
                menu.addAction(_("Delete"), lambda: self.delete_contact(addr))

        run_hook('create_contact_menu', menu, item)
        menu.exec_(self.contacts_list.viewport().mapToGlobal(position))

    def delete_invoice(self, key):
        self.invoices.pop(key)
        self.wallet.storage.put('invoices', self.invoices)
        self.update_invoices_tab()

    def show_invoice(self, key):
        from electrum_ltc.paymentrequest import PaymentRequest
        domain, memo, value, expiration, status, tx_hash = self.invoices[key]
        pr = PaymentRequest(self.config)
        pr.read_file(key)
        pr.domain = domain
        pr.verify()
        self.show_pr_details(pr, tx_hash)

    def show_pr_details(self, pr, tx_hash=None):
        msg = 'Domain: ' + pr.domain
        msg += '\nStatus: ' + pr.get_status()
        msg += '\nMemo: ' + pr.get_memo()
        msg += '\nPayment URL: ' + pr.payment_url
        msg += '\n\nOutputs:\n' + '\n'.join(map(lambda x: x[1] + ' ' + self.format_amount(x[2])+ self.base_unit(), pr.get_outputs()))
        if tx_hash:
            msg += '\n\nTransaction ID: ' + tx_hash
        QMessageBox.information(self, 'Invoice', msg , 'OK')

    def do_pay_invoice(self, key):
        from electrum_ltc.paymentrequest import PaymentRequest
        domain, memo, value, expiration, status, tx_hash = self.invoices[key]
        pr = PaymentRequest(self.config)
        pr.read_file(key)
        pr.domain = domain
        self.payment_request = pr
        self.prepare_for_payment_request()
        if pr.verify():
            self.payment_request_ok()
        else:
            self.payment_request_error()


    def create_invoice_menu(self, position):
        item = self.invoices_list.itemAt(position)
        if not item:
            return
        key = str(item.data(0, 32).toString())
        domain, memo, value, expiration, status, tx_hash = self.invoices[key]
        menu = QMenu()
        menu.addAction(_("Details"), lambda: self.show_invoice(key))
        if status == PR_UNPAID:
            menu.addAction(_("Pay Now"), lambda: self.do_pay_invoice(key))
        menu.addAction(_("Delete"), lambda: self.delete_invoice(key))
        menu.exec_(self.invoices_list.viewport().mapToGlobal(position))



    def update_address_tab(self):
        l = self.address_list
        item = l.currentItem()
        current_address = item.data(0, Qt.UserRole).toString() if item else None
        l.clear()
        accounts = self.wallet.get_accounts()
        if self.current_account is None:
            account_items = sorted(accounts.items())
        else:
            account_items = [(self.current_account, accounts.get(self.current_account))]
        for k, account in account_items:
            if len(accounts) > 1:
                name = self.wallet.get_account_name(k)
                c, u = self.wallet.get_account_balance(k)
                account_item = QTreeWidgetItem( [ name, '', self.format_amount(c+u), ''] )
                l.addTopLevelItem(account_item)
                account_item.setExpanded(self.accounts_expanded.get(k, True))
                account_item.setData(0, Qt.UserRole, k)
            else:
                account_item = l
            sequences = [0,1] if account.has_change() else [0]
            for is_change in sequences:
                if len(sequences) > 1:
                    name = _("Receiving") if not is_change else _("Change")
                    seq_item = QTreeWidgetItem( [ name, '', '', '', ''] )
                    account_item.addChild(seq_item)
                    if not is_change:
                        seq_item.setExpanded(True)
                else:
                    seq_item = account_item
                used_item = QTreeWidgetItem( [ _("Used"), '', '', '', ''] )
                used_flag = False
                addr_list = account.get_addresses(is_change)
                for address in addr_list:
                    num, is_used = self.wallet.is_used(address)
                    label = self.wallet.labels.get(address,'')
                    c, u = self.wallet.get_addr_balance(address)
                    balance = self.format_amount(c + u)
                    item = QTreeWidgetItem( [ address, label, balance, "%d"%num] )
                    item.setFont(0, QFont(MONOSPACE_FONT))
                    item.setData(0, Qt.UserRole, address)
                    item.setData(0, Qt.UserRole+1, True) # label can be edited
                    if address in self.wallet.frozen_addresses:
                        item.setBackgroundColor(0, QColor('lightblue'))
                    if self.wallet.is_beyond_limit(address, account, is_change):
                        item.setBackgroundColor(0, QColor('red'))
                    if is_used:
                        if not used_flag:
                            seq_item.insertChild(0, used_item)
                            used_flag = True
                        used_item.addChild(item)
                    else:
                        seq_item.addChild(item)
                    if address == current_address:
                        l.setCurrentItem(item)


    def update_contacts_tab(self):
        l = self.contacts_list
        item = l.currentItem()
        current_address = item.data(0, Qt.UserRole).toString() if item else None
        l.clear()
        for address in self.wallet.addressbook:
            label = self.wallet.labels.get(address,'')
            n = self.wallet.get_num_tx(address)
            item = QTreeWidgetItem( [ address, label, "%d"%n] )
            item.setFont(0, QFont(MONOSPACE_FONT))
            item.setData(0, Qt.UserRole, address)
            item.setData(0, Qt.UserRole+1, True)
            l.addTopLevelItem(item)
            if address == current_address:
                l.setCurrentItem(item)
        run_hook('update_contacts_tab', l)


    def create_console_tab(self):
        from console import Console
        self.console = console = Console()
        return console


    def update_console(self):
        console = self.console
        console.history = self.config.get("console-history",[])
        console.history_index = len(console.history)

        console.updateNamespace({'wallet' : self.wallet, 'network' : self.network, 'gui':self})
        console.updateNamespace({'util' : util, 'bitcoin':bitcoin})

        c = commands.Commands(self.wallet, self.network, lambda: self.console.set_json(True))
        methods = {}
        def mkfunc(f, method):
            return lambda *args: apply( f, (method, args, self.password_dialog ))
        for m in dir(c):
            if m[0]=='_' or m in ['network','wallet']: continue
            methods[m] = mkfunc(c._run, m)

        console.updateNamespace(methods)


    def change_account(self,s):
        if s == _("All accounts"):
            self.current_account = None
        else:
            accounts = self.wallet.get_account_names()
            for k, v in accounts.items():
                if v == s:
                    self.current_account = k
        self.update_history_tab()
        self.update_status()
        self.update_address_tab()
        self.update_receive_tab()

    def create_status_bar(self):

        sb = QStatusBar()
        sb.setFixedHeight(35)
        qtVersion = qVersion()

        self.balance_label = QLabel("")
        sb.addWidget(self.balance_label)

        from version_getter import UpdateLabel
        self.updatelabel = UpdateLabel(self.config, sb)

        self.account_selector = QComboBox()
        self.account_selector.setSizeAdjustPolicy(QComboBox.AdjustToContents)
        self.connect(self.account_selector,SIGNAL("activated(QString)"),self.change_account)
        sb.addPermanentWidget(self.account_selector)

        if (int(qtVersion[0]) >= 4 and int(qtVersion[2]) >= 7):
            sb.addPermanentWidget( StatusBarButton( QIcon(":icons/switchgui.png"), _("Switch to Lite Mode"), self.go_lite ) )

        self.lock_icon = QIcon()
        self.password_button = StatusBarButton( self.lock_icon, _("Password"), self.change_password_dialog )
        sb.addPermanentWidget( self.password_button )

        sb.addPermanentWidget( StatusBarButton( QIcon(":icons/preferences.png"), _("Preferences"), self.settings_dialog ) )
        self.seed_button = StatusBarButton( QIcon(":icons/seed.png"), _("Seed"), self.show_seed_dialog )
        sb.addPermanentWidget( self.seed_button )
        self.status_button = StatusBarButton( QIcon(":icons/status_disconnected.png"), _("Network"), self.run_network_dialog )
        sb.addPermanentWidget( self.status_button )

        run_hook('create_status_bar', sb)

        self.setStatusBar(sb)


    def update_lock_icon(self):
        icon = QIcon(":icons/lock.png") if self.wallet.use_encryption else QIcon(":icons/unlock.png")
        self.password_button.setIcon( icon )


    def update_buttons_on_seed(self):
        self.seed_button.setVisible(self.wallet.has_seed())
        self.password_button.setVisible(self.wallet.can_change_password())
        self.send_button.setText(_("Create unsigned transaction") if self.wallet.is_watching_only() else _("Send"))


    def change_password_dialog(self):
        from password_dialog import PasswordDialog
        d = PasswordDialog(self.wallet, self)
        d.run()
        self.update_lock_icon()


    def new_contact_dialog(self):

        d = QDialog(self)
        d.setWindowTitle(_("New Contact"))
        vbox = QVBoxLayout(d)
        vbox.addWidget(QLabel(_('New Contact')+':'))

        grid = QGridLayout()
        line1 = QLineEdit()
        line2 = QLineEdit()
        grid.addWidget(QLabel(_("Address")), 1, 0)
        grid.addWidget(line1, 1, 1)
        grid.addWidget(QLabel(_("Name")), 2, 0)
        grid.addWidget(line2, 2, 1)

        vbox.addLayout(grid)
        vbox.addLayout(Buttons(CancelButton(d), OkButton(d)))

        if not d.exec_():
            return

        address = str(line1.text())
        label = unicode(line2.text())

        if not is_valid(address):
            QMessageBox.warning(self, _('Error'), _('Invalid Address'), _('OK'))
            return

        self.wallet.add_contact(address)
        if label:
            self.wallet.set_label(address, label)

        self.update_contacts_tab()
        self.update_history_tab()
        self.update_completions()
        self.tabs.setCurrentIndex(3)


    @protected
    def new_account_dialog(self, password):
        dialog = QDialog(self)
        dialog.setModal(1)
        dialog.setWindowTitle(_("New Account"))
        vbox = QVBoxLayout()
        vbox.addWidget(QLabel(_('Account name')+':'))
        e = QLineEdit()
        vbox.addWidget(e)
        msg = _("Note: Newly created accounts are 'pending' until they receive litecoins.") + " " \
            + _("You will need to wait for 2 confirmations until the correct balance is displayed and more addresses are created for that account.")
        l = QLabel(msg)
        l.setWordWrap(True)
        vbox.addWidget(l)
        vbox.addLayout(Buttons(CancelButton(dialog), OkButton(dialog)))
        dialog.setLayout(vbox)
        r = dialog.exec_()
        if not r:
            return
        name = str(e.text())
        self.wallet.create_pending_account(name, password)
        self.update_address_tab()
        self.update_account_selector()
        self.tabs.setCurrentIndex(3)


    def show_master_public_keys(self):

        dialog = QDialog(self)
        dialog.setModal(1)
        dialog.setWindowTitle(_("Master Public Keys"))

        mpk_dict = self.wallet.get_master_public_keys()
        vbox = QVBoxLayout()
        # only show the combobox in case multiple accounts are available
        if len(mpk_dict) > 1:
            gb = QGroupBox(_("Master Public Keys"))
            vbox.addWidget(gb)
            group = QButtonGroup()
            first_button = None
            for key in sorted(mpk_dict.keys()):
                is_mine = self.wallet.master_private_keys.has_key(key)
                b = QRadioButton(gb)
                name = 'Self' if is_mine else 'Cosigner'
                b.setText(name + ' (%s)'%key)
                b.key = key
                group.addButton(b)
                vbox.addWidget(b)
                if not first_button:
                    first_button = b

            mpk_text = ShowQRTextEdit()
            mpk_text.setMaximumHeight(170)
            vbox.addWidget(mpk_text)

            def show_mpk(b):
                mpk = mpk_dict.get(b.key, "")
                mpk_text.setText(mpk)

            group.buttonReleased.connect(show_mpk)
            first_button.setChecked(True)
            show_mpk(first_button)
        elif len(mpk_dict) == 1:
            mpk = mpk_dict.values()[0]
            mpk_text = ShowQRTextEdit(text=mpk)
            mpk_text.setMaximumHeight(170)
            vbox.addWidget(mpk_text)

        vbox.addLayout(Buttons(CopyButton(mpk_text, self.app), CloseButton(dialog)))
        dialog.setLayout(vbox)
        dialog.exec_()

    @protected
    def show_seed_dialog(self, password):
        if not self.wallet.has_seed():
            QMessageBox.information(self, _('Message'), _('This wallet has no seed'), _('OK'))
            return

        try:
            mnemonic = self.wallet.get_mnemonic(password)
        except BaseException as e:
            QMessageBox.warning(self, _('Error'), str(e), _('OK'))
            return
        from seed_dialog import SeedDialog
        d = SeedDialog(self, mnemonic, self.wallet.has_imported_keys())
        d.exec_()



    def show_qrcode(self, data, title = _("QR code")):
        if not data:
            return
        d = QRDialog(data, self, title)
        d.exec_()


    def do_protect(self, func, args):
        if self.wallet.use_encryption:
            while True:
                password = self.password_dialog()
                if not password:
                    return
                try:
                    self.wallet.check_password(password)
                    break
                except Exception as e:
                    QMessageBox.warning(self, _('Error'), str(e), _('OK'))
                    continue
        else:
            password = None

        if args != (False,):
            args = (self,) + args + (password,)
        else:
            args = (self, password)
        apply(func, args)


    def show_public_keys(self, address):
        if not address: return
        try:
            pubkey_list = self.wallet.get_public_keys(address)
        except Exception as e:
            traceback.print_exc(file=sys.stdout)
            self.show_message(str(e))
            return

        d = QDialog(self)
        d.setMinimumSize(600, 200)
        d.setModal(1)
        d.setWindowTitle(_("Public key"))
        vbox = QVBoxLayout()
        vbox.addWidget( QLabel(_("Address") + ': ' + address))
        vbox.addWidget( QLabel(_("Public key") + ':'))
        keys = ShowQRTextEdit(text='\n'.join(pubkey_list))
        vbox.addWidget(keys)
        vbox.addLayout(Buttons(CopyButton(keys, self.app), CloseButton(d)))
        d.setLayout(vbox)
        d.exec_()

    @protected
    def show_private_key(self, address, password):
        if not address: return
        try:
            pk_list = self.wallet.get_private_key(address, password)
        except Exception as e:
            traceback.print_exc(file=sys.stdout)
            self.show_message(str(e))
            return

        d = QDialog(self)
        d.setMinimumSize(600, 200)
        d.setModal(1)
        d.setWindowTitle(_("Private key"))
        vbox = QVBoxLayout()
        vbox.addWidget( QLabel(_("Address") + ': ' + address))
        vbox.addWidget( QLabel(_("Private key") + ':'))
        keys = ShowQRTextEdit(text='\n'.join(pk_list))
        vbox.addWidget(keys)
        vbox.addLayout(Buttons(CopyButton(keys, self.app), CloseButton(d)))
        d.setLayout(vbox)
        d.exec_()


    @protected
    def do_sign(self, address, message, signature, password):
        message = unicode(message.toPlainText())
        message = message.encode('utf-8')
        try:
            sig = self.wallet.sign_message(str(address.text()), message, password)
            signature.setText(sig)
        except Exception as e:
            self.show_message(str(e))

    def do_verify(self, address, message, signature):
        message = unicode(message.toPlainText())
        message = message.encode('utf-8')
        if bitcoin.verify_message(address.text(), str(signature.toPlainText()), message):
            self.show_message(_("Signature verified"))
        else:
            self.show_message(_("Error: wrong signature"))


    def sign_verify_message(self, address=''):
        d = QDialog(self)
        d.setModal(1)
        d.setWindowTitle(_('Sign/verify Message'))
        d.setMinimumSize(410, 290)

        layout = QGridLayout(d)

        message_e = QTextEdit()
        layout.addWidget(QLabel(_('Message')), 1, 0)
        layout.addWidget(message_e, 1, 1)
        layout.setRowStretch(2,3)

        address_e = QLineEdit()
        address_e.setText(address)
        layout.addWidget(QLabel(_('Address')), 2, 0)
        layout.addWidget(address_e, 2, 1)

        signature_e = QTextEdit()
        layout.addWidget(QLabel(_('Signature')), 3, 0)
        layout.addWidget(signature_e, 3, 1)
        layout.setRowStretch(3,1)

        hbox = QHBoxLayout()

        b = QPushButton(_("Sign"))
        b.clicked.connect(lambda: self.do_sign(address_e, message_e, signature_e))
        hbox.addWidget(b)

        b = QPushButton(_("Verify"))
        b.clicked.connect(lambda: self.do_verify(address_e, message_e, signature_e))
        hbox.addWidget(b)

        b = QPushButton(_("Close"))
        b.clicked.connect(d.accept)
        hbox.addWidget(b)
        layout.addLayout(hbox, 4, 1)
        d.exec_()


    @protected
    def do_decrypt(self, message_e, pubkey_e, encrypted_e, password):
        try:
            decrypted = self.wallet.decrypt_message(str(pubkey_e.text()), str(encrypted_e.toPlainText()), password)
            message_e.setText(decrypted)
        except BaseException as e:
            traceback.print_exc(file=sys.stdout)
            self.show_warning(str(e))


    def do_encrypt(self, message_e, pubkey_e, encrypted_e):
        message = unicode(message_e.toPlainText())
        message = message.encode('utf-8')
        try:
            encrypted = bitcoin.encrypt_message(message, str(pubkey_e.text()))
            encrypted_e.setText(encrypted)
        except BaseException as e:
            traceback.print_exc(file=sys.stdout)
            self.show_warning(str(e))


    def encrypt_message(self, address = ''):
        d = QDialog(self)
        d.setModal(1)
        d.setWindowTitle(_('Encrypt/decrypt Message'))
        d.setMinimumSize(610, 490)

        layout = QGridLayout(d)

        message_e = QTextEdit()
        layout.addWidget(QLabel(_('Message')), 1, 0)
        layout.addWidget(message_e, 1, 1)
        layout.setRowStretch(2,3)

        pubkey_e = QLineEdit()
        if address:
            pubkey = self.wallet.get_public_keys(address)[0]
            pubkey_e.setText(pubkey)
        layout.addWidget(QLabel(_('Public key')), 2, 0)
        layout.addWidget(pubkey_e, 2, 1)

        encrypted_e = QTextEdit()
        layout.addWidget(QLabel(_('Encrypted')), 3, 0)
        layout.addWidget(encrypted_e, 3, 1)
        layout.setRowStretch(3,1)

        hbox = QHBoxLayout()
        b = QPushButton(_("Encrypt"))
        b.clicked.connect(lambda: self.do_encrypt(message_e, pubkey_e, encrypted_e))
        hbox.addWidget(b)

        b = QPushButton(_("Decrypt"))
        b.clicked.connect(lambda: self.do_decrypt(message_e, pubkey_e, encrypted_e))
        hbox.addWidget(b)

        b = QPushButton(_("Close"))
        b.clicked.connect(d.accept)
        hbox.addWidget(b)

        layout.addLayout(hbox, 4, 1)
        d.exec_()


    def question(self, msg):
        return QMessageBox.question(self, _('Message'), msg, QMessageBox.Yes | QMessageBox.No, QMessageBox.No) == QMessageBox.Yes

    def show_message(self, msg):
        QMessageBox.information(self, _('Message'), msg, _('OK'))

    def show_warning(self, msg):
        QMessageBox.warning(self, _('Warning'), msg, _('OK'))

    def password_dialog(self, msg=None):
        d = QDialog(self)
        d.setModal(1)
        d.setWindowTitle(_("Enter Password"))

        pw = QLineEdit()
        pw.setEchoMode(2)

        vbox = QVBoxLayout()
        if not msg:
            msg = _('Please enter your password')
        vbox.addWidget(QLabel(msg))

        grid = QGridLayout()
        grid.setSpacing(8)
        grid.addWidget(QLabel(_('Password')), 1, 0)
        grid.addWidget(pw, 1, 1)
        vbox.addLayout(grid)

        vbox.addLayout(Buttons(CancelButton(d), OkButton(d)))
        d.setLayout(vbox)

        run_hook('password_dialog', pw, grid, 1)
        if not d.exec_(): return
        return unicode(pw.text())








    def tx_from_text(self, txt):
        "json or raw hexadecimal"
        try:
            txt.decode('hex')
            is_hex = True
        except:
            is_hex = False

        if is_hex:
            try:
                return Transaction(txt)
            except:
                traceback.print_exc(file=sys.stdout)
                QMessageBox.critical(None, _("Unable to parse transaction"), _("Electrum was unable to parse your transaction"))
                return

        try:
            tx_dict = json.loads(str(txt))
            assert "hex" in tx_dict.keys()
            tx = Transaction(tx_dict["hex"])
            #if tx_dict.has_key("input_info"):
            #    input_info = json.loads(tx_dict['input_info'])
            #    tx.add_input_info(input_info)
            return tx
        except Exception:
            traceback.print_exc(file=sys.stdout)
            QMessageBox.critical(None, _("Unable to parse transaction"), _("Electrum was unable to parse your transaction"))


    def read_tx_from_qrcode(self):
        from electrum_ltc import qrscanner
        try:
            data = qrscanner.scan_qr(self.config)
        except BaseException, e:
            QMessageBox.warning(self, _('Error'), _(e), _('OK'))
            return
        if not data:
            return
        # if the user scanned a bitcoin URI
        if data.startswith("litecoin:"):
            self.pay_from_URI(data)
            return
        # else if the user scanned an offline signed tx
        # transactions are binary, but qrcode seems to return utf8...
        data = data.decode('utf8')
        z = bitcoin.base_decode(data, length=None, base=43)
        data = ''.join(chr(ord(b)) for b in z).encode('hex')
        tx = self.tx_from_text(data)
        if not tx:
            return
        self.show_transaction(tx)


    def read_tx_from_file(self):
        fileName = self.getOpenFileName(_("Select your transaction file"), "*.txn")
        if not fileName:
            return
        try:
            with open(fileName, "r") as f:
                file_content = f.read()
        except (ValueError, IOError, os.error), reason:
            QMessageBox.critical(None, _("Unable to read file or no transaction found"), _("Electrum was unable to open your transaction file") + "\n" + str(reason))

        return self.tx_from_text(file_content)


    @protected
    def sign_raw_transaction(self, tx, password):
        try:
            self.wallet.sign_transaction(tx, password)
        except Exception as e:
            traceback.print_exc(file=sys.stdout)
            QMessageBox.warning(self, _("Error"), str(e))

    def do_process_from_text(self):
        text = text_dialog(self, _('Input raw transaction'), _("Transaction:"), _("Load transaction"))
        if not text:
            return
        tx = self.tx_from_text(text)
        if tx:
            self.show_transaction(tx)

    def do_process_from_file(self):
        tx = self.read_tx_from_file()
        if tx:
            self.show_transaction(tx)

    def do_process_from_txid(self):
        from electrum_ltc import transaction
        txid, ok = QInputDialog.getText(self, _('Lookup transaction'), _('Transaction ID') + ':')
        if ok and txid:
            r = self.network.synchronous_get([ ('blockchain.transaction.get',[str(txid)]) ])[0]
            if r:
                tx = transaction.Transaction(r)
                if tx:
                    self.show_transaction(tx)
                else:
                    self.show_message("unknown transaction")

    def do_process_from_csvReader(self, csvReader):
        outputs = []
        errors = []
        errtext = ""
        try:
            for position, row in enumerate(csvReader):
                address = row[0]
                if not bitcoin.is_address(address):
                    errors.append((position, address))
                    continue
                amount = Decimal(row[1])
                amount = int(100000000*amount)
                outputs.append(('address', address, amount))
        except (ValueError, IOError, os.error), reason:
            QMessageBox.critical(None, _("Unable to read file or no transaction found"), _("Electrum was unable to open your transaction file") + "\n" + str(reason))
            return
        if errors != []:
            for x in errors:
                errtext += "CSV Row " + str(x[0]+1) + ": " + x[1] + "\n"
            QMessageBox.critical(None, _("Invalid Addresses"), _("ABORTING! Invalid Addresses found:") + "\n\n" + errtext)
            return

        try:
            tx = self.wallet.make_unsigned_transaction(outputs, None, None)
        except Exception as e:
            self.show_message(str(e))
            return

        self.show_transaction(tx)

    def do_process_from_csv_file(self):
        fileName = self.getOpenFileName(_("Select your transaction CSV"), "*.csv")
        if not fileName:
            return
        try:
            with open(fileName, "r") as f:
                csvReader = csv.reader(f)
                self.do_process_from_csvReader(csvReader)
        except (ValueError, IOError, os.error), reason:
            QMessageBox.critical(None, _("Unable to read file or no transaction found"), _("Electrum was unable to open your transaction file") + "\n" + str(reason))
            return

    def do_process_from_csv_text(self):
        text = text_dialog(self, _('Input CSV'), _("Please enter a list of outputs.") + '\n' \
                               + _("Format: address, amount. One output per line"), _("Load CSV"))
        if not text:
            return
        f = StringIO.StringIO(text)
        csvReader = csv.reader(f)
        self.do_process_from_csvReader(csvReader)



    @protected
    def export_privkeys_dialog(self, password):
        if self.wallet.is_watching_only():
            self.show_message(_("This is a watching-only wallet"))
            return

        try:
            self.wallet.check_password(password)
        except Exception as e:
            QMessageBox.warning(self, _('Error'), str(e), _('OK'))
            return

        d = QDialog(self)
        d.setWindowTitle(_('Private keys'))
        d.setMinimumSize(850, 300)
        vbox = QVBoxLayout(d)

        msg = "%s\n%s\n%s" % (_("WARNING: ALL your private keys are secret."),
                              _("Exposing a single private key can compromise your entire wallet!"),
                              _("In particular, DO NOT use 'redeem private key' services proposed by third parties."))
        vbox.addWidget(QLabel(msg))

        e = QTextEdit()
        e.setReadOnly(True)
        vbox.addWidget(e)

        defaultname = 'electrum-ltc-private-keys.csv'
        select_msg = _('Select file to export your private keys to')
        hbox, filename_e, csv_button = filename_field(self, self.config, defaultname, select_msg)
        vbox.addLayout(hbox)

        b = OkButton(d, _('Export'))
        b.setEnabled(False)
        vbox.addLayout(Buttons(CancelButton(d), b))

        private_keys = {}
        addresses = self.wallet.addresses(True)
        done = False
        def privkeys_thread():
            for addr in addresses:
                time.sleep(0.1)
                if done:
                    break
                private_keys[addr] = "\n".join(self.wallet.get_private_key(addr, password))
                d.emit(SIGNAL('computing_privkeys'))
            d.emit(SIGNAL('show_privkeys'))

        def show_privkeys():
            s = "\n".join( map( lambda x: x[0] + "\t"+ x[1], private_keys.items()))
            e.setText(s)
            b.setEnabled(True)

        d.connect(d, QtCore.SIGNAL('computing_privkeys'), lambda: e.setText("Please wait... %d/%d"%(len(private_keys),len(addresses))))
        d.connect(d, QtCore.SIGNAL('show_privkeys'), show_privkeys)
        threading.Thread(target=privkeys_thread).start()

        if not d.exec_():
            done = True
            return

        filename = filename_e.text()
        if not filename:
            return

        try:
            self.do_export_privkeys(filename, private_keys, csv_button.isChecked())
        except (IOError, os.error), reason:
            export_error_label = _("Electrum was unable to produce a private key-export.")
            QMessageBox.critical(None, _("Unable to create csv"), export_error_label + "\n" + str(reason))

        except Exception as e:
            self.show_message(str(e))
            return

        self.show_message(_("Private keys exported."))


    def do_export_privkeys(self, fileName, pklist, is_csv):
        with open(fileName, "w+") as f:
            if is_csv:
                transaction = csv.writer(f)
                transaction.writerow(["address", "private_key"])
                for addr, pk in pklist.items():
                    transaction.writerow(["%34s"%addr,pk])
            else:
                import json
                f.write(json.dumps(pklist, indent = 4))


    def do_import_labels(self):
        labelsFile = self.getOpenFileName(_("Open labels file"), "*.dat")
        if not labelsFile: return
        try:
            f = open(labelsFile, 'r')
            data = f.read()
            f.close()
            for key, value in json.loads(data).items():
                self.wallet.set_label(key, value)
            QMessageBox.information(None, _("Labels imported"), _("Your labels were imported from")+" '%s'" % str(labelsFile))
        except (IOError, os.error), reason:
            QMessageBox.critical(None, _("Unable to import labels"), _("Electrum was unable to import your labels.")+"\n" + str(reason))


    def do_export_labels(self):
        labels = self.wallet.labels
        try:
            fileName = self.getSaveFileName(_("Select file to save your labels"), 'electrum-ltc_labels.dat', "*.dat")
            if fileName:
                with open(fileName, 'w+') as f:
                    json.dump(labels, f)
                QMessageBox.information(None, _("Labels exported"), _("Your labels where exported to")+" '%s'" % str(fileName))
        except (IOError, os.error), reason:
            QMessageBox.critical(None, _("Unable to export labels"), _("Electrum was unable to export your labels.")+"\n" + str(reason))


    def export_history_dialog(self):
        d = QDialog(self)
        d.setWindowTitle(_('Export History'))
        d.setMinimumSize(400, 200)
        vbox = QVBoxLayout(d)
        defaultname = os.path.expanduser('~/electrum-ltc-history.csv')
        select_msg = _('Select file to export your wallet transactions to')
        hbox, filename_e, csv_button = filename_field(self, self.config, defaultname, select_msg)
        vbox.addLayout(hbox)
        vbox.addStretch(1)
        hbox = Buttons(CancelButton(d), OkButton(d, _('Export')))
        vbox.addLayout(hbox)
        run_hook('export_history_dialog', self, hbox)
        self.update()
        if not d.exec_():
            return
        filename = filename_e.text()
        if not filename:
            return
        try:
            self.do_export_history(self.wallet, filename, csv_button.isChecked())
        except (IOError, os.error), reason:
            export_error_label = _("Electrum was unable to produce a transaction export.")
            QMessageBox.critical(self, _("Unable to export history"), export_error_label + "\n" + str(reason))
            return
        QMessageBox.information(self,_("History exported"), _("Your wallet history has been successfully exported."))


    def do_export_history(self, wallet, fileName, is_csv):
        history = wallet.get_history()
        lines = []
        for item in history:
            tx_hash, confirmations, value, timestamp, balance = item
            if confirmations:
                if timestamp is not None:
                    time_string = format_time(timestamp)
                else:
                    time_string = "unknown"
            else:
                time_string = "pending"

            if value is not None:
                value_string = format_satoshis(value, True)
            else:
                value_string = '--'

            if tx_hash:
                label, is_default_label = wallet.get_label(tx_hash)
                label = label.encode('utf-8')
            else:
                label = ""

            if is_csv:
                lines.append([tx_hash, label, confirmations, value_string, time_string])
            else:
                lines.append({'txid':tx_hash, 'date':"%16s"%time_string, 'label':label, 'value':value_string})

        with open(fileName, "w+") as f:
            if is_csv:
                transaction = csv.writer(f, lineterminator='\n')
                transaction.writerow(["transaction_hash","label", "confirmations", "value", "timestamp"])
                for line in lines:
                    transaction.writerow(line)
            else:
                import json
                f.write(json.dumps(lines, indent = 4))


    def sweep_key_dialog(self):
        d = QDialog(self)
        d.setWindowTitle(_('Sweep private keys'))
        d.setMinimumSize(600, 300)

        vbox = QVBoxLayout(d)
        vbox.addWidget(QLabel(_("Enter private keys")))

        keys_e = QTextEdit()
        keys_e.setTabChangesFocus(True)
        vbox.addWidget(keys_e)

        h, address_e = address_field(self.wallet.addresses(False))
        vbox.addLayout(h)

        vbox.addStretch(1)
        button = OkButton(d, _('Sweep'))
        vbox.addLayout(Buttons(CancelButton(d), button))
        button.setEnabled(False)

        def get_address():
            addr = str(address_e.text())
            if bitcoin.is_address(addr):
                return addr

        def get_pk():
            pk = str(keys_e.toPlainText()).strip()
            if Wallet.is_private_key(pk):
                return pk.split()

        f = lambda: button.setEnabled(get_address() is not None and get_pk() is not None)
        keys_e.textChanged.connect(f)
        address_e.textChanged.connect(f)
        if not d.exec_():
            return

        fee = self.wallet.fee_per_kb
        tx = Transaction.sweep(get_pk(), self.network, get_address(), fee)
        self.show_transaction(tx)


    @protected
    def do_import_privkey(self, password):
        if not self.wallet.has_imported_keys():
            r = QMessageBox.question(None, _('Warning'), '<b>'+_('Warning') +':\n</b><br/>'+ _('Imported keys are not recoverable from seed.') + ' ' \
                                         + _('If you ever need to restore your wallet from its seed, these keys will be lost.') + '<p>' \
                                         + _('Are you sure you understand what you are doing?'), 3, 4)
            if r == 4: return

        text = text_dialog(self, _('Import private keys'), _("Enter private keys")+':', _("Import"))
        if not text: return

        text = str(text).split()
        badkeys = []
        addrlist = []
        for key in text:
            try:
                addr = self.wallet.import_key(key, password)
            except Exception as e:
                badkeys.append(key)
                continue
            if not addr:
                badkeys.append(key)
            else:
                addrlist.append(addr)
        if addrlist:
            QMessageBox.information(self, _('Information'), _("The following addresses were added") + ':\n' + '\n'.join(addrlist))
        if badkeys:
            QMessageBox.critical(self, _('Error'), _("The following inputs could not be imported") + ':\n'+ '\n'.join(badkeys))
        self.update_address_tab()
        self.update_history_tab()


    def settings_dialog(self):
        self.need_restart = False
        d = QDialog(self)
        d.setWindowTitle(_('Electrum Settings'))
        d.setModal(1)
        vbox = QVBoxLayout()
        grid = QGridLayout()
        grid.setColumnStretch(0,1)
        widgets = []

        lang_label = QLabel(_('Language') + ':')
        lang_help = HelpButton(_('Select which language is used in the GUI (after restart).'))
        lang_combo = QComboBox()
        from electrum_ltc.i18n import languages
        lang_combo.addItems(languages.values())
        try:
            index = languages.keys().index(self.config.get("language",''))
        except Exception:
            index = 0
        lang_combo.setCurrentIndex(index)
        if not self.config.is_modifiable('language'):
            for w in [lang_combo, lang_label]: w.setEnabled(False)
        def on_lang(x):
            lang_request = languages.keys()[lang_combo.currentIndex()]
            if lang_request != self.config.get('language'):
                self.config.set_key("language", lang_request, True)
                self.need_restart = True
        lang_combo.currentIndexChanged.connect(on_lang)
        widgets.append((lang_label, lang_combo, lang_help))

        nz_label = QLabel(_('Zeros after decimal point') + ':')
        nz_help = HelpButton(_('Number of zeros displayed after the decimal point. For example, if this is set to 2, "1." will be displayed as "1.00"'))
        nz = QSpinBox()
        nz.setMinimum(0)
        nz.setMaximum(self.decimal_point)
        nz.setValue(self.num_zeros)
        if not self.config.is_modifiable('num_zeros'):
            for w in [nz, nz_label]: w.setEnabled(False)
        def on_nz():
            value = nz.value()
            if self.num_zeros != value:
                self.num_zeros = value
                self.config.set_key('num_zeros', value, True)
                self.update_history_tab()
                self.update_address_tab()
        nz.valueChanged.connect(on_nz)
        widgets.append((nz_label, nz, nz_help))

        fee_label = QLabel(_('Transaction fee per kb') + ':')
        fee_help = HelpButton(_('Fee per kilobyte of transaction.') + '\n' \
                              + _('Recommended value') + ': ' + self.format_amount(bitcoin.RECOMMENDED_FEE) + ' ' + self.base_unit())
        fee_e = BTCAmountEdit(self.get_decimal_point)
        fee_e.setAmount(self.wallet.fee_per_kb)
        if not self.config.is_modifiable('fee_per_kb'):
            for w in [fee_e, fee_label]: w.setEnabled(False)
        def on_fee():
            fee = fee_e.get_amount()
            self.wallet.set_fee(fee)
        fee_e.editingFinished.connect(on_fee)
        widgets.append((fee_label, fee_e, fee_help))

        units = ['LTC', 'mLTC', 'bits']
        unit_label = QLabel(_('Base unit') + ':')
        unit_combo = QComboBox()
        unit_combo.addItems(units)
        unit_combo.setCurrentIndex(units.index(self.base_unit()))
        msg = _('Base unit of your wallet.')\
              + '\n1BTC=1000mLTC.\n' \
              + _(' These settings affects the fields in the Send tab')+' '
        unit_help = HelpButton(msg)
        def on_unit(x):
            unit_result = units[unit_combo.currentIndex()]
            if self.base_unit() == unit_result:
                return
            if unit_result == 'LTC':
                self.decimal_point = 8
            elif unit_result == 'mLTC':
                self.decimal_point = 5
            elif unit_result == 'bits':
                self.decimal_point = 2
            else:
                raise Exception('Unknown base unit')
            self.config.set_key('decimal_point', self.decimal_point, True)
            self.update_history_tab()
            self.update_receive_tab()
            self.update_address_tab()
            self.update_invoices_tab()
            fee_e.setAmount(self.wallet.fee_per_kb)
            self.update_status()
        unit_combo.currentIndexChanged.connect(on_unit)
        widgets.append((unit_label, unit_combo, unit_help))

        block_explorers = ['explorer.litecoin.net', 'block-explorer.com', 'Blockr.io']
        block_ex_label = QLabel(_('Online Block Explorer') + ':')
        block_ex_combo = QComboBox()
        block_ex_combo.addItems(block_explorers)
        block_ex_combo.setCurrentIndex(block_explorers.index(self.config.get('block_explorer', 'explorer.litecoin.net')))
        block_ex_help = HelpButton(_('Choose which online block explorer to use for functions that open a web browser'))
        def on_be(x):
            be_result = block_explorers[block_ex_combo.currentIndex()]
            self.config.set_key('block_explorer', be_result, True)
        block_ex_combo.currentIndexChanged.connect(on_be)
        widgets.append((block_ex_label, block_ex_combo, block_ex_help))

        from electrum_ltc import qrscanner
        system_cameras = qrscanner._find_system_cameras()
        qr_combo = QComboBox()
        qr_combo.addItem("Default","default")
        for camera, device in system_cameras.items():
            qr_combo.addItem(camera, device)
        #combo.addItem("Manually specify a device", config.get("video_device"))
        index = qr_combo.findData(self.config.get("video_device"))
        qr_combo.setCurrentIndex(index)
        qr_label = QLabel(_('Video Device') + ':')
        qr_combo.setEnabled(qrscanner.zbar is not None)
        qr_help = HelpButton(_("Install the zbar package to enable this.\nOn linux, type: 'apt-get install python-zbar'"))
        on_video_device = lambda x: self.config.set_key("video_device", str(qr_combo.itemData(x).toString()), True)
        qr_combo.currentIndexChanged.connect(on_video_device)
        widgets.append((qr_label, qr_combo, qr_help))

        usechange_cb = QCheckBox(_('Use change addresses'))
        usechange_cb.setChecked(self.wallet.use_change)
        usechange_help = HelpButton(_('Using change addresses makes it more difficult for other people to track your transactions.'))
        if not self.config.is_modifiable('use_change'): usechange_cb.setEnabled(False)
        def on_usechange(x):
            usechange_result = x == Qt.Checked
            if self.wallet.use_change != usechange_result:
                self.wallet.use_change = usechange_result
                self.wallet.storage.put('use_change', self.wallet.use_change)
        usechange_cb.stateChanged.connect(on_usechange)
        widgets.append((usechange_cb, None, usechange_help))

        showtx_cb = QCheckBox(_('Show transaction before broadcast'))
        showtx_cb.setChecked(self.config.get('show_before_broadcast', False))
        showtx_cb.stateChanged.connect(lambda x: self.config.set_key('show_before_broadcast', showtx_cb.isChecked()))
        showtx_help = HelpButton(_('Display the details of your transactions before broadcasting it.'))
        widgets.append((showtx_cb, None, showtx_help))

        can_edit_fees_cb = QCheckBox(_('Set transaction fees manually'))
        can_edit_fees_cb.setChecked(self.config.get('can_edit_fees', False))
        def on_editfees(x):
            self.config.set_key('can_edit_fees', x == Qt.Checked)
            self.update_fee_edit()
        can_edit_fees_cb.stateChanged.connect(on_editfees)
        can_edit_fees_help = HelpButton(_('This option lets you edit fees in the send tab.'))
        widgets.append((can_edit_fees_cb, None, can_edit_fees_help))

        for a,b,c in widgets:
            i = grid.rowCount()
            if b:
                grid.addWidget(a, i, 0)
                grid.addWidget(b, i, 1)
            else:
                grid.addWidget(a, i, 0, 1, 2)
            grid.addWidget(c, i, 2)

        vbox.addLayout(grid)
        vbox.addStretch(1)
        vbox.addLayout(Buttons(CloseButton(d)))
        d.setLayout(vbox)

        # run the dialog
        d.exec_()

        run_hook('close_settings_dialog')
        if self.need_restart:
            QMessageBox.warning(self, _('Success'), _('Please restart Electrum to activate the new GUI settings'), _('OK'))



    def run_network_dialog(self):
        if not self.network:
            QMessageBox.warning(self, _('Offline'), _('You are using Electrum in offline mode.\nRestart Electrum if you want to get connected.'), _('OK'))
            return
        NetworkDialog(self.wallet.network, self.config, self).do_exec()

    def closeEvent(self, event):
        self.config.set_key("is_maximized", self.isMaximized())
        if not self.isMaximized():
            g = self.geometry()
            self.config.set_key("winpos-qt", [g.left(),g.top(),g.width(),g.height()])
        self.config.set_key("console-history", self.console.history[-50:], True)
        self.wallet.storage.put('accounts_expanded', self.accounts_expanded)
        event.accept()


    def plugins_dialog(self):
        from electrum_ltc.plugins import plugins

        self.pluginsdialog = d = QDialog(self)
        d.setWindowTitle(_('Electrum Plugins'))
        d.setModal(1)

        vbox = QVBoxLayout(d)

        # plugins
        scroll = QScrollArea()
        scroll.setEnabled(True)
        scroll.setWidgetResizable(True)
        scroll.setMinimumSize(400,250)
        vbox.addWidget(scroll)

        w = QWidget()
        scroll.setWidget(w)
        w.setMinimumHeight(len(plugins)*35)

        grid = QGridLayout()
        grid.setColumnStretch(0,1)
        w.setLayout(grid)

        def do_toggle(cb, p, w):
            if p.is_enabled():
                if p.disable():
                    p.close()
            else:
                if p.enable():
                    p.load_wallet(self.wallet)
                    p.init_qt(self.gui_object)
            r = p.is_enabled()
            cb.setChecked(r)
            if w: w.setEnabled(r)

        def mk_toggle(cb, p, w):
            return lambda: do_toggle(cb,p,w)

        for i, p in enumerate(plugins):
            try:
                cb = QCheckBox(p.fullname())
                cb.setDisabled(not p.is_available())
                cb.setChecked(p.is_enabled())
                grid.addWidget(cb, i, 0)
                if p.requires_settings():
                    w = p.settings_widget(self)
                    w.setEnabled( p.is_enabled() )
                    grid.addWidget(w, i, 1)
                else:
                    w = None
                cb.clicked.connect(mk_toggle(cb,p,w))
                grid.addWidget(HelpButton(p.description()), i, 2)
            except Exception:
                print_msg("Error: cannot display plugin", p)
                traceback.print_exc(file=sys.stdout)
        grid.setRowStretch(i+1,1)
        vbox.addLayout(Buttons(CloseButton(d)))
        d.exec_()

    def show_account_details(self, k):
        account = self.wallet.accounts[k]

        d = QDialog(self)
        d.setWindowTitle(_('Account Details'))
        d.setModal(1)

        vbox = QVBoxLayout(d)
        name = self.wallet.get_account_name(k)
        label = QLabel('Name: ' + name)
        vbox.addWidget(label)

        vbox.addWidget(QLabel(_('Address type') + ': ' + account.get_type()))

        vbox.addWidget(QLabel(_('Derivation') + ': ' + k))

        vbox.addWidget(QLabel(_('Master Public Key:')))

        text = QTextEdit()
        text.setReadOnly(True)
        text.setMaximumHeight(170)
        vbox.addWidget(text)
        mpk_text = '\n'.join( account.get_master_pubkeys() )
        text.setText(mpk_text)
        vbox.addLayout(Buttons(CloseButton(d)))
        d.exec_()<|MERGE_RESOLUTION|>--- conflicted
+++ resolved
@@ -16,15 +16,9 @@
 # You should have received a copy of the GNU General Public License
 # along with this program. If not, see <http://www.gnu.org/licenses/>.
 
-<<<<<<< HEAD
-import sys, time, datetime, re, threading
+import sys, time, re, threading
 from electrum_ltc.i18n import _, set_language
 from electrum_ltc.util import print_error, print_msg
-=======
-import sys, time, re, threading
-from electrum.i18n import _, set_language
-from electrum.util import print_error, print_msg
->>>>>>> 1a768427
 import os.path, json, ast, traceback
 import shutil
 import StringIO
@@ -40,21 +34,12 @@
 
 import icons_rc
 
-<<<<<<< HEAD
-from electrum_ltc.util import format_satoshis, NotEnoughFunds
+from electrum_ltc.util import format_satoshis, format_time, NotEnoughFunds
 from electrum_ltc import Transaction
 from electrum_ltc import mnemonic
 from electrum_ltc import util, bitcoin, commands, Interface, Wallet
 from electrum_ltc import SimpleConfig, Wallet, WalletStorage
 from electrum_ltc import Imported_Wallet
-=======
-from electrum.util import format_satoshis, format_time, NotEnoughFunds
-from electrum import Transaction
-from electrum import mnemonic
-from electrum import util, bitcoin, commands, Interface, Wallet
-from electrum import SimpleConfig, Wallet, WalletStorage
-from electrum import Imported_Wallet
->>>>>>> 1a768427
 
 from amountedit import AmountEdit, BTCAmountEdit, MyLineEdit
 from network_dialog import NetworkDialog
@@ -561,34 +546,10 @@
         self.history_list = l = HistoryWidget(self)
         return l
 
-<<<<<<< HEAD
-    def create_history_menu(self, position):
-        self.history_list.selectedIndexes()
-        item = self.history_list.currentItem()
-        be = self.config.get('block_explorer', 'explorer.litecoin.net')
-        if be == 'explorer.litecoin.net':
-            block_explorer = 'http://explorer.litecoin.net/tx/'
-        elif be == 'block-explorer.com':
-            block_explorer = 'http://block-explorer.com/tx/'
-        elif be == 'Blockr.io':
-            block_explorer = 'https://ltc.blockr.io/tx/info/'
-
-        if not item: return
-        tx_hash = str(item.data(0, Qt.UserRole).toString())
-        if not tx_hash: return
-        menu = QMenu()
-        menu.addAction(_("Copy ID to Clipboard"), lambda: self.app.clipboard().setText(tx_hash))
-        menu.addAction(_("Details"), lambda: self.show_transaction(self.wallet.transactions.get(tx_hash)))
-        menu.addAction(_("Edit description"), lambda: self.edit_tx_label(item,2))
-        menu.addAction(_("View on block explorer"), lambda: webbrowser.open(block_explorer + tx_hash))
-        menu.exec_(self.contacts_list.viewport().mapToGlobal(position))
-
-=======
     def show_address(self, addr):
         import address_dialog
         d = address_dialog.AddressDialog(addr, self)
         d.exec_()
->>>>>>> 1a768427
 
     def show_transaction(self, tx):
         import transaction_dialog
