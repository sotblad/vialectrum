--- conflicted
+++ resolved
@@ -64,13 +64,9 @@
 DUST_SOFT_LIMIT = 100000
 MIN_RELAY_TX_FEE = 100000
 FEE_STEP = 10000
-<<<<<<< HEAD
-RECOMMENDED_FEE = 100000
-=======
-MAX_FEE_RATE = 100000
+MAX_FEE_RATE = 1000000
 FEE_TARGETS = [25, 10, 5, 2]
 
->>>>>>> 6055d4b2
 COINBASE_MATURITY = 100
 COIN = 100000000
 
