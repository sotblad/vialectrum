from __future__ import absolute_import
from __future__ import division
from __future__ import print_function
from __future__ import unicode_literals

import ast
import json
import threading
import os

from copy import deepcopy
from .util import user_dir, print_error, print_msg, print_stderr, PrintError

from .bitcoin import MAX_FEE_RATE, FEE_TARGETS

SYSTEM_CONFIG_PATH = "/etc/electrum-ltc.conf"

config = None


def get_config():
    global config
    return config


def set_config(c):
    global config
    config = c


class SimpleConfig(PrintError):
    """
    The SimpleConfig class is responsible for handling operations involving
    configuration files.

    There are 3 different sources of possible configuration values:
        1. Command line options.
        2. User configuration (in the user's config directory)
        3. System configuration (in /etc/)
    They are taken in order (1. overrides config options set in 2., that
    override config set in 3.)
    """
    def __init__(self, options={}, read_system_config_function=None,
                 read_user_config_function=None, read_user_dir_function=None):

        # This lock needs to be acquired for updating and reading the config in
        # a thread-safe way.
        self.lock = threading.RLock()

        self.fee_estimates = {}

        # The following two functions are there for dependency injection when
        # testing.
        if read_system_config_function is None:
            read_system_config_function = read_system_config
        if read_user_config_function is None:
            read_user_config_function = read_user_config
        if read_user_dir_function is None:
            self.user_dir = user_dir
        else:
            self.user_dir = read_user_dir_function

        # The command line options
        self.cmdline_options = deepcopy(options)

        # Portable wallets don't use a system config
        if self.cmdline_options.get('portable', False):
            self.system_config = {}
        else:
            self.system_config = read_system_config_function()

        # Set self.path and read the user config
        self.user_config = {}  # for self.get in electrum_path()
        self.path = self.electrum_path()
        self.user_config = read_user_config_function(self.path)
        # Upgrade obsolete keys
        self.fixup_keys({'auto_cycle': 'auto_connect'})
        # Make a singleton instance of 'self'
        set_config(self)

    def electrum_path(self):
        # Read electrum_path from command line / system configuration
        # Otherwise use the user's default data directory.
        path = self.get('electrum_path')
        if path is None:
            path = self.user_dir()

        if self.get('testnet'):
            path = os.path.join(path, 'testnet')
        elif self.get('nolnet'):
            path = os.path.join(path, 'nolnet')

        # Make directory if it does not yet exist.
        if not os.path.exists(path):
            if os.path.islink(path):
                raise BaseException('Dangling link: ' + path)
            os.mkdir(path)

        self.print_error("electrum directory", path)
        return path

    def fixup_config_keys(self, config, keypairs):
        updated = False
        for old_key, new_key in keypairs.items():
            if old_key in config:
                if not new_key in config:
                    config[new_key] = config[old_key]
                del config[old_key]
                updated = True
        return updated

    def fixup_keys(self, keypairs):
        '''Migrate old key names to new ones'''
        self.fixup_config_keys(self.cmdline_options, keypairs)
        self.fixup_config_keys(self.system_config, keypairs)
        if self.fixup_config_keys(self.user_config, keypairs):
            self.save_user_config()

    def set_key(self, key, value, save = True):
        if not self.is_modifiable(key):
            print_stderr("Warning: not changing config key '%s' set on the command line" % key)
            return

        with self.lock:
            self.user_config[key] = value
            if save:
                self.save_user_config()
        return

    def get(self, key, default=None):
        with self.lock:
            out = self.cmdline_options.get(key)
            if out is None:
                out = self.user_config.get(key)
                if out is None:
                    out = self.system_config.get(key, default)
        return out

    def is_modifiable(self, key):
        return not key in self.cmdline_options

    def save_user_config(self):
        if not self.path:
            return
        path = os.path.join(self.path, "config")
        s = json.dumps(self.user_config, indent=4, sort_keys=True)
        f = open(path, "w")
        f.write(s)
        f.close()
        if 'ANDROID_DATA' not in os.environ:
            import stat
            os.chmod(path, stat.S_IREAD | stat.S_IWRITE)

    def get_wallet_path(self):
        """Set the path of the wallet."""

        # command line -w option
        if self.get('wallet_path'):
            return os.path.join(self.get('cwd'), self.get('wallet_path'))

        # path in config file
        path = self.get('default_wallet_path')
        if path and os.path.exists(path):
            return path

        # default path
        dirpath = os.path.join(self.path, "wallets")
        if not os.path.exists(dirpath):
            if os.path.islink(dirpath):
                raise BaseException('Dangling link: ' + dirpath)
            os.mkdir(dirpath)

        new_path = os.path.join(self.path, "wallets", "default_wallet")

        # default path in pre 1.9 versions
        old_path = os.path.join(self.path, "electrum-ltc.dat")
        if os.path.exists(old_path) and not os.path.exists(new_path):
            os.rename(old_path, new_path)

        return new_path

    def remove_from_recently_open(self, filename):
        recent = self.get('recently_open', [])
        if filename in recent:
            recent.remove(filename)
            self.set_key('recently_open', recent)

    def set_session_timeout(self, seconds):
        self.print_error("session timeout -> %d seconds" % seconds)
        self.set_key('session_timeout', seconds)

    def get_session_timeout(self):
        return self.get('session_timeout', 300)

    def open_last_wallet(self):
        if self.get('wallet_path') is None:
            last_wallet = self.get('gui_last_wallet')
            if last_wallet is not None and os.path.exists(last_wallet):
                self.cmdline_options['default_wallet_path'] = last_wallet

    def save_last_wallet(self, wallet):
        if self.get('wallet_path') is None:
            path = wallet.storage.path
            self.set_key('gui_last_wallet', path)

    def max_fee_rate(self):
        f = self.get('max_fee_rate', MAX_FEE_RATE)
        if f==0:
            f = MAX_FEE_RATE
        return f

    def dynfee(self, i):
        if i < 4:
            j = FEE_TARGETS[i]
            fee = self.fee_estimates.get(j)
        else:
            assert i == 4
            fee = self.fee_estimates.get(2)
            if fee is not None:
                fee += fee/2
        if fee is not None:
            fee = min(5*MAX_FEE_RATE, fee)
        return fee

    def reverse_dynfee(self, fee_per_kb):
        import operator
        l = list(self.fee_estimates.items()) + [(1, self.dynfee(4))]
        dist = map(lambda x: (x[0], abs(x[1] - fee_per_kb)), l)
        min_target, min_value = min(dist, key=operator.itemgetter(1))
        if fee_per_kb < self.fee_estimates.get(25)/2:
            min_target = -1
        return min_target

    def has_fee_estimates(self):
        return len(self.fee_estimates)==4

    def is_dynfee(self):
        return self.get('dynamic_fees', False)

    def fee_per_kb(self):
        dyn = self.is_dynfee()
        if dyn:
            fee_rate = self.dynfee(self.get('fee_level', 2))
        else:
            fee_rate = self.get('fee_per_kb', self.max_fee_rate()/10)
        return fee_rate

    def get_video_device(self):
        device = self.get("video_device", "default")
        if device == 'default':
            device = ''
        return device


def read_system_config(path=SYSTEM_CONFIG_PATH):
    """Parse and return the system config settings in /etc/electrum-ltc.conf."""
    result = {}
    if os.path.exists(path):
<<<<<<< HEAD
        try:
            from six.moves import configparser
            # import ConfigParser
        except ImportError:
            print("cannot parse electrum-ltc.conf. please install ConfigParser")
            return

=======
        import configparser
>>>>>>> 216e9403
        p = configparser.ConfigParser()
        try:
            p.read(path)
            for k, v in p.items('client'):
                result[k] = v
        except (configparser.NoSectionError, configparser.MissingSectionHeaderError):
            pass

    return result

def read_user_config(path):
    """Parse and store the user config settings in electrum-ltc.conf into user_config[]."""
    if not path:
        return {}
    config_path = os.path.join(path, "config")
    if not os.path.exists(config_path):
        return {}
    try:
        with open(config_path, "r") as f:
            data = f.read()
        result = json.loads(data)
    except:
        print_error("Warning: Cannot read config file.", config_path)
        return {}
    if not type(result) is dict:
        return {}
    return result<|MERGE_RESOLUTION|>--- conflicted
+++ resolved
@@ -256,17 +256,7 @@
     """Parse and return the system config settings in /etc/electrum-ltc.conf."""
     result = {}
     if os.path.exists(path):
-<<<<<<< HEAD
-        try:
-            from six.moves import configparser
-            # import ConfigParser
-        except ImportError:
-            print("cannot parse electrum-ltc.conf. please install ConfigParser")
-            return
-
-=======
         import configparser
->>>>>>> 216e9403
         p = configparser.ConfigParser()
         try:
             p.read(path)
