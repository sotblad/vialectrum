from struct import pack, unpack
import hashlib
import sys
import traceback

from vialectrum import bitcoin
from vialectrum.bitcoin import TYPE_ADDRESS, int_to_hex, var_int
from vialectrum.i18n import _
from vialectrum.plugins import BasePlugin
from vialectrum.keystore import Hardware_KeyStore
from vialectrum.transaction import Transaction
from ..hw_wallet import HW_PluginBase
from vialectrum.util import print_error, is_verbose, bfh, bh2u, versiontuple

try:
    import hid
    from btchip.btchipComm import HIDDongleHIDAPI, DongleWait
    from btchip.btchip import btchip
    from btchip.btchipUtils import compress_public_key,format_transaction, get_regular_input_script, get_p2sh_input_script
    from btchip.bitcoinTransaction import bitcoinTransaction
    from btchip.btchipFirmwareWizard import checkFirmware, updateFirmware
    from btchip.btchipException import BTChipException
    BTCHIP = True
    BTCHIP_DEBUG = is_verbose
except ImportError:
    BTCHIP = False

MSG_NEEDS_FW_UPDATE_GENERIC = _('Firmware version too old. Please update at') + \
                      ' https://www.ledgerwallet.com'
MSG_NEEDS_FW_UPDATE_SEGWIT = _('Firmware version (or "Viacoin" app) too old for Segwit support. Please update at') + \
                      ' https://www.ledgerwallet.com'
MULTI_OUTPUT_SUPPORT = '1.1.4'
SEGWIT_SUPPORT = '1.1.9'
SEGWIT_SUPPORT_SPECIAL = '1.0.4'


class Ledger_Client():
    def __init__(self, hidDevice):
        self.dongleObject = btchip(hidDevice)
        self.preflightDone = False

    def is_pairable(self):
        return True

    def close(self):
        self.dongleObject.dongle.close()

    def timeout(self, cutoff):
        pass

    def is_initialized(self):
        return True

    def label(self):
        return ""

    def i4b(self, x):
        return pack('>I', x)

    def has_usable_connection_with_device(self):
        try:
            self.dongleObject.getFirmwareVersion()
        except BaseException:
            return False
        return True

    def test_pin_unlocked(func):
        """Function decorator to test the Ledger for being unlocked, and if not,
        raise a human-readable exception.
        """
        def catch_exception(self, *args, **kwargs):
            try:
                return func(self, *args, **kwargs)
            except BTChipException as e:
                if e.sw == 0x6982:
                    raise Exception(_('Your Ledger is locked. Please unlock it.'))
                else:
                    raise
        return catch_exception

    @test_pin_unlocked
    def get_xpub(self, bip32_path, xtype):
        self.checkDevice()
        # bip32_path is of the form 44'/0'/1'
        # S-L-O-W - we don't handle the fingerprint directly, so compute
        # it manually from the previous node
        # This only happens once so it's bearable
        #self.get_client() # prompt for the PIN before displaying the dialog if necessary
        #self.handler.show_message("Computing master public key")
        if xtype in ['p2wpkh', 'p2wsh'] and not self.supports_native_segwit():
            raise Exception(MSG_NEEDS_FW_UPDATE_SEGWIT)
        if xtype in ['p2wpkh-p2sh', 'p2wsh-p2sh'] and not self.supports_segwit():
            raise Exception(MSG_NEEDS_FW_UPDATE_SEGWIT)
        splitPath = bip32_path.split('/')
        if splitPath[0] == 'm':
            splitPath = splitPath[1:]
            bip32_path = bip32_path[2:]
        fingerprint = 0
        if len(splitPath) > 1:
            prevPath = "/".join(splitPath[0:len(splitPath) - 1])
            nodeData = self.dongleObject.getWalletPublicKey(prevPath)
            publicKey = compress_public_key(nodeData['publicKey'])
            h = hashlib.new('ripemd160')
            h.update(hashlib.sha256(publicKey).digest())
            fingerprint = unpack(">I", h.digest()[0:4])[0]
        nodeData = self.dongleObject.getWalletPublicKey(bip32_path)
        publicKey = compress_public_key(nodeData['publicKey'])
        depth = len(splitPath)
        lastChild = splitPath[len(splitPath) - 1].split('\'')
        childnum = int(lastChild[0]) if len(lastChild) == 1 else 0x80000000 | int(lastChild[0])
        xpub = bitcoin.serialize_xpub(xtype, nodeData['chainCode'], publicKey, depth, self.i4b(fingerprint), self.i4b(childnum))
        return xpub

    def has_detached_pin_support(self, client):
        try:
            client.getVerifyPinRemainingAttempts()
            return True
        except BTChipException as e:
            if e.sw == 0x6d00:
                return False
            raise e

    def is_pin_validated(self, client):
        try:
            # Invalid SET OPERATION MODE to verify the PIN status
            client.dongle.exchange(bytearray([0xe0, 0x26, 0x00, 0x00, 0x01, 0xAB]))
        except BTChipException as e:
            if (e.sw == 0x6982):
                return False
            if (e.sw == 0x6A80):
                return True
            raise e

    def supports_multi_output(self):
        return self.multiOutputSupported

    def supports_segwit(self):
        return self.segwitSupported

    def supports_native_segwit(self):
        return self.nativeSegwitSupported

    def perform_hw1_preflight(self):
        try:
            firmwareInfo = self.dongleObject.getFirmwareVersion()
            firmware = firmwareInfo['version']
            self.multiOutputSupported = versiontuple(firmware) >= versiontuple(MULTI_OUTPUT_SUPPORT)
            self.nativeSegwitSupported = versiontuple(firmware) >= versiontuple(SEGWIT_SUPPORT)
            self.segwitSupported = self.nativeSegwitSupported or (firmwareInfo['specialVersion'] == 0x20 and versiontuple(firmware) >= versiontuple(SEGWIT_SUPPORT_SPECIAL))

            if not checkFirmware(firmwareInfo):
                self.dongleObject.dongle.close()
                raise Exception(MSG_NEEDS_FW_UPDATE_GENERIC)
            try:
                self.dongleObject.getOperationMode()
            except BTChipException as e:
                if (e.sw == 0x6985):
                    self.dongleObject.dongle.close()
                    self.handler.get_setup( )
                    # Acquire the new client on the next run
                else:
                    raise e
            if self.has_detached_pin_support(self.dongleObject) and not self.is_pin_validated(self.dongleObject) and (self.handler is not None):
                remaining_attempts = self.dongleObject.getVerifyPinRemainingAttempts()
                if remaining_attempts != 1:
                    msg = "Enter your Ledger PIN - remaining attempts : " + str(remaining_attempts)
                else:
                    msg = "Enter your Ledger PIN - WARNING : LAST ATTEMPT. If the PIN is not correct, the dongle will be wiped."
                confirmed, p, pin = self.password_dialog(msg)
                if not confirmed:
                    raise Exception('Aborted by user - please unplug the dongle and plug it again before retrying')
                pin = pin.encode()
                self.dongleObject.verifyPin(pin)
                self.dongleObject.setAlternateCoinVersions(ADDRTYPE_P2PKH, ADDRTYPE_P2SH)
        except BTChipException as e:
            if (e.sw == 0x6faa):
                raise Exception("Dongle is temporarily locked - please unplug it and replug it again")
            if ((e.sw & 0xFFF0) == 0x63c0):
                raise Exception("Invalid PIN - please unplug the dongle and plug it again before retrying")
            if e.sw == 0x6f00 and e.message == 'Invalid channel':
                # based on docs 0x6f00 might be a more general error, hence we also compare message to be sure
                raise Exception("Invalid channel.\n"
                                "Please make sure that 'Browser support' is disabled on your device.")
            raise e

    def checkDevice(self):
        if not self.preflightDone:
            try:
                self.perform_hw1_preflight()
            except BTChipException as e:
<<<<<<< HEAD
                if (e.sw == 0x6d00):
                    raise BaseException("Device not in Viacoin mode")
=======
                if (e.sw == 0x6d00 or e.sw == 0x6700):
                    raise Exception(_("Device not in Litecoin mode")) from e
>>>>>>> 35ce0806
                raise e
            self.preflightDone = True

    def password_dialog(self, msg=None):
        response = self.handler.get_word(msg)
        if response is None:
            return False, None, None
        return True, response, response


class Ledger_KeyStore(Hardware_KeyStore):
    hw_type = 'ledger'
    device = 'Ledger'

    def __init__(self, d):
        Hardware_KeyStore.__init__(self, d)
        # Errors and other user interaction is done through the wallet's
        # handler.  The handler is per-window and preserved across
        # device reconnects
        self.force_watching_only = False
        self.signing = False
        self.cfg = d.get('cfg', {'mode':0,'pair':''})

    def dump(self):
        obj = Hardware_KeyStore.dump(self)
        obj['cfg'] = self.cfg
        return obj

    def get_derivation(self):
        return self.derivation

    def get_client(self):
        return self.plugin.get_client(self).dongleObject

    def get_client_electrum(self):
        return self.plugin.get_client(self)

    def give_error(self, message, clear_client = False):
        print_error(message)
        if not self.signing:
            self.handler.show_error(message)
        else:
            self.signing = False
        if clear_client:
            self.client = None
        raise Exception(message)

    def set_and_unset_signing(func):
        """Function decorator to set and unset self.signing."""
        def wrapper(self, *args, **kwargs):
            try:
                self.signing = True
                return func(self, *args, **kwargs)
            finally:
                self.signing = False
        return wrapper

    def address_id_stripped(self, address):
        # Strip the leading "m/"
        change, index = self.get_address_index(address)
        derivation = self.derivation
        address_path = "%s/%d/%d"%(derivation, change, index)
        return address_path[2:]

    def decrypt_message(self, pubkey, message, password):
        raise RuntimeError(_('Encryption and decryption are currently not supported for {}').format(self.device))

    @set_and_unset_signing
    def sign_message(self, sequence, message, password):
        message = message.encode('utf8')
        message_hash = hashlib.sha256(message).hexdigest().upper()
        # prompt for the PIN before displaying the dialog if necessary
        client = self.get_client()
        address_path = self.get_derivation()[2:] + "/%d/%d"%sequence
        self.handler.show_message("Signing message ...\r\nMessage hash: "+message_hash)
        try:
            info = self.get_client().signMessagePrepare(address_path, message)
            pin = ""
            if info['confirmationNeeded']:
                pin = self.handler.get_auth( info ) # does the authenticate dialog and returns pin
                if not pin:
                    raise UserWarning(_('Cancelled by user'))
                pin = str(pin).encode()
            signature = self.get_client().signMessageSign(pin)
        except BTChipException as e:
            if e.sw == 0x6a80:
                self.give_error("Unfortunately, this message cannot be signed by the Ledger wallet. Only alphanumerical messages shorter than 140 characters are supported. Please remove any extra characters (tab, carriage return) and retry.")
            elif e.sw == 0x6985:  # cancelled by user
                return b''
            else:
                self.give_error(e, True)
        except UserWarning:
            self.handler.show_error(_('Cancelled by user'))
            return b''
        except Exception as e:
            self.give_error(e, True)
        finally:
            self.handler.finished()
        # Parse the ASN.1 signature
        rLength = signature[3]
        r = signature[4 : 4 + rLength]
        sLength = signature[4 + rLength + 1]
        s = signature[4 + rLength + 2:]
        if rLength == 33:
            r = r[1:]
        if sLength == 33:
            s = s[1:]
        # And convert it
        return bytes([27 + 4 + (signature[0] & 0x01)]) + r + s

    @set_and_unset_signing
    def sign_transaction(self, tx, password):
        if tx.is_complete():
            return
        client = self.get_client()
        inputs = []
        inputsPaths = []
        pubKeys = []
        chipInputs = []
        redeemScripts = []
        signatures = []
        preparedTrustedInputs = []
        changePath = ""
        changeAmount = None
        output = None
        outputAmount = None
        p2shTransaction = False
        segwitTransaction = False
        pin = ""
        self.get_client() # prompt for the PIN before displaying the dialog if necessary

        # Fetch inputs of the transaction to sign
        derivations = self.get_tx_derivations(tx)
        for txin in tx.inputs():
            if txin['type'] == 'coinbase':
                self.give_error("Coinbase not supported")     # should never happen

            if txin['type'] in ['p2sh']:
                p2shTransaction = True

            if txin['type'] in ['p2wpkh-p2sh', 'p2wsh-p2sh']:
                if not self.get_client_electrum().supports_segwit():
                    self.give_error(MSG_NEEDS_FW_UPDATE_SEGWIT)
                segwitTransaction = True

            if txin['type'] in ['p2wpkh', 'p2wsh']:
                if not self.get_client_electrum().supports_native_segwit():
                    self.give_error(MSG_NEEDS_FW_UPDATE_SEGWIT)
                segwitTransaction = True

            pubkeys, x_pubkeys = tx.get_sorted_pubkeys(txin)
            for i, x_pubkey in enumerate(x_pubkeys):
                if x_pubkey in derivations:
                    signingPos = i
                    s = derivations.get(x_pubkey)
                    hwAddress = "%s/%d/%d" % (self.get_derivation()[2:], s[0], s[1])
                    break
            else:
                self.give_error("No matching x_key for sign_transaction") # should never happen

            redeemScript = Transaction.get_preimage_script(txin)
            if txin.get('prev_tx') is None:  # and not Transaction.is_segwit_input(txin):
                # note: offline signing does not work atm even with segwit inputs for ledger
                raise Exception(_('Offline signing with {} is not supported.').format(self.device))
            inputs.append([txin['prev_tx'].raw, txin['prevout_n'], redeemScript, txin['prevout_hash'], signingPos, txin.get('sequence', 0xffffffff - 1) ])
            inputsPaths.append(hwAddress)
            pubKeys.append(pubkeys)

        # Sanity check
        if p2shTransaction:
            for txin in tx.inputs():
                if txin['type'] != 'p2sh':
                    self.give_error("P2SH / regular input mixed in same transaction not supported") # should never happen

        txOutput = var_int(len(tx.outputs()))
        for txout in tx.outputs():
            output_type, addr, amount = txout
            txOutput += int_to_hex(amount, 8)
            script = tx.pay_script(output_type, addr)
            txOutput += var_int(len(script)//2)
            txOutput += script
        txOutput = bfh(txOutput)

        # Recognize outputs - only one output and one change is authorized
        if not p2shTransaction:
            if not self.get_client_electrum().supports_multi_output():
                if len(tx.outputs()) > 2:
                    self.give_error("Transaction with more than 2 outputs not supported")
            for _type, address, amount in tx.outputs():
                assert _type == TYPE_ADDRESS
                info = tx.output_info.get(address)
                if (info is not None) and len(tx.outputs()) > 1 \
                        and info[0][0] == 1:  # "is on 'change' branch"
                    index, xpubs, m = info
                    changePath = self.get_derivation()[2:] + "/%d/%d"%index
                    changeAmount = amount
                else:
                    output = address
                    outputAmount = amount

        self.handler.show_message(_("Confirm Transaction on your Ledger device..."))
        try:
            # Get trusted inputs from the original transactions
            for utxo in inputs:
                sequence = int_to_hex(utxo[5], 4)
                if segwitTransaction:
                    txtmp = bitcoinTransaction(bfh(utxo[0]))
                    tmp = bfh(utxo[3])[::-1]
                    tmp += bfh(int_to_hex(utxo[1], 4))
                    tmp += txtmp.outputs[utxo[1]].amount
                    chipInputs.append({'value' : tmp, 'witness' : True, 'sequence' : sequence})
                    redeemScripts.append(bfh(utxo[2]))
                elif not p2shTransaction:
                    txtmp = bitcoinTransaction(bfh(utxo[0]))
                    trustedInput = self.get_client().getTrustedInput(txtmp, utxo[1])
                    trustedInput['sequence'] = sequence
                    chipInputs.append(trustedInput)
                    redeemScripts.append(txtmp.outputs[utxo[1]].script)
                else:
                    tmp = bfh(utxo[3])[::-1]
                    tmp += bfh(int_to_hex(utxo[1], 4))
                    chipInputs.append({'value' : tmp, 'sequence' : sequence})
                    redeemScripts.append(bfh(utxo[2]))

            # Sign all inputs
            firstTransaction = True
            inputIndex = 0
            rawTx = tx.serialize()
            self.get_client().enableAlternate2fa(False)
            if segwitTransaction:
                self.get_client().startUntrustedTransaction(True, inputIndex,
                                                            chipInputs, redeemScripts[inputIndex])
                if changePath:
                    # we don't set meaningful outputAddress, amount and fees
                    # as we only care about the alternateEncoding==True branch
                    outputData = self.get_client().finalizeInput(b'', 0, 0, changePath, bfh(rawTx))
                else:
                    outputData = self.get_client().finalizeInputFull(txOutput)
                outputData['outputData'] = txOutput
                transactionOutput = outputData['outputData']
                if outputData['confirmationNeeded']:
                    outputData['address'] = output
                    self.handler.finished()
                    pin = self.handler.get_auth( outputData ) # does the authenticate dialog and returns pin
                    if not pin:
                        raise UserWarning()
                    if pin != 'paired':
                        self.handler.show_message(_("Confirmed. Signing Transaction..."))
                while inputIndex < len(inputs):
                    singleInput = [ chipInputs[inputIndex] ]
                    self.get_client().startUntrustedTransaction(False, 0,
                                                            singleInput, redeemScripts[inputIndex])
                    inputSignature = self.get_client().untrustedHashSign(inputsPaths[inputIndex], pin, lockTime=tx.locktime)
                    inputSignature[0] = 0x30 # force for 1.4.9+
                    signatures.append(inputSignature)
                    inputIndex = inputIndex + 1
            else:
                while inputIndex < len(inputs):
                    self.get_client().startUntrustedTransaction(firstTransaction, inputIndex,
                                                            chipInputs, redeemScripts[inputIndex])
                    if changePath:
                        # we don't set meaningful outputAddress, amount and fees
                        # as we only care about the alternateEncoding==True branch
                        outputData = self.get_client().finalizeInput(b'', 0, 0, changePath, bfh(rawTx))
                    else:
                        outputData = self.get_client().finalizeInputFull(txOutput)
                    outputData['outputData'] = txOutput
                    if firstTransaction:
                        transactionOutput = outputData['outputData']
                    if outputData['confirmationNeeded']:
                        outputData['address'] = output
                        self.handler.finished()
                        pin = self.handler.get_auth( outputData ) # does the authenticate dialog and returns pin
                        if not pin:
                            raise UserWarning()
                        if pin != 'paired':
                            self.handler.show_message(_("Confirmed. Signing Transaction..."))
                    else:
                        # Sign input with the provided PIN
                        inputSignature = self.get_client().untrustedHashSign(inputsPaths[inputIndex], pin, lockTime=tx.locktime)
                        inputSignature[0] = 0x30 # force for 1.4.9+
                        signatures.append(inputSignature)
                        inputIndex = inputIndex + 1
                    if pin != 'paired':
                        firstTransaction = False
        except UserWarning:
            self.handler.show_error(_('Cancelled by user'))
            return
        except BTChipException as e:
            if e.sw == 0x6985:  # cancelled by user
                return
            else:
                traceback.print_exc(file=sys.stderr)
                self.give_error(e, True)
        except BaseException as e:
            traceback.print_exc(file=sys.stdout)
            self.give_error(e, True)
        finally:
            self.handler.finished()

        for i, txin in enumerate(tx.inputs()):
            signingPos = inputs[i][4]
            txin['signatures'][signingPos] = bh2u(signatures[i])
        tx.raw = tx.serialize()

    @set_and_unset_signing
    def show_address(self, sequence, txin_type):
        client = self.get_client()
        address_path = self.get_derivation()[2:] + "/%d/%d"%sequence
        self.handler.show_message(_("Showing address ..."))
        segwit = Transaction.is_segwit_inputtype(txin_type)
        segwitNative = txin_type == 'p2wpkh'
        try:
            client.getWalletPublicKey(address_path, showOnScreen=True, segwit=segwit, segwitNative=segwitNative)
        except BTChipException as e:
            if e.sw == 0x6985:  # cancelled by user
                pass
            else:
                traceback.print_exc(file=sys.stderr)
                self.handler.show_error(e)
        except BaseException as e:
            traceback.print_exc(file=sys.stderr)
            self.handler.show_error(e)
        finally:
            self.handler.finished()

class LedgerPlugin(HW_PluginBase):
    libraries_available = BTCHIP
    keystore_class = Ledger_KeyStore
    client = None
    DEVICE_IDS = [
                   (0x2581, 0x1807), # HW.1 legacy btchip
                   (0x2581, 0x2b7c), # HW.1 transitional production
                   (0x2581, 0x3b7c), # HW.1 ledger production
                   (0x2581, 0x4b7c), # HW.1 ledger test
                   (0x2c97, 0x0000), # Blue
                   (0x2c97, 0x0001)  # Nano-S
                 ]

    def __init__(self, parent, config, name):
        self.segwit = config.get("segwit")
        HW_PluginBase.__init__(self, parent, config, name)
        if self.libraries_available:
            self.device_manager().register_devices(self.DEVICE_IDS)

    def get_btchip_device(self, device):
        ledger = False
        if device.product_key[0] == 0x2581 and device.product_key[1] == 0x3b7c:
            ledger = True
        if device.product_key[0] == 0x2581 and device.product_key[1] == 0x4b7c:
            ledger = True
        if device.product_key[0] == 0x2c97:
            if device.interface_number == 0 or device.usage_page == 0xffa0:
                ledger = True
            else:
                return None  # non-compatible interface of a nano s or blue
        dev = hid.device()
        dev.open_path(device.path)
        dev.set_nonblocking(True)
        return HIDDongleHIDAPI(dev, ledger, BTCHIP_DEBUG)

    def create_client(self, device, handler):
        if handler:
            self.handler = handler

        client = self.get_btchip_device(device)
        if client is not None:
            client = Ledger_Client(client)
        return client

    def setup_device(self, device_info, wizard, purpose):
        devmgr = self.device_manager()
        device_id = device_info.device.id_
        client = devmgr.client_by_id(device_id)
        client.handler = self.create_handler(wizard)
        client.get_xpub("m/44'/14'", 'standard') # TODO replace by direct derivation once Nano S > 1.1

    def get_xpub(self, device_id, derivation, xtype, wizard):
        devmgr = self.device_manager()
        client = devmgr.client_by_id(device_id)
        client.handler = self.create_handler(wizard)
        client.checkDevice()
        xpub = client.get_xpub(derivation, xtype)
        return xpub

    def get_client(self, keystore, force_pair=True):
        # All client interaction should not be in the main GUI thread
        devmgr = self.device_manager()
        handler = keystore.handler
        with devmgr.hid_lock:
            client = devmgr.client_for_keystore(self, handler, keystore, force_pair)
        # returns the client for a given keystore. can use xpub
        #if client:
        #    client.used()
        if client is not None:
            client.checkDevice()
        return client

    def show_address(self, wallet, address):
        sequence = wallet.get_address_index(address)
        txin_type = wallet.get_txin_type(address)
        wallet.get_keystore().show_address(sequence, txin_type)<|MERGE_RESOLUTION|>--- conflicted
+++ resolved
@@ -188,13 +188,8 @@
             try:
                 self.perform_hw1_preflight()
             except BTChipException as e:
-<<<<<<< HEAD
-                if (e.sw == 0x6d00):
-                    raise BaseException("Device not in Viacoin mode")
-=======
                 if (e.sw == 0x6d00 or e.sw == 0x6700):
-                    raise Exception(_("Device not in Litecoin mode")) from e
->>>>>>> 35ce0806
+                    raise Exception(_("Device not in Viacoin mode")) from e
                 raise e
             self.preflightDone = True
 
