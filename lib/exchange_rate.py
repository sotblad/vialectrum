--- conflicted
+++ resolved
@@ -228,13 +228,8 @@
     def history_ccys(self):
         return ['EUR', 'USD']
 
-<<<<<<< HEAD
-    def historical_rates(self, ccy):
+    def request_history(self, ccy):
         query = '/0/public/OHLC?pair=VIA%s&interval=1440' % ccy
-=======
-    def request_history(self, ccy):
-        query = '/0/public/OHLC?pair=LTC%s&interval=1440' % ccy
->>>>>>> f01ccad1
         json = self.get_json('api.kraken.com', query)
         history = json['result']['XVIAZ'+ccy]
         return dict([(time.strftime('%Y-%m-%d', time.localtime(t[0])), t[4])
