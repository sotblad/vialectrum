--- conflicted
+++ resolved
@@ -253,10 +253,6 @@
         w = WalletIntegrityHelper.create_multisig_wallet(ks1, ks2)
         self.assertEqual(w.txin_type, 'p2wsh-p2sh')
 
-<<<<<<< HEAD
-        self.assertEqual(w.get_receiving_addresses()[0], 'ELoXm6RUZFUBKwkSa3Y1vDqi1jC17iUdro')
-        self.assertEqual(w.get_change_addresses()[0], 'EQtbTFxmV9hDg5zKfZ3hHKMGx8n1EhT1WH')
-=======
         self.assertEqual(w.get_receiving_addresses()[0], 'MBYnVwVNdKM5EK7uzBCSAMU5iJa3ATHxCK')
         self.assertEqual(w.get_change_addresses()[0], 'MFdrC72fZDa7aTMo5gi7XSyeeiA3P9VtUM')
 
@@ -282,5 +278,4 @@
         self.assertEqual(w.txin_type, 'p2wsh-p2sh')
 
         self.assertEqual(w.get_receiving_addresses()[0], 'QUERagKWpsSWvprWNivNrVfAEjPbK3GA2c')
-        self.assertEqual(w.get_change_addresses()[0], 'QjAv49kqZeSEhpo12vgZFzrB6S8RMCegug')
->>>>>>> 35ce0806
+        self.assertEqual(w.get_change_addresses()[0], 'QjAv49kqZeSEhpo12vgZFzrB6S8RMCegug')