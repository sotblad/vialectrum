--- conflicted
+++ resolved
@@ -17,28 +17,16 @@
 from kivy.lang import Builder
 from kivy.factory import Factory
 
-<<<<<<< HEAD
-from electrum_ltc.i18n import _
 from electrum_ltc.util import profiler, parse_URI, format_time
 from electrum_ltc import bitcoin
 from electrum_ltc.util import timestamp_to_datetime
 from electrum_ltc.plugins import run_hook
+from electrum_ltc.paymentrequest import PR_UNPAID, PR_PAID, PR_UNKNOWN, PR_EXPIRED
 
 from context_menu import ContextMenu
 
-from electrum_ltc.paymentrequest import PR_UNPAID, PR_PAID, PR_UNKNOWN, PR_EXPIRED
-=======
-from electrum.util import profiler, parse_URI, format_time
-from electrum import bitcoin
-from electrum.util import timestamp_to_datetime
-from electrum.plugins import run_hook
-from electrum.paymentrequest import PR_UNPAID, PR_PAID, PR_UNKNOWN, PR_EXPIRED
-
-from context_menu import ContextMenu
-
-
-from electrum_gui.kivy.i18n import _
->>>>>>> afbf766d
+
+from electrum_ltc_gui.kivy.i18n import _
 
 class EmptyLabel(Factory.Label):
     pass
