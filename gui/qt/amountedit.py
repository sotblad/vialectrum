--- conflicted
+++ resolved
@@ -19,39 +19,7 @@
         self.textChanged.connect(self.numbify)
         self.is_int = is_int
         self.is_shortcut = False
-<<<<<<< HEAD
-
-    def base_unit(self):
-        p = self.decimal_point()
-        assert p in [5,8]
-        return "LTC" if p == 8 else "mLTC"
-
-    def get_amount(self):
-        x = unicode( self.text() )
-        if x in['.', '']: 
-            return None
-        p = pow(10, self.decimal_point())
-        return int( p * Decimal(x) )
-
-    def setAmount(self, amount):
-        p = pow(10, self.decimal_point())
-        x = amount / Decimal(p)
-        self.setText(str(x))
-
-    def paintEvent(self, event):
-        QLineEdit.paintEvent(self, event)
-        if self.decimal_point:
-             panel = QStyleOptionFrameV2()
-             self.initStyleOption(panel)
-             textRect = self.style().subElementRect(QStyle.SE_LineEditContents, panel, self)
-             textRect.adjust(2, 0, -10, 0)
-             painter = QPainter(self)
-             painter.setPen(self.palette().brush(QPalette.Disabled, QPalette.Text).color())
-             painter.drawText(textRect, Qt.AlignRight | Qt.AlignVCenter, self.base_unit())
-
-=======
         self.help_palette = QPalette()
->>>>>>> 4e1068b3
 
     def numbify(self):
         text = unicode(self.text()).strip()
@@ -91,7 +59,7 @@
     def _base_unit(self):
         p = self.decimal_point()
         assert p in [5,8]
-        return "BTC" if p == 8 else "mBTC"
+        return "LTC" if p == 8 else "mLTC"
 
     def get_amount(self):
         try:
