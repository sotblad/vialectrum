#!/usr/bin/env python2
# -*- mode: python -*-
#
# Electrum - lightweight Bitcoin client
# Copyright (C) 2016  The Electrum developers
#
# This program is free software: you can redistribute it and/or modify
# it under the terms of the GNU General Public License as published by
# the Free Software Foundation, either version 3 of the License, or
# (at your option) any later version.
#
# This program is distributed in the hope that it will be useful,
# but WITHOUT ANY WARRANTY; without even the implied warranty of
# MERCHANTABILITY or FITNESS FOR A PARTICULAR PURPOSE. See the
# GNU General Public License for more details.
#
# You should have received a copy of the GNU General Public License
# along with this program. If not, see <http://www.gnu.org/licenses/>.

<<<<<<< HEAD
import time

from electrum_ltc.util import ThreadJob
from electrum_ltc.plugins import BasePlugin, hook
from electrum_ltc.i18n import _
=======
from electrum.plugins import BasePlugin, hook
from electrum.i18n import _
>>>>>>> 8f4fe39c


class HW_PluginBase(BasePlugin):
    # Derived classes provide:
    #
    #  class-static variables: client_class, firmware_URL, handler_class,
    #     libraries_available, libraries_URL, minimum_firmware,
    #     wallet_class, ckd_public, types, HidTransport

    def __init__(self, parent, config, name):
        BasePlugin.__init__(self, parent, config, name)
        self.device = self.wallet_class.device
        self.wallet_class.plugin = self

    def is_enabled(self):
        return self.libraries_available

    def device_manager(self):
        return self.parent.device_manager

    @hook
    def close_wallet(self, wallet):
        if isinstance(wallet, self.wallet_class):
            self.device_manager().unpair_wallet(wallet)

    def on_restore_wallet(self, wallet, wizard):
        assert isinstance(wallet, self.wallet_class)

        msg = _("Enter the seed for your %s wallet:" % self.device)
        seed = wizard.request_seed(msg, is_valid = self.is_valid_seed)

        # Restored wallets are not hardware wallets
        wallet_class = self.wallet_class.restore_wallet_class
        wallet.storage.put('wallet_type', wallet_class.wallet_type)
        wallet = wallet_class(wallet.storage)

        passphrase = wizard.request_passphrase(self.device, restore=True)
        password = wizard.request_password()
        wallet.add_seed(seed, password)
        wallet.add_xprv_from_seed(seed, 'x/', password, passphrase)
        wallet.create_hd_account(password)
        return wallet

    @staticmethod
    def is_valid_seed(seed):
        return True<|MERGE_RESOLUTION|>--- conflicted
+++ resolved
@@ -17,16 +17,8 @@
 # You should have received a copy of the GNU General Public License
 # along with this program. If not, see <http://www.gnu.org/licenses/>.
 
-<<<<<<< HEAD
-import time
-
-from electrum_ltc.util import ThreadJob
 from electrum_ltc.plugins import BasePlugin, hook
 from electrum_ltc.i18n import _
-=======
-from electrum.plugins import BasePlugin, hook
-from electrum.i18n import _
->>>>>>> 8f4fe39c
 
 
 class HW_PluginBase(BasePlugin):
