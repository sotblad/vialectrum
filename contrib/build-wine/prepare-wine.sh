--- conflicted
+++ resolved
@@ -86,13 +86,7 @@
 
 wine 'wineboot'
 
-<<<<<<< HEAD
-mkdir -p /tmp/vialectrum-build
-
 cd /tmp/vialectrum-build
-=======
-cd /tmp/electrum-ltc-build
->>>>>>> 35ce0806
 
 # Install Python
 # note: you might need "sudo apt-get install dirmngr" for the following
