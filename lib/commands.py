#!/usr/bin/env python
#
# Electrum - lightweight Bitcoin client
# Copyright (C) 2011 thomasv@gitorious
#
# This program is free software: you can redistribute it and/or modify
# it under the terms of the GNU General Public License as published by
# the Free Software Foundation, either version 3 of the License, or
# (at your option) any later version.
#
# This program is distributed in the hope that it will be useful,
# but WITHOUT ANY WARRANTY; without even the implied warranty of
# MERCHANTABILITY or FITNESS FOR A PARTICULAR PURPOSE. See the
# GNU General Public License for more details.
#
# You should have received a copy of the GNU General Public License
# along with this program. If not, see <http://www.gnu.org/licenses/>.

import sys
import datetime
import time
import copy
import argparse
import json
import ast
from functools import wraps
from decimal import Decimal

import util
from util import print_msg, format_satoshis, print_stderr
import bitcoin
from bitcoin import is_address, hash_160_to_bc_address, hash_160, COIN
from transaction import Transaction


known_commands = {}

class Command:

    def __init__(self, func, s):
        self.name = func.__name__
        self.requires_network = 'n' in s
        self.requires_wallet = 'w' in s
        self.requires_password = 'p' in s
        self.description = func.__doc__
        self.help = self.description.split('.')[0]
        varnames = func.func_code.co_varnames[1:func.func_code.co_argcount]
        self.defaults = func.func_defaults
        if self.defaults:
            n = len(self.defaults)
            self.params = list(varnames[:-n])
            self.options = list(varnames[-n:])
        else:
            self.params = list(varnames)
            self.options = []
            self.defaults = []


def command(s):
    def decorator(func):
        global known_commands
        name = func.__name__
        known_commands[name] = Command(func, s)
        @wraps(func)
        def func_wrapper(*args):
            return func(*args)
        return func_wrapper
    return decorator


class Commands:

    def __init__(self, config, wallet, network, callback = None):
        self.config = config
        self.wallet = wallet
        self.network = network
        self._callback = callback
        self.password = None
        self.contacts = util.Contacts(self.config)

    def _run(self, method, args, password_getter):
        cmd = known_commands[method]
        if cmd.requires_password and self.wallet.use_encryption:
            self.password = apply(password_getter,())
        f = getattr(self, method)
        result = f(*args)
        self.password = None
        if self._callback:
            apply(self._callback, ())
        return result

    @command('')
    def help(self):
        """Print help"""
        return 'Commands: ' + ', '.join(sorted(known_commands.keys()))

    @command('')
    def create(self):
        """Create a new wallet"""

    @command('')
    def restore(self):
        """Restore a wallet from seed. """

    @command('')
    def deseed(self):
        """Remove seed from wallet. This creates a seedless, watching-only
        wallet."""

    @command('wp')
    def password(self):
        """Change wallet password. """

    @command('')
    def getconfig(self, key):
        """Return a configuration variable. """
        return self.config.get(key)

    @command('')
    def setconfig(self, key, value):
        """Set a configuration variable. 'value' may be a string or a Python expression."""
        try:
            value = ast.literal_eval(value)
        except:
            pass
        self.config.set_key(key, value)
        return True

    @command('')
    def make_seed(self, nbits=128, entropy=1, language=None):
        """Create a seed"""
        from mnemonic import Mnemonic
        s = Mnemonic(language).make_seed(nbits, custom_entropy=custom_entropy)
        return s.encode('utf8')

    @command('')
    def check_seed(self, seed, entropy=1, language=None):
        """Check that a seed was generated with given entropy"""
        from mnemonic import Mnemonic
        return Mnemonic(language).check_seed(seed, entropy)

    @command('n')
    def getaddresshistory(self, address):
        """Return the transaction history of any address. Note: This is a
        walletless server query, results are not checked by SPV.
        """
        return self.network.synchronous_get([('blockchain.address.get_history', [address])])[0]

    @command('nw')
    def listunspent(self):
        """List unspent outputs. Returns the list of unspent transaction
        outputs in your wallet."""
        l = copy.deepcopy(self.wallet.get_spendable_coins(exclude_frozen = False))
        for i in l: i["value"] = str(Decimal(i["value"])/COIN)
        return l

    @command('n')
    def getaddressunspent(self, address):
        """Returns the list of unspent inputs of a Bitcoin address. Note: This
        is a walletless server query, results are not checked by SPV.
        """
        return self.network.synchronous_get([('blockchain.address.listunspent', [address])])[0]

    @command('n')
    def getutxoaddress(self, txid, pos):
        """Get the address that corresponds to an unspent transaction
        output. Note: This is a walletless server query, results are
        not checked by SPV.
        """
        r = self.network.synchronous_get([('blockchain.utxo.get_address', [txid, pos])])
        if r:
            return {'address':r[0]}

    @command('wp')
    def createrawtx(self, inputs, outputs, unsigned=False):
        """Create a transaction from json inputs. The syntax is similar to litecoind."""
        coins = self.wallet.get_spendable_coins(exclude_frozen = False)
        tx_inputs = []
        for i in inputs:
            prevout_hash = i['txid']
            prevout_n = i['vout']
            for c in coins:
                if c['prevout_hash'] == prevout_hash and c['prevout_n'] == prevout_n:
                    self.wallet.add_input_info(c)
                    tx_inputs.append(c)
                    break
            else:
                raise BaseException('Transaction output not in wallet', prevout_hash+":%d"%prevout_n)
        outputs = map(lambda x: ('address', x[0], int(COIN*x[1])), outputs.items())
        tx = Transaction.from_io(tx_inputs, outputs)
        if not unsigned:
            self.wallet.sign_transaction(tx, self.password)
        return tx

    @command('wp')
    def signtransaction(self, tx, privkey=None):
        """Sign a transaction. The wallet keys will be used unless a private key is provided."""
        t = Transaction(tx)
        t.deserialize()
        if privkey:
            pubkey = bitcoin.public_key_from_private_key(sec)
            t.sign({pubkey:sec})
        else:
            self.wallet.sign_transaction(t, self.password)
        return t

    @command('')
    def decodetx(self, tx):
        """Decode serialized transaction"""
        t = Transaction(tx)
        return t.deserialize()

    @command('n')
    def sendtx(self, tx):
        """Broadcast a transaction to the network. """
        t = Transaction(tx)
        return self.network.synchronous_get([('blockchain.transaction.broadcast', [str(t)])])[0]

    @command('')
    def createmultisig(self, num, pubkeys):
        """Create multisig address"""
        assert isinstance(pubkeys, list), (type(num), type(pubkeys))
        redeem_script = Transaction.multisig_script(pubkeys, num)
        address = hash_160_to_bc_address(hash_160(redeem_script.decode('hex')), 5)
        return {'address':address, 'redeemScript':redeem_script}

    @command('w')
    def freeze(self, address):
        """Freeze address. Freeze the funds at one of your wallet\'s addresses"""
        return self.wallet.set_frozen_state([address], True)

    @command('w')
    def unfreeze(self, address):
        """Unfreeze address. Unfreeze the funds at one of your wallet\'s address"""
        return self.wallet.set_frozen_state([address], False)

    @command('wp')
    def getprivatekeys(self, address):
        """Get the private keys of an address. Address must be in wallet."""
        return self.wallet.get_private_key(address, self.password)

    @command('w')
    def ismine(self, address):
        """Check if address is in wallet. Return true if and only address is in wallet"""
        return self.wallet.is_mine(address)

    @command('wp')
    def dumpprivkeys(self, domain=None):
        """Dump private keys from your wallet"""
        if domain is None:
            domain = self.wallet.addresses(True)
        return [self.wallet.get_private_key(address, self.password) for address in domain]

    @command('')
    def validateaddress(self, address):
        """Check that the address is valid. """
        return is_address(address)

    @command('w')
    def getpubkeys(self, address):
        """Return the public keys for a wallet address. """
        return self.wallet.get_public_keys(address)

    @command('nw')
    def getbalance(self, account=None):
        """Return the balance of your wallet"""
        if account is None:
            c, u, x = self.wallet.get_balance()
        else:
            c, u, x = self.wallet.get_account_balance(account)
        out = {"confirmed": str(Decimal(c)/COIN)}
        if u:
            out["unconfirmed"] = str(Decimal(u)/COIN)
        if x:
            out["unmatured"] = str(Decimal(x)/COIN)
        return out

    @command('n')
    def getaddressbalance(self, address):
        """Return the balance of any address. Note: This is a walletless
        server query, results are not checked by SPV.
        """
        out = self.network.synchronous_get([('blockchain.address.get_balance', [address])])[0]
        out["confirmed"] =  str(Decimal(out["confirmed"])/COIN)
        out["unconfirmed"] =  str(Decimal(out["unconfirmed"])/COIN)
        return out

    @command('n')
    def getproof(self, address):
        """Get Merkle branch of an address in the UTXO set"""
        p = self.network.synchronous_get([('blockchain.address.get_proof', [address])])[0]
        out = []
        for i,s in p:
            out.append(i)
        return out

    @command('n')
    def getmerkle(self, txid, height):
        """Get Merkle branch of a transaction included in a block"""
        return self.network.synchronous_get([('blockchain.transaction.get_merkle', [txid, int(height)])])[0]

    @command('n')
    def getservers(self):
        """Return the list of available servers"""
        while not self.network.is_up_to_date():
            time.sleep(0.1)
        return self.network.get_servers()

    @command('')
    def version(self):
        """Return the version of electrum."""
        import electrum_ltc as electrum  # Needs to stay here to prevent ciruclar imports
        return electrum.ELECTRUM_VERSION

    @command('w')
    def getmpk(self):
        """Get Master Public Key. Return your wallet\'s master public key"""
        return self.wallet.get_master_public_keys()

    @command('wp')
    def getseed(self):
        """Get seed phrase. Print the generation seed of your wallet."""
        s = self.wallet.get_mnemonic(self.password)
        return s.encode('utf8')

    @command('wp')
    def importprivkey(self, privkey):
        """Import a private key. """
        try:
            addr = self.wallet.import_key(privkey, self.password)
            out = "Keypair imported: ", addr
        except Exception as e:
            out = "Error: Keypair import failed: " + str(e)
        return out

    @command('n')
    def sweep(self, privkey, destination, tx_fee=None, nocheck=False):
        """Sweep private key. Returns a transaction that spends UTXOs from
        privkey to a destination address. The transaction is not
        broadcasted."""
        resolver = lambda x: self.contacts.resolve(x, nocheck)['address']
        dest = resolver(destination)
        if tx_fee is None:
            tx_fee = 0.001
        fee = int(Decimal(tx_fee)*COIN)
        return Transaction.sweep([privkey], self.network, dest, fee)

    @command('wp')
    def signmessage(self, address, message):
        """Sign a message with a key. Use quotes if your message contains
        whitespaces"""
        return self.wallet.sign_message(address, message, self.password)

    @command('')
    def verifymessage(self, address, signature, message):
        """Verify a signature."""
        return bitcoin.verify_message(address, signature, message)

    def _mktx(self, outputs, fee, change_addr, domain, nocheck, unsigned, deserialized):
        resolver = lambda x: None if x is None else self.contacts.resolve(x, nocheck)['address']
        change_addr = resolver(change_addr)
        domain = None if domain is None else map(resolver, domain)
        fee = None if fee is None else int(COIN*Decimal(fee))
        final_outputs = []
        for address, amount in outputs:
            address = resolver(address)
            #assert self.wallet.is_mine(address)
            if amount == '!':
                assert len(outputs) == 1
                inputs = self.wallet.get_spendable_coins(domain)
                amount = sum(map(lambda x:x['value'], inputs))
                if fee is None:
                    for i in inputs:
                        self.wallet.add_input_info(i)
                    output = ('address', address, amount)
                    dummy_tx = Transaction.from_io(inputs, [output])
                    fee = self.wallet.estimated_fee(dummy_tx)
                amount -= fee
            else:
                amount = int(COIN*Decimal(amount))
            final_outputs.append(('address', address, amount))

        coins = self.wallet.get_spendable_coins(domain)
        tx = self.wallet.make_unsigned_transaction(coins, final_outputs, fee, change_addr)
        str(tx) #this serializes
        if not unsigned:
            self.wallet.sign_transaction(tx, self.password)
        return tx.deserialize() if deserialized else tx

    def _read_csv(self, csvpath):
        import csv
        outputs = []
        with open(csvpath, 'rb') as csvfile:
            csvReader = csv.reader(csvfile, delimiter=',')
            for row in csvReader:
                address, amount = row
                assert bitcoin.is_address(address)
                amount = Decimal(amount)
                outputs.append((address, amount))
        return outputs

    @command('wp')
    def mktx(self, destination, amount, tx_fee=None, from_addr=None, change_addr=None, nocheck=False, unsigned=False, deserialized=False):
        """Create a transaction. """
        domain = [from_addr] if from_addr else None
        tx = self._mktx([(destination, amount)], tx_fee, change_addr, domain, nocheck, unsigned, deserialized)
        return tx

    @command('wp')
    def mktx_csv(self, csv_file, tx_fee=None, from_addr=None, change_addr=None, nocheck=False, unsigned=False, deserialized=False):
        """Create a multi-output transaction. """
        domain = [from_addr] if from_addr else None
        outputs = self._read_csv(csv_file)
        tx = self._mktx(outputs, tx_fee, change_addr, domain, nocheck, unsigned, deserialized)
        return tx

    @command('wpn')
    def payto(self, destination, amount, tx_fee=None, from_addr=None, change_addr=None, nocheck=False):
        """Create and broadcast a transaction.. """
        domain = [from_addr] if from_addr else None
        tx = self._mktx([(destination, amount)], tx_fee, change_addr, domain, nocheck)
        r, h = self.wallet.sendtx(tx)
        return h

    @command('wpn')
    def payto_csv(self, csv_file, tx_fee=None, from_addr=None, change_addr=None, nocheck=False):
        """Create and broadcast multi-output transaction.. """
        domain = [from_addr] if from_addr else None
        outputs = self._read_csv(csv_file)
        tx = self._mktx(outputs, tx_fee, change_addr, domain, nocheck)
        r, h = self.wallet.sendtx(tx)
        return h

    @command('wn')
    def history(self):
        """Wallet history. Returns the transaction history of your wallet."""
        balance = 0
        out = []
        for item in self.wallet.get_history():
            tx_hash, conf, value, timestamp, balance = item
            try:
                time_str = datetime.datetime.fromtimestamp( timestamp).isoformat(' ')[:-3]
            except Exception:
                time_str = "----"

            label, is_default_label = self.wallet.get_label(tx_hash)

            out.append({'txid':tx_hash, 'date':"%16s"%time_str, 'label':label, 'value':format_satoshis(value), 'confirmations':conf})
        return out

    @command('w')
    def setlabel(self, key, label):
        """Assign a label to an item. Item may be a Litecoin address or a
        transaction ID"""
        self.wallet.set_label(key, label)

    @command('')
    def listcontacts(self):
        """Show your list of contacts"""
        return self.contacts

    @command('')
    def getalias(self, key, nocheck=False):
        """Retrieve alias. Lookup in your list of contacts, and for an OpenAlias DNS record."""
        return self.contacts.resolve(key, nocheck)

    @command('')
    def searchcontacts(self, query):
        """Search through contacts, return matching entries. """
        results = {}
        for key, value in self.contacts.items():
            if query.lower() in key.lower():
                results[key] = value
        return results

    @command('w')
    def listaddresses(self, show_all=False, show_labels=False, frozen=False, unused=False, funded=False, show_balance=False):
        """List wallet addresses. Returns your list of addresses."""
        out = []
        for addr in self.wallet.addresses(True):
            if frozen and not self.wallet.is_frozen(addr):
                continue
            if not show_all and self.wallet.is_change(addr):
                continue
            if unused and self.wallet.is_used(addr):
                continue
            if funded and self.wallet.is_empty(addr):
                continue
            item = addr
            if show_balance:
                item += ", "+ format_satoshis(sum(self.wallet.get_addr_balance(addr)))
            if show_labels:
                item += ', ' + self.wallet.labels.get(addr,'')
            out.append(item)
        return out

    @command('nw')
    def gettransaction(self, txid, deserialized=False):
        """Retrieve a transaction. """
        tx = self.wallet.transactions.get(txid) if self.wallet else None
        if tx is None and self.network:
            raw = self.network.synchronous_get([('blockchain.transaction.get', [txid])])[0]
            if raw:
                tx = Transaction(raw)
            else:
                raise BaseException("Unknown transaction")
        return tx.deserialize() if deserialized else tx

    @command('')
    def encrypt(self, pubkey, message):
        """Encrypt a message with a public key. Use quotes if the message contains whitespaces."""
        return bitcoin.encrypt_message(message, pubkey)

    @command('wp')
    def decrypt(self, pubkey, encrypted):
        """Decrypt a message encrypted with a public key."""
        return self.wallet.decrypt_message(pubkey, encrypted, self.password)

    def _format_request(self, v, show_status=False):
        from paymentrequest import PR_PAID, PR_UNPAID, PR_UNKNOWN, PR_EXPIRED
        pr_str = {
            PR_UNKNOWN: 'Unknown',
            PR_UNPAID: 'Pending',
            PR_PAID: 'Paid',
            PR_EXPIRED: 'Expired',
        }
        addr = v.get('address')
        amount = v.get('amount')
        timestamp = v.get('time')
        expiration = v.get('expiration')
        out = {
            'address': addr,
            'amount': format_satoshis(amount),
            'time': timestamp,
            'reason': self.wallet.get_label(addr)[0],
            'expiration': expiration,
        }
        if v.get('path'):
            url = 'file://' + v.get('path')
            r = self.config.get('url_rewrite')
            if r:
                a, b = r
                url = url.replace(a, b)
<<<<<<< HEAD
            URI = 'litecoin:?r=' + url
            out['url'] = URI
=======
            URI = 'bitcoin:?r=' + url
            out['URI'] = URI
>>>>>>> de535be5
        if show_status:
            status = self.wallet.get_request_status(addr, amount, timestamp, expiration)
            out['status'] = pr_str[status]
        return out

    @command('w')
    def listrequests(self, status=False):
        """List the payment requests you made, and their status"""
        return map(lambda x: self._format_request(x, status), self.wallet.receive_requests.values())

    @command('w')
    def addrequest(self, requested_amount, reason='', expiration=60*60):
        """Create a payment request.
        """
        amount = int(Decimal(requested_amount)*COIN)
        key = self.wallet.add_payment_request(self.config, amount, reason, expiration)
        return self._format_request(self.wallet.get_payment_request(key)) if key else False

    @command('w')
    def rmrequest(self, address):
        """Remove a payment request"""
        return self.wallet.remove_payment_request(address)

param_descriptions = {
    'privkey': 'Private key. Type \'?\' to get a prompt.',
    'destination': 'Litecoin address, contact or alias',
    'address': 'Litecoin address',
    'seed': 'Seed phrase',
    'txid': 'Transaction ID',
    'pos': 'Position',
    'heigh': 'Block height',
    'tx': 'Serialized transaction (hexadecimal)',
    'key': 'Variable name',
    'pubkey': 'Public key',
    'message': 'Clear text message. Use quotes if it contains spaces.',
    'encrypted': 'Encrypted message',
<<<<<<< HEAD
    'amount': 'Amount to be sent (in LTC). Type \'!\' to send the maximum available.',
=======
    'amount': 'Amount to be sent (in BTC). Type \'!\' to send the maximum available.',
    'requested_amount': 'Requested amount (in BTC).',
>>>>>>> de535be5
    'csv_file': 'CSV file of recipient, amount',
}

command_options = {
    'password':    ("-W", "--password",    "Password"),
    'concealed':   ("-C", "--concealed",   "Don't echo seed to console when restoring"),
    'show_all':    ("-a", "--all",         "Include change addresses"),
    'frozen':      (None, "--frozen",      "Show only frozen addresses"),
    'unused':      (None, "--unused",      "Show only unused addresses"),
    'funded':      (None, "--funded",      "Show only funded addresses"),
    'show_balance':("-b", "--balance",     "Show the balances of listed addresses"),
    'show_labels': ("-l", "--labels",      "Show the labels of listed addresses"),
    'nocheck':     (None, "--nocheck",     "Do not verify aliases"),
    'tx_fee':      ("-f", "--fee",         "Transaction fee (in LTC)"),
    'from_addr':   ("-F", "--from",        "Source address. If it isn't in the wallet, it will ask for the private key unless supplied in the format public_key:private_key. It's not saved in the wallet."),
    'change_addr': ("-c", "--change",      "Change address. Default is a spare address, or the source address if it's not in the wallet"),
    'nbits':       (None, "--nbits",       "Number of bits of entropy"),
    'entropy':     (None, "--entropy",     "Custom entropy"),
    'language':    ("-L", "--lang",        "Default language for wordlist"),
    'gap_limit':   ("-G", "--gap",         "Gap limit"),
    'mpk':         (None, "--mpk",         "Restore from master public key"),
    'deserialized':("-d", "--deserialized","Return deserialized transaction"),
    'privkey':     (None, "--privkey",     "Private key. Set to '?' to get a prompt."),
    'unsigned':    ("-u", "--unsigned",    "Do not sign transaction"),
    'domain':      ("-D", "--domain",      "List of addresses"),
    'account':     (None, "--account",     "Account"),
    'reason':      (None, "--reason",      "Description of the request"),
    'expiration':  (None, "--expiration",  "Time in seconds"),
    'status':      (None, "--status",      "Show status"),
}


arg_types = {
    'num':int,
    'nbits':int,
    'entropy':long,
    'pubkeys': json.loads,
    'inputs': json.loads,
    'outputs': json.loads,
    'tx_fee': lambda x: Decimal(x) if x is not None else None,
    'amount': lambda x: Decimal(x) if x!='!' else '!',
}

config_variables = {

    'addrequest': {
        'requests_dir': 'directory where a bip70 file will be written.',
        'ssl_privkey': 'Path to your SSL private key, needed to sign the request.',
        'ssl_chain': 'Chain of SSL certificates, needed for signed requests. Put your certificate at the top and the root CA at the end',
    },
    'listrequests':{
        'url_rewrite': 'Parameters passed to str.replace(), in order to create the r= part of bitcoin: URIs. Example: \"(\'file:///var/www/\',\'https://electrum.org/\')\"',
    }
}

def set_default_subparser(self, name, args=None):
    """see http://stackoverflow.com/questions/5176691/argparse-how-to-specify-a-default-subcommand"""
    subparser_found = False
    for arg in sys.argv[1:]:
        if arg in ['-h', '--help']:  # global help if no subparser
            break
    else:
        for x in self._subparsers._actions:
            if not isinstance(x, argparse._SubParsersAction):
                continue
            for sp_name in x._name_parser_map.keys():
                if sp_name in sys.argv[1:]:
                    subparser_found = True
        if not subparser_found:
            # insert default in first position, this implies no
            # global options without a sub_parsers specified
            if args is None:
                sys.argv.insert(1, name)
            else:
                args.insert(0, name)

argparse.ArgumentParser.set_default_subparser = set_default_subparser

def add_network_options(parser):
    parser.add_argument("-1", "--oneserver", action="store_true", dest="oneserver", default=False, help="connect to one server only")
    parser.add_argument("-s", "--server", dest="server", default=None, help="set server host:port:protocol, where protocol is either t (tcp) or s (ssl)")
    parser.add_argument("-p", "--proxy", dest="proxy", default=None, help="set proxy [type:]host[:port], where type is socks4,socks5 or http")

from util import profiler

@profiler
def get_parser(run_gui, run_daemon, run_cmdline):
    # parent parser, because set_default_subparser removes global options
    parent_parser = argparse.ArgumentParser('parent', add_help=False)
    parent_parser.add_argument("-v", "--verbose", action="store_true", dest="verbose", default=False, help="Show debugging information")
    parent_parser.add_argument("-P", "--portable", action="store_true", dest="portable", default=False, help="Use local 'electrum-ltc_data' directory")
    # create main parser
    parser = argparse.ArgumentParser(
        parents=[parent_parser],
        epilog="Run 'electrum-ltc help <command>' to see the help for a command")
    subparsers = parser.add_subparsers(dest='cmd', metavar='<command>')
    # gui
    parser_gui = subparsers.add_parser('gui', parents=[parent_parser], description="Run Electrum's Graphical User Interface.", help="Run GUI (default)")
    parser_gui.add_argument("url", nargs='?', default=None, help="litecoin URI (or bip70 file)")
    parser_gui.set_defaults(func=run_gui)
    parser_gui.add_argument("-g", "--gui", dest="gui", help="select graphical user interface", choices=['qt', 'lite', 'gtk', 'text', 'stdio'])
    parser_gui.add_argument("-m", action="store_true", dest="hide_gui", default=False, help="hide GUI on startup")
    parser_gui.add_argument("-L", "--lang", dest="language", default=None, help="default language used in GUI")
    parser_gui.add_argument("-o", "--offline", action="store_true", dest="offline", default=False, help="Run the GUI offline")
    parser_gui.add_argument("-w", "--wallet", dest="wallet_path", help="wallet path")
    add_network_options(parser_gui)
    # daemon
    parser_daemon = subparsers.add_parser('daemon', parents=[parent_parser], help="Run Daemon")
    parser_daemon.add_argument("subcommand", choices=['start', 'status', 'stop'])
    parser_daemon.set_defaults(func=run_daemon)
    add_network_options(parser_daemon)
    # commands
    for cmdname in sorted(known_commands.keys()):
        cmd = known_commands[cmdname]
        p = subparsers.add_parser(cmdname, parents=[parent_parser], help=cmd.help, description=cmd.description)
        p.set_defaults(func=run_cmdline)
        if cmd.requires_password:
            p.add_argument("-W", "--password", dest="password", default=None, help="password")
        if cmd.requires_network:
            p.add_argument("-o", "--offline", action="store_true", dest="offline", default=False, help="Run command offline")
        if cmd.requires_wallet:
            p.add_argument("-w", "--wallet", dest="wallet_path", help="wallet path")
        for optname, default in zip(cmd.options, cmd.defaults):
            a, b, help = command_options[optname]
            action = "store_true" if type(default) is bool else 'store'
            args = (a, b) if a else (b,)
            if action == 'store':
                _type = arg_types.get(optname, str)
                p.add_argument(*args, dest=optname, action=action, default=default, help=help, type=_type)
            else:
                p.add_argument(*args, dest=optname, action=action, default=default, help=help)

        for param in cmd.params:
            h = param_descriptions.get(param, '')
            _type = arg_types.get(param, str)
            p.add_argument(param, help=h, type=_type)

        cvh = config_variables.get(cmdname)
        if cvh:
            group = p.add_argument_group('configuration variables', '(set with setconfig/getconfig)')
            for k, v in cvh.items():
                group.add_argument(k, nargs='?', help=v)

    # 'gui' is the default command
    parser.set_default_subparser('gui')
    return parser<|MERGE_RESOLUTION|>--- conflicted
+++ resolved
@@ -541,13 +541,8 @@
             if r:
                 a, b = r
                 url = url.replace(a, b)
-<<<<<<< HEAD
             URI = 'litecoin:?r=' + url
-            out['url'] = URI
-=======
-            URI = 'bitcoin:?r=' + url
             out['URI'] = URI
->>>>>>> de535be5
         if show_status:
             status = self.wallet.get_request_status(addr, amount, timestamp, expiration)
             out['status'] = pr_str[status]
@@ -584,12 +579,8 @@
     'pubkey': 'Public key',
     'message': 'Clear text message. Use quotes if it contains spaces.',
     'encrypted': 'Encrypted message',
-<<<<<<< HEAD
     'amount': 'Amount to be sent (in LTC). Type \'!\' to send the maximum available.',
-=======
-    'amount': 'Amount to be sent (in BTC). Type \'!\' to send the maximum available.',
-    'requested_amount': 'Requested amount (in BTC).',
->>>>>>> de535be5
+    'requested_amount': 'Requested amount (in LTC).',
     'csv_file': 'CSV file of recipient, amount',
 }
 
@@ -641,7 +632,7 @@
         'ssl_chain': 'Chain of SSL certificates, needed for signed requests. Put your certificate at the top and the root CA at the end',
     },
     'listrequests':{
-        'url_rewrite': 'Parameters passed to str.replace(), in order to create the r= part of bitcoin: URIs. Example: \"(\'file:///var/www/\',\'https://electrum.org/\')\"',
+        'url_rewrite': 'Parameters passed to str.replace(), in order to create the r= part of bitcoin: URIs. Example: \"(\'file:///var/www/\',\'https://electrum-ltc.org/\')\"',
     }
 }
 
