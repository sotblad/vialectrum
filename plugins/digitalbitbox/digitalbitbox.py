# ----------------------------------------------------------------------------------
# Electrum plugin for the Digital Bitbox hardware wallet by Shift Devices AG
# digitalbitbox.com
#

try:
    import electrum_ltc as electrum
    from electrum_ltc.bitcoin import TYPE_ADDRESS, push_script, var_int, msg_magic, Hash, verify_message, pubkey_from_signature, point_to_ser, public_key_to_p2pkh, EncodeAES, DecodeAES, MyVerifyingKey
    from electrum_ltc.bitcoin import serialize_xpub, deserialize_xpub
    from electrum_ltc.transaction import Transaction
    from electrum_ltc.i18n import _
    from electrum_ltc.keystore import Hardware_KeyStore
    from ..hw_wallet import HW_PluginBase
<<<<<<< HEAD
    from electrum_ltc.util import print_error
=======
    from electrum.util import print_error, to_string, UserCancelled
>>>>>>> 9425319d

    import time
    import hid
    import json
    import math
    import binascii
    import struct
    import hashlib
    import requests
    import base64
    import os
    import sys
    from ecdsa.ecdsa import generator_secp256k1
    from ecdsa.util import sigencode_der
    from ecdsa.curves import SECP256k1
    DIGIBOX = True
except ImportError as e:
    DIGIBOX = False



# ----------------------------------------------------------------------------------
# USB HID interface
#

def to_hexstr(s):
    return binascii.hexlify(s).decode('ascii')

class DigitalBitbox_Client():

    def __init__(self, plugin, hidDevice):
        self.plugin = plugin
        self.dbb_hid = hidDevice
        self.opened = True
        self.password = None
        self.isInitialized = False
        self.setupRunning = False
        self.usbReportSize = 64 # firmware > v2.0.0


    def close(self):
        if self.opened:
            try:
                self.dbb_hid.close()
            except:
                pass
        self.opened = False


    def timeout(self, cutoff):
        pass


    def label(self):
        return " "


    def is_pairable(self):
        return True


    def is_initialized(self):
        return self.dbb_has_password()


    def is_paired(self):
        return self.password is not None

    def _get_xpub(self, bip32_path):
        if self.check_device_dialog():
            return self.hid_send_encrypt(b'{"xpub": "%s"}' % bip32_path.encode('utf8'))


    def get_xpub(self, bip32_path, xtype):
        assert xtype in ('standard', 'p2wpkh-p2sh')
        reply = self._get_xpub(bip32_path)
        if reply:
            xpub = reply['xpub']
            # Change type of xpub to the requested type. The firmware
            # only ever returns the standard type, but it is agnostic
            # to the type when signing.
            if xtype != 'standard':
                _, depth, fingerprint, child_number, c, cK = deserialize_xpub(xpub)
                xpub = serialize_xpub(xtype, c, cK, depth, fingerprint, child_number)
            return xpub
        else:
            raise BaseException('no reply')


    def dbb_has_password(self):
        reply = self.hid_send_plain(b'{"ping":""}')
        if 'ping' not in reply:
            raise Exception('Device communication error. Please unplug and replug your Digital Bitbox.')
        if reply['ping'] == 'password':
            return True
        return False


    def stretch_key(self, key):
        import pbkdf2, hmac
        return binascii.hexlify(pbkdf2.PBKDF2(key, b'Digital Bitbox', iterations = 20480, macmodule = hmac, digestmodule = hashlib.sha512).read(64))


    def backup_password_dialog(self):
        msg = _("Enter the password used when the backup was created:")
        while True:
            password = self.handler.get_passphrase(msg, False)
            if password is None:
                return None
            if len(password) < 4:
                msg = _("Password must have at least 4 characters.\r\n\r\nEnter password:")
            elif len(password) > 64:
                msg = _("Password must have less than 64 characters.\r\n\r\nEnter password:")
            else:
                return password.encode('utf8')


    def password_dialog(self, msg):
        while True:
            password = self.handler.get_passphrase(msg, False)
            if password is None:
                return False
            if len(password) < 4:
                msg = _("Password must have at least 4 characters.\r\n\r\nEnter password:")
            elif len(password) > 64:
                msg = _("Password must have less than 64 characters.\r\n\r\nEnter password:")
            else:
                self.password = password.encode('utf8')
                return True


    def check_device_dialog(self):
        # Set password if fresh device
        if self.password is None and not self.dbb_has_password():
            if not self.setupRunning:
                return False # A fresh device cannot connect to an existing wallet
            msg = _("An uninitialized Digital Bitbox is detected. " \
                    "Enter a new password below.\r\n\r\n REMEMBER THE PASSWORD!\r\n\r\n" \
                    "You cannot access your coins or a backup without the password.\r\n" \
                    "A backup is saved automatically when generating a new wallet.")
            if self.password_dialog(msg):
                reply = self.hid_send_plain(b'{"password":"' + self.password + b'"}')
            else:
                return False

        # Get password from user if not yet set
        msg = _("Enter your Digital Bitbox password:")
        while self.password is None:
            if not self.password_dialog(msg):
                return False
            reply = self.hid_send_encrypt(b'{"led":"blink"}')
            if 'error' in reply:
                self.password = None
                if reply['error']['code'] == 109:
                    msg = _("Incorrect password entered.\r\n\r\n"  \
                            + reply['error']['message'] + "\r\n\r\n" \
                            "Enter your Digital Bitbox password:")
                else:
                    # Should never occur
                    msg = _("Unexpected error occurred.\r\n\r\n"  \
                            + reply['error']['message'] + "\r\n\r\n" \
                            "Enter your Digital Bitbox password:")

        # Initialize device if not yet initialized
        if not self.setupRunning:
            self.isInitialized = True # Wallet exists. Electrum code later checks if the device matches the wallet
        elif not self.isInitialized:
            reply = self.hid_send_encrypt(b'{"device":"info"}')
            if reply['device']['id'] != "":
                self.recover_or_erase_dialog() # Already seeded
            else:
                self.seed_device_dialog() # Seed if not initialized
            self.mobile_pairing_dialog()
        return self.isInitialized


    def recover_or_erase_dialog(self):
        msg = _("The Digital Bitbox is already seeded. Choose an option:\n")
        choices = [
            (_("Create a wallet using the current seed")),
            (_("Load a wallet from the micro SD card (the current seed is overwritten)")),
            (_("Erase the Digital Bitbox"))
        ]
        try:
            reply = self.handler.win.query_choice(msg, choices)
        except Exception:
            return # Back button pushed
        if reply == 2:
            self.dbb_erase()
        elif reply == 1:
            if not self.dbb_load_backup():
                return
        else:
            if self.hid_send_encrypt(b'{"device":"info"}')['device']['lock']:
                raise Exception("Full 2FA enabled. This is not supported yet.")
            # Use existing seed
        self.isInitialized = True


    def seed_device_dialog(self):
        msg = _("Choose how to initialize your Digital Bitbox:\n")
        choices = [
            (_("Generate a new random wallet")),
            (_("Load a wallet from the micro SD card"))
        ]
        try:
            reply = self.handler.win.query_choice(msg, choices)
        except Exception:
            return # Back button pushed
        if reply == 0:
            self.dbb_generate_wallet()
        else:
            if not self.dbb_load_backup(show_msg=False):
                return
        self.isInitialized = True

    def mobile_pairing_dialog(self):
        dbb_user_dir = None
        if sys.platform == 'darwin':
            dbb_user_dir = os.path.join(os.environ.get("HOME", ""), "Library", "Application Support", "DBB")
        elif sys.platform == 'win32':
            dbb_user_dir = os.path.join(os.environ["APPDATA"], "DBB")
        else:
            dbb_user_dir = os.path.join(os.environ["HOME"], ".dbb")

        if not dbb_user_dir:
            return

        try:
            with open(os.path.join(dbb_user_dir, "config.dat")) as f:
                dbb_config = json.load(f)
        except (FileNotFoundError, json.JSONDecodeError):
            return

        if 'encryptionprivkey' not in dbb_config or 'comserverchannelid' not in dbb_config:
            return

        choices = [
            _('Do not pair'),
            _('Import pairing from the digital bitbox desktop app'),
        ]
        try:
            reply = self.handler.win.query_choice(_('Mobile pairing options'), choices)
        except Exception:
            return # Back button pushed

        if reply == 0:
            if self.plugin.is_mobile_paired():
                del self.plugin.digitalbitbox_config['encryptionprivkey']
                del self.plugin.digitalbitbox_config['comserverchannelid']
        elif reply == 1:
            # import pairing from dbb app
            self.plugin.digitalbitbox_config['encryptionprivkey'] = dbb_config['encryptionprivkey']
            self.plugin.digitalbitbox_config['comserverchannelid'] = dbb_config['comserverchannelid']
        self.plugin.config.set_key('digitalbitbox', self.plugin.digitalbitbox_config)

    def dbb_generate_wallet(self):
        key = self.stretch_key(self.password)
        filename = ("Electrum-LTC-" + time.strftime("%Y-%m-%d-%H-%M-%S") + ".pdf").encode('utf8')
        msg = b'{"seed":{"source": "create", "key": "%s", "filename": "%s", "entropy": "%s"}}' % (key, filename, b'Digital Bitbox Electrum Plugin')
        reply = self.hid_send_encrypt(msg)
        if 'error' in reply:
            raise Exception(reply['error']['message'])


    def dbb_erase(self):
        self.handler.show_message(_("Are you sure you want to erase the Digital Bitbox?\r\n\r\n" \
                                    "To continue, touch the Digital Bitbox's light for 3 seconds.\r\n\r\n" \
                                    "To cancel, briefly touch the light or wait for the timeout."))
        hid_reply = self.hid_send_encrypt(b'{"reset":"__ERASE__"}')
        self.handler.finished()
        if 'error' in hid_reply:
            raise Exception(hid_reply['error']['message'])
        else:
            self.password = None
            raise Exception('Device erased')


    def dbb_load_backup(self, show_msg=True):
        backups = self.hid_send_encrypt(b'{"backup":"list"}')
        if 'error' in backups:
            raise Exception(backups['error']['message'])
        try:
            f = self.handler.win.query_choice(_("Choose a backup file:"), backups['backup'])
        except Exception:
            return False # Back button pushed
        key = self.backup_password_dialog()
        if key is None:
            raise Exception('Canceled by user')
        key = self.stretch_key(key)
        if show_msg:
            self.handler.show_message(_("Loading backup...\r\n\r\n" \
                                        "To continue, touch the Digital Bitbox's light for 3 seconds.\r\n\r\n" \
                                        "To cancel, briefly touch the light or wait for the timeout."))
        msg = b'{"seed":{"source": "backup", "key": "%s", "filename": "%s"}}' % (key, backups['backup'][f].encode('utf8'))
        hid_reply = self.hid_send_encrypt(msg)
        self.handler.finished()
        if 'error' in hid_reply:
            raise Exception(hid_reply['error']['message'])
        return True


    def hid_send_frame(self, data):
        HWW_CID = 0xFF000000
        HWW_CMD = 0x80 + 0x40 + 0x01
        data_len = len(data)
        seq = 0;
        idx = 0;
        write = []
        while idx < data_len:
            if idx == 0:
                # INIT frame
                write = data[idx : idx + min(data_len, self.usbReportSize - 7)]
                self.dbb_hid.write(b'\0' + struct.pack(">IBH", HWW_CID, HWW_CMD, data_len & 0xFFFF) + write + b'\xEE' * (self.usbReportSize - 7 - len(write)))
            else:
                # CONT frame
                write = data[idx : idx + min(data_len, self.usbReportSize - 5)]
                self.dbb_hid.write(b'\0' + struct.pack(">IB", HWW_CID, seq) + write + b'\xEE' * (self.usbReportSize - 5 - len(write)))
                seq += 1
            idx += len(write)


    def hid_read_frame(self):
        # INIT response
        read = bytearray(self.dbb_hid.read(self.usbReportSize))
        cid = ((read[0] * 256 + read[1]) * 256 + read[2]) * 256 + read[3]
        cmd = read[4]
        data_len = read[5] * 256 + read[6]
        data = read[7:]
        idx = len(read) - 7;
        while idx < data_len:
            # CONT response
            read = bytearray(self.dbb_hid.read(self.usbReportSize))
            data += read[5:]
            idx += len(read) - 5
        return data


    def hid_send_plain(self, msg):
        reply = ""
        try:
            serial_number = self.dbb_hid.get_serial_number_string()
            if "v2.0." in serial_number or "v1." in serial_number:
                hidBufSize = 4096
                self.dbb_hid.write('\0' + msg + '\0' * (hidBufSize - len(msg)))
                r = bytearray()
                while len(r) < hidBufSize:
                    r += bytearray(self.dbb_hid.read(hidBufSize))
            else:
                self.hid_send_frame(msg)
                r = self.hid_read_frame()
            r = r.rstrip(b' \t\r\n\0')
            r = r.replace(b"\0", b'')
            r = to_string(r, 'utf8')
            reply = json.loads(r)
        except Exception as e:
            print_error('Exception caught ' + str(e))
        return reply


    def hid_send_encrypt(self, msg):
        reply = ""
        try:
            secret = Hash(self.password)
            msg = EncodeAES(secret, msg)
            reply = self.hid_send_plain(msg)
            if 'ciphertext' in reply:
                reply = DecodeAES(secret, ''.join(reply["ciphertext"]))
                reply = to_string(reply, 'utf8')
                reply = json.loads(reply)
            if 'error' in reply:
                self.password = None
        except Exception as e:
            print_error('Exception caught ' + str(e))
        return reply



# ----------------------------------------------------------------------------------
#
#

class DigitalBitbox_KeyStore(Hardware_KeyStore):
    hw_type = 'digitalbitbox'
    device = 'DigitalBitbox'


    def __init__(self, d):
        Hardware_KeyStore.__init__(self, d)
        self.force_watching_only = False
        self.maxInputs = 14 # maximum inputs per single sign command


    def get_derivation(self):
        return str(self.derivation)


    def is_p2pkh(self):
        return self.derivation.startswith("m/44'/")


    def give_error(self, message, clear_client = False):
        if clear_client:
            self.client = None
        raise Exception(message)


    def decrypt_message(self, pubkey, message, password):
        raise RuntimeError(_('Encryption and decryption are currently not supported for %s') % self.device)


    def sign_message(self, sequence, message, password):
        sig = None
        try:
            message = message.encode('utf8')
            inputPath = self.get_derivation() + "/%d/%d" % sequence
            msg_hash = Hash(msg_magic(message))
            inputHash = to_hexstr(msg_hash)
            hasharray = []
            hasharray.append({'hash': inputHash, 'keypath': inputPath})
            hasharray = json.dumps(hasharray)

            msg = b'{"sign":{"meta":"sign message", "data":%s}}' % hasharray.encode('utf8')

            dbb_client = self.plugin.get_client(self)

            if not dbb_client.is_paired():
                raise Exception("Could not sign message.")

            reply = dbb_client.hid_send_encrypt(msg)
            self.handler.show_message(_("Signing message ...\r\n\r\n" \
                                        "To continue, touch the Digital Bitbox's blinking light for 3 seconds.\r\n\r\n" \
                                        "To cancel, briefly touch the blinking light or wait for the timeout."))
            reply = dbb_client.hid_send_encrypt(msg) # Send twice, first returns an echo for smart verification (not implemented)
            self.handler.finished()

            if 'error' in reply:
                raise Exception(reply['error']['message'])

            if 'sign' not in reply:
                raise Exception("Could not sign message.")

            if 'recid' in reply['sign'][0]:
                # firmware > v2.1.1
                sig = bytes([27 + int(reply['sign'][0]['recid'], 16) + 4]) + binascii.unhexlify(reply['sign'][0]['sig'])
                pk, compressed = pubkey_from_signature(sig, msg_hash)
                pk = point_to_ser(pk.pubkey.point, compressed)
                addr = public_key_to_p2pkh(pk)
                if verify_message(addr, sig, message) is False:
                    raise Exception("Could not sign message")
            elif 'pubkey' in reply['sign'][0]:
                # firmware <= v2.1.1
                for i in range(4):
                    sig = bytes([27 + i + 4]) + binascii.unhexlify(reply['sign'][0]['sig'])
                    try:
                        addr = public_key_to_p2pkh(binascii.unhexlify(reply['sign'][0]['pubkey']))
                        if verify_message(addr, sig, message):
                            break
                    except Exception:
                        continue
                else:
                    raise Exception("Could not sign message")


        except BaseException as e:
            self.give_error(e)
        return sig


    def sign_transaction(self, tx, password):
        if tx.is_complete():
            return

        try:
            p2pkhTransaction = True
            derivations = self.get_tx_derivations(tx)
            inputhasharray = []
            hasharray = []
            pubkeyarray = []

            # Build hasharray from inputs
            for i, txin in enumerate(tx.inputs()):
                if txin['type'] == 'coinbase':
                    self.give_error("Coinbase not supported") # should never happen

                if txin['type'] != 'p2pkh':
                    p2pkhTransaction = False

                for x_pubkey in txin['x_pubkeys']:
                    if x_pubkey in derivations:
                        index = derivations.get(x_pubkey)
                        inputPath = "%s/%d/%d" % (self.get_derivation(), index[0], index[1])
                        inputHash = Hash(binascii.unhexlify(tx.serialize_preimage(i)))
                        hasharray_i = {'hash': to_hexstr(inputHash), 'keypath': inputPath}
                        hasharray.append(hasharray_i)
                        inputhasharray.append(inputHash)
                        break
                else:
                    self.give_error("No matching x_key for sign_transaction") # should never happen

            # Build pubkeyarray from outputs
            for _type, address, amount in tx.outputs():
                assert _type == TYPE_ADDRESS
                info = tx.output_info.get(address)
                if info is not None:
                    index, xpubs, m = info
                    changePath = self.get_derivation() + "/%d/%d" % index
                    changePubkey = self.derive_pubkey(index[0], index[1])
                    pubkeyarray_i = {'pubkey': changePubkey, 'keypath': changePath}
                    pubkeyarray.append(pubkeyarray_i)

            # Special serialization of the unsigned transaction for
            # the mobile verification app.
            # At the moment, verification only works for p2pkh transactions.
            if p2pkhTransaction:
                class CustomTXSerialization(Transaction):
                    @classmethod
                    def input_script(self, txin, estimate_size=False):
                        if txin['type'] == 'p2pkh':
                            return Transaction.get_preimage_script(txin)
                        if txin['type'] == 'p2sh':
                            # Multisig verification has partial support, but is disabled. This is the
                            # expected serialization though, so we leave it here until we activate it.
                            return '00' + push_script(Transaction.get_preimage_script(txin))
                        raise Exception("unsupported type %s" % txin['type'])
                tx_dbb_serialized = CustomTXSerialization(tx.serialize()).serialize()
            else:
                # We only need this for the signing echo / verification.
                tx_dbb_serialized = None

            # Build sign command
            dbb_signatures = []
            steps = math.ceil(1.0 * len(hasharray) / self.maxInputs)
            for step in range(int(steps)):
                hashes = hasharray[step * self.maxInputs : (step + 1) * self.maxInputs]

                msg = {
                    "sign": {
                        "data": hashes,
                        "checkpub": pubkeyarray,
                    },
                }
                if tx_dbb_serialized is not None:
                    msg["sign"]["meta"] = to_hexstr(Hash(tx_dbb_serialized))
                msg = json.dumps(msg).encode('ascii')
                dbb_client = self.plugin.get_client(self)

                if not dbb_client.is_paired():
                    raise Exception("Could not sign transaction.")

                reply = dbb_client.hid_send_encrypt(msg)
                if 'error' in reply:
                    raise Exception(reply['error']['message'])

                if 'echo' not in reply:
                    raise Exception("Could not sign transaction.")

                if self.plugin.is_mobile_paired() and tx_dbb_serialized is not None:
                    reply['tx'] = tx_dbb_serialized
                    self.plugin.comserver_post_notification(reply)

                if steps > 1:
                    self.handler.show_message(_("Signing large transaction. Please be patient ...\r\n\r\n" \
                                                "To continue, touch the Digital Bitbox's blinking light for 3 seconds. " \
                                                "(Touch " + str(step + 1) + " of " + str(int(steps)) + ")\r\n\r\n" \
                                                "To cancel, briefly touch the blinking light or wait for the timeout.\r\n\r\n"))
                else:
                    self.handler.show_message(_("Signing transaction ...\r\n\r\n" \
                                                "To continue, touch the Digital Bitbox's blinking light for 3 seconds.\r\n\r\n" \
                                                "To cancel, briefly touch the blinking light or wait for the timeout."))

                # Send twice, first returns an echo for smart verification
                reply = dbb_client.hid_send_encrypt(msg)
                self.handler.finished()

                if 'error' in reply:
                    if reply["error"].get('code') in (600, 601):
                        # aborted via LED short touch or timeout
                        raise UserCancelled()
                    raise Exception(reply['error']['message'])

                if 'sign' not in reply:
                    raise Exception("Could not sign transaction.")

                dbb_signatures.extend(reply['sign'])

            # Fill signatures
            if len(dbb_signatures) != len(tx.inputs()):
                raise Exception("Incorrect number of transactions signed.") # Should never occur
            for i, txin in enumerate(tx.inputs()):
                num = txin['num_sig']
                for pubkey in txin['pubkeys']:
                    signatures = list(filter(None, txin['signatures']))
                    if len(signatures) == num:
                        break # txin is complete
                    ii = txin['pubkeys'].index(pubkey)
                    signed = dbb_signatures[i]
                    if 'recid' in signed:
                        # firmware > v2.1.1
                        recid = int(signed['recid'], 16)
                        s = binascii.unhexlify(signed['sig'])
                        h = inputhasharray[i]
                        pk = MyVerifyingKey.from_signature(s, recid, h, curve = SECP256k1)
                        pk = to_hexstr(point_to_ser(pk.pubkey.point, True))
                    elif 'pubkey' in signed:
                        # firmware <= v2.1.1
                        pk = signed['pubkey']
                    if pk != pubkey:
                        continue
                    sig_r = int(signed['sig'][:64], 16)
                    sig_s = int(signed['sig'][64:], 16)
                    sig = sigencode_der(sig_r, sig_s, generator_secp256k1.order())
                    txin['signatures'][ii] = to_hexstr(sig) + '01'
                    tx._inputs[i] = txin
        except UserCancelled:
            raise
        except BaseException as e:
            self.give_error(e, True)
        else:
            print_error("Transaction is_complete", tx.is_complete())
            tx.raw = tx.serialize()


class DigitalBitboxPlugin(HW_PluginBase):

    libraries_available = DIGIBOX
    keystore_class = DigitalBitbox_KeyStore
    client = None
    DEVICE_IDS = [
                   (0x03eb, 0x2402) # Digital Bitbox
                 ]

    def __init__(self, parent, config, name):
        HW_PluginBase.__init__(self, parent, config, name)
        if self.libraries_available:
            self.device_manager().register_devices(self.DEVICE_IDS)

        self.digitalbitbox_config = self.config.get('digitalbitbox', {})


    def get_dbb_device(self, device):
        dev = hid.device()
        dev.open_path(device.path)
        return dev


    def create_client(self, device, handler):
        if device.interface_number == 0 or device.usage_page == 0xffff:
            self.handler = handler
            client = self.get_dbb_device(device)
            if client is not None:
                client = DigitalBitbox_Client(self, client)
            return client
        else:
            return None


    def setup_device(self, device_info, wizard):
        devmgr = self.device_manager()
        device_id = device_info.device.id_
        client = devmgr.client_by_id(device_id)
        client.handler = self.create_handler(wizard)
        client.setupRunning = True
        client.get_xpub("m/44'/0'", 'standard')


    def is_mobile_paired(self):
        return 'encryptionprivkey' in self.digitalbitbox_config


    def comserver_post_notification(self, payload):
        assert self.is_mobile_paired(), "unexpected mobile pairing error"
        url = 'https://digitalbitbox.com/smartverification/index.php'
        key_s = base64.b64decode(self.digitalbitbox_config['encryptionprivkey'])
        args = 'c=data&s=0&dt=0&uuid=%s&pl=%s' % (
            self.digitalbitbox_config['comserverchannelid'],
            EncodeAES(key_s, json.dumps(payload).encode('ascii')).decode('ascii'),
        )
        try:
            requests.post(url, args)
        except Exception as e:
            self.handler.show_error(str(e))


    def get_xpub(self, device_id, derivation, xtype, wizard):
        devmgr = self.device_manager()
        client = devmgr.client_by_id(device_id)
        client.handler = self.create_handler(wizard)
        client.check_device_dialog()
        xpub = client.get_xpub(derivation, xtype)
        return xpub


    def get_client(self, keystore, force_pair=True):
        devmgr = self.device_manager()
        handler = keystore.handler
        with devmgr.hid_lock:
            client = devmgr.client_for_keystore(self, handler, keystore, force_pair)
        if client is not None:
            client.check_device_dialog()
        return client<|MERGE_RESOLUTION|>--- conflicted
+++ resolved
@@ -11,11 +11,7 @@
     from electrum_ltc.i18n import _
     from electrum_ltc.keystore import Hardware_KeyStore
     from ..hw_wallet import HW_PluginBase
-<<<<<<< HEAD
-    from electrum_ltc.util import print_error
-=======
-    from electrum.util import print_error, to_string, UserCancelled
->>>>>>> 9425319d
+    from electrum_ltc.util import print_error, to_string, UserCancelled
 
     import time
     import hid
