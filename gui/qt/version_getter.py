--- conflicted
+++ resolved
@@ -33,11 +33,7 @@
 
     def run(self):
         try:
-<<<<<<< HEAD
-            con = httplib.HTTPConnection('electrum-ltc.org', 80, timeout=5)
-=======
-            con = httplib.HTTPSConnection('electrum.org', timeout=5)
->>>>>>> 22fdedf7
+            con = httplib.HTTPSConnection('electrum-ltc.org', timeout=5)
             con.request("GET", "/version")
             res = con.getresponse()
         except socket.error as msg:
