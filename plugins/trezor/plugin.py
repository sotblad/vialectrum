--- conflicted
+++ resolved
@@ -2,7 +2,6 @@
 
 from binascii import hexlify, unhexlify
 
-<<<<<<< HEAD
 from vialectrum.util import bfh, bh2u
 from vialectrum.bitcoin import (b58_address_to_hash160, xpub_from_pubkey,
                                   TYPE_ADDRESS, TYPE_SCRIPT, NetworkConstants)
@@ -10,15 +9,6 @@
 from vialectrum.plugins import BasePlugin
 from vialectrum.transaction import deserialize
 from vialectrum.keystore import Hardware_KeyStore, is_xpubkey, parse_xpubkey
-=======
-from electrum_ltc.util import bfh, bh2u
-from electrum_ltc.bitcoin import (b58_address_to_hash160, xpub_from_pubkey,
-                                  TYPE_ADDRESS, TYPE_SCRIPT, NetworkConstants)
-from electrum_ltc.i18n import _
-from electrum_ltc.plugins import BasePlugin
-from electrum_ltc.transaction import deserialize
-from electrum_ltc.keystore import Hardware_KeyStore, is_xpubkey, parse_xpubkey
->>>>>>> 128ac7d8
 
 from ..hw_wallet import HW_PluginBase
 
@@ -156,11 +146,7 @@
         return client
 
     def get_coin_name(self):
-<<<<<<< HEAD
         return "Testnet" if NetworkConstants.TESTNET else "Viacoin"
-=======
-        return "Testnet" if NetworkConstants.TESTNET else "Litecoin"
->>>>>>> 128ac7d8
 
     def initialize_device(self, device_id, wizard, handler):
         # Initialization method
