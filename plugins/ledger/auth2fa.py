--- conflicted
+++ resolved
@@ -32,11 +32,7 @@
         _("Waiting for authentication on your mobile phone"),
         _("Transaction accepted by mobile phone. Waiting for confirmation."),
         _("Click Pair button to begin pairing a mobile phone."),
-<<<<<<< HEAD
-        _("Scan this QR code with your LedgerWallet phone app to pair it with this Ledger device.<br>"
-=======
-        _("Scan this QR code with your Ledger Wallet phone app to pair it with this Ledger device.<br>" 
->>>>>>> b078a6e1
+        _("Scan this QR code with your Ledger Wallet phone app to pair it with this Ledger device.<br>"
             "To complete pairing you will need your security card to answer a challenge." )
         ]
 
