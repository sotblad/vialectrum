#!/usr/bin/env python
#
# Electrum - lightweight Bitcoin client
# Copyright (C) 2011 thomasv@gitorious
#
# This program is free software: you can redistribute it and/or modify
# it under the terms of the GNU General Public License as published by
# the Free Software Foundation, either version 3 of the License, or
# (at your option) any later version.
#
# This program is distributed in the hope that it will be useful,
# but WITHOUT ANY WARRANTY; without even the implied warranty of
# MERCHANTABILITY or FITNESS FOR A PARTICULAR PURPOSE. See the
# GNU General Public License for more details.
#
# You should have received a copy of the GNU General Public License
# along with this program. If not, see <http://www.gnu.org/licenses/>.


# Note: The deserialization code originally comes from ABE.


import bitcoin
from bitcoin import *
from util import print_error
import time
import struct

#
# Workalike python implementation of Bitcoin's CDataStream class.
#
import struct
import StringIO
import mmap

NO_SIGNATURE = 'ff'

class SerializationError(Exception):
    """ Thrown when there's a problem deserializing or serializing """

class BCDataStream(object):
    def __init__(self):
        self.input = None
        self.read_cursor = 0

    def clear(self):
        self.input = None
        self.read_cursor = 0

    def write(self, bytes):  # Initialize with string of bytes
        if self.input is None:
            self.input = bytes
        else:
            self.input += bytes

    def map_file(self, file, start):  # Initialize with bytes from file
        self.input = mmap.mmap(file.fileno(), 0, access=mmap.ACCESS_READ)
        self.read_cursor = start

    def seek_file(self, position):
        self.read_cursor = position
        
    def close_file(self):
        self.input.close()

    def read_string(self):
        # Strings are encoded depending on length:
        # 0 to 252 :  1-byte-length followed by bytes (if any)
        # 253 to 65,535 : byte'253' 2-byte-length followed by bytes
        # 65,536 to 4,294,967,295 : byte '254' 4-byte-length followed by bytes
        # ... and the Bitcoin client is coded to understand:
        # greater than 4,294,967,295 : byte '255' 8-byte-length followed by bytes of string
        # ... but I don't think it actually handles any strings that big.
        if self.input is None:
            raise SerializationError("call write(bytes) before trying to deserialize")

        try:
            length = self.read_compact_size()
        except IndexError:
            raise SerializationError("attempt to read past end of buffer")

        return self.read_bytes(length)

    def write_string(self, string):
        # Length-encoded as with read-string
        self.write_compact_size(len(string))
        self.write(string)

    def read_bytes(self, length):
        try:
            result = self.input[self.read_cursor:self.read_cursor+length]
            self.read_cursor += length
            return result
        except IndexError:
            raise SerializationError("attempt to read past end of buffer")

        return ''

    def read_boolean(self): return self.read_bytes(1)[0] != chr(0)
    def read_int16(self): return self._read_num('<h')
    def read_uint16(self): return self._read_num('<H')
    def read_int32(self): return self._read_num('<i')
    def read_uint32(self): return self._read_num('<I')
    def read_int64(self): return self._read_num('<q')
    def read_uint64(self): return self._read_num('<Q')

    def write_boolean(self, val): return self.write(chr(1) if val else chr(0))
    def write_int16(self, val): return self._write_num('<h', val)
    def write_uint16(self, val): return self._write_num('<H', val)
    def write_int32(self, val): return self._write_num('<i', val)
    def write_uint32(self, val): return self._write_num('<I', val)
    def write_int64(self, val): return self._write_num('<q', val)
    def write_uint64(self, val): return self._write_num('<Q', val)

    def read_compact_size(self):
        size = ord(self.input[self.read_cursor])
        self.read_cursor += 1
        if size == 253:
            size = self._read_num('<H')
        elif size == 254:
            size = self._read_num('<I')
        elif size == 255:
            size = self._read_num('<Q')
        return size

    def write_compact_size(self, size):
        if size < 0:
            raise SerializationError("attempt to write size < 0")
        elif size < 253:
            self.write(chr(size))
        elif size < 2**16:
            self.write('\xfd')
            self._write_num('<H', size)
        elif size < 2**32:
            self.write('\xfe')
            self._write_num('<I', size)
        elif size < 2**64:
            self.write('\xff')
            self._write_num('<Q', size)

    def _read_num(self, format):
        (i,) = struct.unpack_from(format, self.input, self.read_cursor)
        self.read_cursor += struct.calcsize(format)
        return i

    def _write_num(self, format, num):
        s = struct.pack(format, num)
        self.write(s)

#
# enum-like type
# From the Python Cookbook, downloaded from http://code.activestate.com/recipes/67107/
#
import types, string, exceptions

class EnumException(exceptions.Exception):
    pass

class Enumeration:
    def __init__(self, name, enumList):
        self.__doc__ = name
        lookup = { }
        reverseLookup = { }
        i = 0
        uniqueNames = [ ]
        uniqueValues = [ ]
        for x in enumList:
            if type(x) == types.TupleType:
                x, i = x
            if type(x) != types.StringType:
                raise EnumException, "enum name is not a string: " + x
            if type(i) != types.IntType:
                raise EnumException, "enum value is not an integer: " + i
            if x in uniqueNames:
                raise EnumException, "enum name is not unique: " + x
            if i in uniqueValues:
                raise EnumException, "enum value is not unique for " + x
            uniqueNames.append(x)
            uniqueValues.append(i)
            lookup[x] = i
            reverseLookup[i] = x
            i = i + 1
        self.lookup = lookup
        self.reverseLookup = reverseLookup
    def __getattr__(self, attr):
        if not self.lookup.has_key(attr):
            raise AttributeError
        return self.lookup[attr]
    def whatis(self, value):
        return self.reverseLookup[value]


# This function comes from bitcointools, bct-LICENSE.txt.
def long_hex(bytes):
    return bytes.encode('hex_codec')

# This function comes from bitcointools, bct-LICENSE.txt.
def short_hex(bytes):
    t = bytes.encode('hex_codec')
    if len(t) < 11:
        return t
    return t[0:4]+"..."+t[-4:]




def parse_redeemScript(bytes):
    dec = [ x for x in script_GetOp(bytes.decode('hex')) ]

    # 2 of 2
    match = [ opcodes.OP_2, opcodes.OP_PUSHDATA4, opcodes.OP_PUSHDATA4, opcodes.OP_2, opcodes.OP_CHECKMULTISIG ]
    if match_decoded(dec, match):
        pubkeys = [ dec[1][1].encode('hex'), dec[2][1].encode('hex') ]
        return 2, pubkeys

    # 2 of 3
    match = [ opcodes.OP_2, opcodes.OP_PUSHDATA4, opcodes.OP_PUSHDATA4, opcodes.OP_PUSHDATA4, opcodes.OP_3, opcodes.OP_CHECKMULTISIG ]
    if match_decoded(dec, match):
        pubkeys = [ dec[1][1].encode('hex'), dec[2][1].encode('hex'), dec[3][1].encode('hex') ]
        return 2, pubkeys



opcodes = Enumeration("Opcodes", [
    ("OP_0", 0), ("OP_PUSHDATA1",76), "OP_PUSHDATA2", "OP_PUSHDATA4", "OP_1NEGATE", "OP_RESERVED",
    "OP_1", "OP_2", "OP_3", "OP_4", "OP_5", "OP_6", "OP_7",
    "OP_8", "OP_9", "OP_10", "OP_11", "OP_12", "OP_13", "OP_14", "OP_15", "OP_16",
    "OP_NOP", "OP_VER", "OP_IF", "OP_NOTIF", "OP_VERIF", "OP_VERNOTIF", "OP_ELSE", "OP_ENDIF", "OP_VERIFY",
    "OP_RETURN", "OP_TOALTSTACK", "OP_FROMALTSTACK", "OP_2DROP", "OP_2DUP", "OP_3DUP", "OP_2OVER", "OP_2ROT", "OP_2SWAP",
    "OP_IFDUP", "OP_DEPTH", "OP_DROP", "OP_DUP", "OP_NIP", "OP_OVER", "OP_PICK", "OP_ROLL", "OP_ROT",
    "OP_SWAP", "OP_TUCK", "OP_CAT", "OP_SUBSTR", "OP_LEFT", "OP_RIGHT", "OP_SIZE", "OP_INVERT", "OP_AND",
    "OP_OR", "OP_XOR", "OP_EQUAL", "OP_EQUALVERIFY", "OP_RESERVED1", "OP_RESERVED2", "OP_1ADD", "OP_1SUB", "OP_2MUL",
    "OP_2DIV", "OP_NEGATE", "OP_ABS", "OP_NOT", "OP_0NOTEQUAL", "OP_ADD", "OP_SUB", "OP_MUL", "OP_DIV",
    "OP_MOD", "OP_LSHIFT", "OP_RSHIFT", "OP_BOOLAND", "OP_BOOLOR",
    "OP_NUMEQUAL", "OP_NUMEQUALVERIFY", "OP_NUMNOTEQUAL", "OP_LESSTHAN",
    "OP_GREATERTHAN", "OP_LESSTHANOREQUAL", "OP_GREATERTHANOREQUAL", "OP_MIN", "OP_MAX",
    "OP_WITHIN", "OP_RIPEMD160", "OP_SHA1", "OP_SHA256", "OP_HASH160",
    "OP_HASH256", "OP_CODESEPARATOR", "OP_CHECKSIG", "OP_CHECKSIGVERIFY", "OP_CHECKMULTISIG",
    "OP_CHECKMULTISIGVERIFY",
    ("OP_SINGLEBYTE_END", 0xF0),
    ("OP_DOUBLEBYTE_BEGIN", 0xF000),
    "OP_PUBKEY", "OP_PUBKEYHASH",
    ("OP_INVALIDOPCODE", 0xFFFF),
])


def script_GetOp(bytes):
    i = 0
    while i < len(bytes):
        vch = None
        opcode = ord(bytes[i])
        i += 1
        if opcode >= opcodes.OP_SINGLEBYTE_END:
            opcode <<= 8
            opcode |= ord(bytes[i])
            i += 1

        if opcode <= opcodes.OP_PUSHDATA4:
            nSize = opcode
            if opcode == opcodes.OP_PUSHDATA1:
                nSize = ord(bytes[i])
                i += 1
            elif opcode == opcodes.OP_PUSHDATA2:
                (nSize,) = struct.unpack_from('<H', bytes, i)
                i += 2
            elif opcode == opcodes.OP_PUSHDATA4:
                (nSize,) = struct.unpack_from('<I', bytes, i)
                i += 4
            vch = bytes[i:i+nSize]
            i += nSize

        yield (opcode, vch, i)


def script_GetOpName(opcode):
    return (opcodes.whatis(opcode)).replace("OP_", "")


def decode_script(bytes):
    result = ''
    for (opcode, vch, i) in script_GetOp(bytes):
        if len(result) > 0: result += " "
        if opcode <= opcodes.OP_PUSHDATA4:
            result += "%d:"%(opcode,)
            result += short_hex(vch)
        else:
            result += script_GetOpName(opcode)
    return result


def match_decoded(decoded, to_match):
    if len(decoded) != len(to_match):
        return False;
    for i in range(len(decoded)):
        if to_match[i] == opcodes.OP_PUSHDATA4 and decoded[i][0] <= opcodes.OP_PUSHDATA4 and decoded[i][0]>0:
            continue  # Opcodes below OP_PUSHDATA4 all just push data onto stack, and are equivalent.
        if to_match[i] != decoded[i][0]:
            return False
    return True


def parse_sig(x_sig):
    s = []
    for sig in x_sig:
        if sig[-2:] == '01':
            s.append(sig[:-2])
        else:
            assert sig == NO_SIGNATURE
            s.append(None)
    return s

def is_extended_pubkey(x_pubkey):
    return x_pubkey[0:2] in ['fe', 'ff']

def x_to_xpub(x_pubkey):
    if x_pubkey[0:2] == 'ff':
        from account import BIP32_Account
        xpub, s = BIP32_Account.parse_xpubkey(x_pubkey)
        return xpub

        

def parse_xpub(x_pubkey):
    if x_pubkey[0:2] == 'ff':
        from account import BIP32_Account
        xpub, s = BIP32_Account.parse_xpubkey(x_pubkey)
        pubkey = BIP32_Account.derive_pubkey_from_xpub(xpub, s[0], s[1])
    elif x_pubkey[0:2] == 'fe':
        from account import OldAccount
        mpk, s = OldAccount.parse_xpubkey(x_pubkey)
        pubkey = OldAccount.get_pubkey_from_mpk(mpk.decode('hex'), s[0], s[1])
    else:
        pubkey = x_pubkey
    return pubkey


def parse_scriptSig(d, bytes):
    try:
        decoded = [ x for x in script_GetOp(bytes) ]
    except Exception:
        # coinbase transactions raise an exception
        print_error("cannot find address in input script", bytes.encode('hex'))
        return

    # payto_pubkey
    match = [ opcodes.OP_PUSHDATA4 ]
    if match_decoded(decoded, match):
        sig = decoded[0][1].encode('hex')
        d['address'] = "(pubkey)"
        d['signatures'] = [sig]
        d['num_sig'] = 1
        d['x_pubkeys'] = ["(pubkey)"]
        d['pubkeys'] = ["(pubkey)"]
        return

    # non-generated TxIn transactions push a signature
    # (seventy-something bytes) and then their public key
    # (65 bytes) onto the stack:
    match = [ opcodes.OP_PUSHDATA4, opcodes.OP_PUSHDATA4 ]
    if match_decoded(decoded, match):
        sig = decoded[0][1].encode('hex')
        x_pubkey = decoded[1][1].encode('hex')
        try:
            signatures = parse_sig([sig])
            pubkey = parse_xpub(x_pubkey)
        except:
            import traceback
            traceback.print_exc(file=sys.stdout)
            print_error("cannot find address in input script", bytes.encode('hex'))
            return
        d['signatures'] = signatures
        d['x_pubkeys'] = [x_pubkey]
        d['num_sig'] = 1
        d['pubkeys'] = [pubkey]
        d['address'] = public_key_to_bc_address(pubkey.decode('hex'))
        return

    # p2sh transaction, 2 of n
    match = [ opcodes.OP_0 ]
    while len(match) < len(decoded):
        match.append(opcodes.OP_PUSHDATA4)

    if not match_decoded(decoded, match):
        print_error("cannot find address in input script", bytes.encode('hex'))
        return

    x_sig = map(lambda x:x[1].encode('hex'), decoded[1:-1])
    d['signatures'] = parse_sig(x_sig)
    d['num_sig'] = 2

    dec2 = [ x for x in script_GetOp(decoded[-1][1]) ]
    match_2of2 = [ opcodes.OP_2, opcodes.OP_PUSHDATA4, opcodes.OP_PUSHDATA4, opcodes.OP_2, opcodes.OP_CHECKMULTISIG ]
    match_2of3 = [ opcodes.OP_2, opcodes.OP_PUSHDATA4, opcodes.OP_PUSHDATA4, opcodes.OP_PUSHDATA4, opcodes.OP_3, opcodes.OP_CHECKMULTISIG ]
    if match_decoded(dec2, match_2of2):
        x_pubkeys = [ dec2[1][1].encode('hex'), dec2[2][1].encode('hex') ]
    elif match_decoded(dec2, match_2of3):
        x_pubkeys = [ dec2[1][1].encode('hex'), dec2[2][1].encode('hex'), dec2[3][1].encode('hex') ]
    else:
        print_error("cannot find address in input script", bytes.encode('hex'))
        return

    d['x_pubkeys'] = x_pubkeys
    pubkeys = map(parse_xpub, x_pubkeys)
    d['pubkeys'] = pubkeys
    redeemScript = Transaction.multisig_script(pubkeys,2)
    d['redeemScript'] = redeemScript
    d['address'] = hash_160_to_bc_address(hash_160(redeemScript.decode('hex')), 5)




def get_address_from_output_script(bytes):
    decoded = [ x for x in script_GetOp(bytes) ]

    # The Genesis Block, self-payments, and pay-by-IP-address payments look like:
    # 65 BYTES:... CHECKSIG
    match = [ opcodes.OP_PUSHDATA4, opcodes.OP_CHECKSIG ]
    if match_decoded(decoded, match):
        return 'pubkey', decoded[0][1].encode('hex')

    # Pay-by-Bitcoin-address TxOuts look like:
    # DUP HASH160 20 BYTES:... EQUALVERIFY CHECKSIG
    match = [ opcodes.OP_DUP, opcodes.OP_HASH160, opcodes.OP_PUSHDATA4, opcodes.OP_EQUALVERIFY, opcodes.OP_CHECKSIG ]
    if match_decoded(decoded, match):
        return 'address', hash_160_to_bc_address(decoded[2][1])

    # p2sh
    match = [ opcodes.OP_HASH160, opcodes.OP_PUSHDATA4, opcodes.OP_EQUAL ]
    if match_decoded(decoded, match):
        return 'address', hash_160_to_bc_address(decoded[1][1],5)

    return "(None)", "(None)"



    

def parse_input(vds):
    d = {}
    prevout_hash = hash_encode(vds.read_bytes(32))
    prevout_n = vds.read_uint32()
    scriptSig = vds.read_bytes(vds.read_compact_size())
    sequence = vds.read_uint32()
    if prevout_hash == '00'*32:
        d['is_coinbase'] = True
    else:
        d['is_coinbase'] = False
        d['prevout_hash'] = prevout_hash
        d['prevout_n'] = prevout_n
        d['sequence'] = sequence
        d['pubkeys'] = []
        d['signatures'] = {}
        d['address'] = None
        if scriptSig:
            parse_scriptSig(d, scriptSig)
    return d


def parse_output(vds, i):
    d = {}
    d['value'] = vds.read_int64()
    scriptPubKey = vds.read_bytes(vds.read_compact_size())
    type, address = get_address_from_output_script(scriptPubKey)
    d['type'] = type
    d['address'] = address
    d['scriptPubKey'] = scriptPubKey.encode('hex')
    d['prevout_n'] = i
    return d


def deserialize(raw):
    vds = BCDataStream()
    vds.write(raw.decode('hex'))
    d = {}
    start = vds.read_cursor
    d['version'] = vds.read_int32()
    n_vin = vds.read_compact_size()
    d['inputs'] = []
    for i in xrange(n_vin):
        d['inputs'].append(parse_input(vds))
    n_vout = vds.read_compact_size()
    d['outputs'] = []
    for i in xrange(n_vout):
        d['outputs'].append(parse_output(vds, i))
    d['lockTime'] = vds.read_uint32()
    return d


push_script = lambda x: op_push(len(x)/2) + x

class Transaction:

    def __str__(self):
        if self.raw is None:
            self.raw = self.serialize(self.inputs, self.outputs, for_sig = None) # for_sig=-1 means do not sign
        return self.raw

    def __init__(self, inputs, outputs, locktime=0):
        self.inputs = inputs
        self.outputs = outputs
        self.locktime = locktime
        self.raw = None
        
    @classmethod
    def deserialize(klass, raw):
        self = klass([],[])
        self.update(raw)
        return self

    def update(self, raw):
        d = deserialize(raw)
        self.raw = raw
        self.inputs = d['inputs']
        self.outputs = map(lambda x: (x['type'], x['address'], x['value']), d['outputs'])
        self.locktime = d['lockTime']


    @classmethod 
    def sweep(klass, privkeys, network, to_address, fee):
        inputs = []
        for privkey in privkeys:
            pubkey = public_key_from_private_key(privkey)
            address = address_from_private_key(privkey)
            u = network.synchronous_get([ ('blockchain.address.listunspent',[address])])[0]
            pay_script = klass.pay_script('address', address)
            for item in u:
                item['scriptPubKey'] = pay_script
                item['redeemPubkey'] = pubkey
                item['address'] = address
                item['prevout_hash'] = item['tx_hash']
                item['prevout_n'] = item['tx_pos']
            inputs += u

        if not inputs:
            return

        total = sum( map(lambda x:int(x.get('value')), inputs) ) - fee
        outputs = [('address', to_address, total)]
        self = klass(inputs, outputs)
        self.sign({ pubkey:privkey })
        return self

    @classmethod
    def multisig_script(klass, public_keys, num=None):
        n = len(public_keys)
        if num is None: num = n
        # supports only "2 of 2", and "2 of 3" transactions
        assert num <= n and n in [2,3]
    
        if num==2:
            s = '52'
        elif num == 3:
            s = '53'
        else:
            raise
    
        for k in public_keys:
            s += op_push(len(k)/2)
            s += k
        if n==2:
            s += '52'
        elif n==3:
            s += '53'
        else:
            raise
        s += 'ae'

        return s


    @classmethod
    def pay_script(self, type, addr):
        if type == 'op_return':
            h = addr.encode('hex')
            return '6a' + push_script(h)
        else:
            assert type == 'address'
        addrtype, hash_160 = bc_address_to_hash_160(addr)
        if addrtype == 48:
            script = '76a9'                                      # op_dup, op_hash_160
            script += push_script(hash_160.encode('hex'))
            script += '88ac'                                     # op_equalverify, op_checksig
        elif addrtype == 5:
            script = 'a9'                                        # op_hash_160
            script += push_script(hash_160.encode('hex'))
            script += '87'                                       # op_equal
        else:
            raise
        return script


    @classmethod
    def serialize(klass, inputs, outputs, for_sig = None ):

        s  = int_to_hex(1,4)                                         # version
        s += var_int( len(inputs) )                                  # number of inputs
        for i in range(len(inputs)):
            txin = inputs[i]

            s += txin['prevout_hash'].decode('hex')[::-1].encode('hex')   # prev hash
            s += int_to_hex(txin['prevout_n'],4)                          # prev index

            p2sh = txin.get('redeemScript') is not None
            num_sig = txin['num_sig']
            address = txin['address']

            x_signatures = txin['signatures']
            signatures = filter(lambda x: x is not None, x_signatures)
            is_complete = len(signatures) == num_sig

            if for_sig is None:
                # if we have enough signatures, we use the actual pubkeys
                # use extended pubkeys (with bip32 derivation)
                sig_list = []
                if is_complete:
                    pubkeys = txin['pubkeys']
                    for signature in signatures:
                        sig_list.append(signature + '01')
                else:
                    pubkeys = txin['x_pubkeys']
                    for signature in x_signatures:
                        sig_list.append((signature + '01') if signature is not None else NO_SIGNATURE)

                sig_list = ''.join( map( lambda x: push_script(x), sig_list))
                if not p2sh:
                    script = sig_list
                    script += push_script(pubkeys[0])
                else:
                    script = '00'                                    # op_0
                    script += sig_list
                    redeem_script = klass.multisig_script(pubkeys,2)
                    script += push_script(redeem_script)

            elif for_sig==i:
                script = txin['redeemScript'] if p2sh else klass.pay_script('address', address)
            else:
                script = ''
            s += var_int( len(script)/2 )                            # script length
            s += script
            s += "ffffffff"                                          # sequence

        s += var_int( len(outputs) )                                 # number of outputs
        for output in outputs:
            type, addr, amount = output
            s += int_to_hex( amount, 8)                              # amount
            script = klass.pay_script(type, addr)
            s += var_int( len(script)/2 )                           #  script length
            s += script                                             #  script
        s += int_to_hex(0,4)                                        #  lock time
        if for_sig is not None and for_sig != -1:
            s += int_to_hex(1, 4)                                   #  hash type
        return s


    def tx_for_sig(self,i):
        return self.serialize(self.inputs, self.outputs, for_sig = i)


    def hash(self):
        return Hash(self.raw.decode('hex') )[::-1].encode('hex')

    def add_signature(self, i, pubkey, sig):
        print_error("adding signature for", pubkey)
        txin = self.inputs[i]
        pubkeys = txin['pubkeys']
        ii = pubkeys.index(pubkey)
        txin['signatures'][ii] = sig
        txin['x_pubkeys'][ii] = pubkey
        self.inputs[i] = txin
        self.raw = self.serialize(self.inputs, self.outputs)


    def signature_count(self):
        r = 0
        s = 0
        for txin in self.inputs:
            signatures = filter(lambda x: x is not None, txin['signatures'])
            s += len(signatures)
            r += txin['num_sig']
        return s, r


    def is_complete(self):
        s, r = self.signature_count()
        return r == s


    def inputs_to_sign(self):
        from account import BIP32_Account, OldAccount
        xpub_list = []
        addr_list = set()
        for txin in self.inputs:
            x_signatures = txin['signatures']
            signatures = filter(lambda x: x is not None, x_signatures)

            if len(signatures) == txin['num_sig']:
                # input is complete
                continue

            for k, x_pubkey in enumerate(txin['x_pubkeys']):

                if x_signatures[k] is not None:
                    # this pubkey already signed
                    continue

                if x_pubkey[0:2] == 'ff':
                    xpub, sequence = BIP32_Account.parse_xpubkey(x_pubkey)
                    xpub_list.append((xpub,sequence))
                elif x_pubkey[0:2] == 'fe':
                    xpub, sequence = OldAccount.parse_xpubkey(x_pubkey)
                    xpub_list.append((xpub,sequence))
                else:
                    addr_list.add(txin['address'])

        return addr_list, xpub_list


    def sign(self, keypairs):
        print_error("tx.sign(), keypairs:", keypairs)

        for i, txin in enumerate(self.inputs):

            # continue if this txin is complete
            signatures = filter(lambda x: x is not None, txin['signatures'])
            num = txin['num_sig']
            if len(signatures) == num:
                continue

            redeem_pubkeys = txin['pubkeys']
            for_sig = Hash(self.tx_for_sig(i).decode('hex'))
            for pubkey in redeem_pubkeys:
                if pubkey in keypairs.keys():
                    # add signature
                    sec = keypairs[pubkey]
                    pkey = regenerate_key(sec)
                    secexp = pkey.secret
                    private_key = ecdsa.SigningKey.from_secret_exponent( secexp, curve = SECP256k1 )
                    public_key = private_key.get_verifying_key()
                    sig = private_key.sign_digest_deterministic( for_sig, hashfunc=hashlib.sha256, sigencode = ecdsa.util.sigencode_der )
                    assert public_key.verify_digest( sig, for_sig, sigdecode = ecdsa.util.sigdecode_der)
                    self.add_signature(i, pubkey, sig.encode('hex'))


        print_error("is_complete", self.is_complete())
        self.raw = self.serialize( self.inputs, self.outputs )


    def add_pubkey_addresses(self, txlist):
        for i in self.inputs:
            if i.get("address") == "(pubkey)":
                prev_tx = txlist.get(i.get('prevout_hash'))
                if prev_tx:
                    address, value = prev_tx.get_outputs()[i.get('prevout_n')]
                    print_error("found pay-to-pubkey address:", address)
                    i["address"] = address


    def get_outputs(self):
        """convert pubkeys to addresses"""
        o = []
        for type, x, v in self.outputs:
            if type == 'address':
                addr = x
            elif type == 'pubkey':
                addr = public_key_to_bc_address(x.decode('hex'))
            else:
                addr = "(None)"
            o.append((addr,v))
        return o

    def get_output_addresses(self):
        return map(lambda x:x[0], self.get_outputs())


    def has_address(self, addr):
        found = False
        for txin in self.inputs:
            if addr == txin.get('address'): 
                found = True
                break
        if addr in self.get_output_addresses():
            found = True

        return found


    def get_value(self, addresses, prevout_values):
        # return the balance for that tx
        is_relevant = False
        is_send = False
        is_pruned = False
        is_partial = False
        v_in = v_out = v_out_mine = 0

        for item in self.inputs:
            addr = item.get('address')
            if addr in addresses:
                is_send = True
                is_relevant = True
                key = item['prevout_hash']  + ':%d'%item['prevout_n']
                value = prevout_values.get( key )
                if value is None:
                    is_pruned = True
                else:
                    v_in += value
            else:
                is_partial = True

        if not is_send: is_partial = False
                    
        for addr, value in self.get_outputs():
            v_out += value
            if addr in addresses:
                v_out_mine += value
                is_relevant = True

        if is_pruned:
            # some inputs are mine:
            fee = None
            if is_send:
                v = v_out_mine - v_out
            else:
                # no input is mine
                v = v_out_mine

        else:
            v = v_out_mine - v_in

            if is_partial:
                # some inputs are mine, but not all
                fee = None
                is_send = v < 0
            else:
                # all inputs are mine
                fee = v_out - v_in

        return is_relevant, is_send, v, fee


    def as_dict(self):
        import json
        out = {
            "hex":self.raw,
            "complete":self.is_complete()
            }
        return out


    def required_fee(self, verifier):
        # see https://en.bitcoin.it/wiki/Transaction_fees
        threshold = 57600000*4
        size = len(self.raw)/2

<<<<<<< HEAD
        fee = 0
        for o in self.outputs:
=======
        for o in self.get_outputs():
>>>>>>> c329a037
            value = o[1]
            if value < DUST_SOFT_LIMIT:
                fee += MIN_RELAY_TX_FEE
        sum = 0
        for i in self.inputs:
            age = verifier.get_confirmations(i["prevout_hash"])[0]
            sum += i["value"] * age
        priority = sum / size
        print_error(priority, threshold)
        if size < 5000 and fee == 0 and priority > threshold:
            return 0
        fee += (1 + size / 1000) * MIN_RELAY_TX_FEE
        print_error(fee)
        return fee


<|MERGE_RESOLUTION|>--- conflicted
+++ resolved
@@ -851,12 +851,8 @@
         threshold = 57600000*4
         size = len(self.raw)/2
 
-<<<<<<< HEAD
         fee = 0
-        for o in self.outputs:
-=======
         for o in self.get_outputs():
->>>>>>> c329a037
             value = o[1]
             if value < DUST_SOFT_LIMIT:
                 fee += MIN_RELAY_TX_FEE
