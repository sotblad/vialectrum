--- conflicted
+++ resolved
@@ -8,12 +8,8 @@
         wget=1.19.4-1ubuntu2.1 \
         gnupg2=2.2.4-1ubuntu1.1 \
         dirmngr=2.2.4-1ubuntu1.1 \
-<<<<<<< HEAD
-        software-properties-common=0.96.24.32.4 \
-=======
         python3-software-properties=0.96.24.32.1 \
         software-properties-common=0.96.24.32.1 \
->>>>>>> b043c1be
         && \
     wget -nc https://dl.winehq.org/wine-builds/Release.key && \
     apt-key add Release.key && \
