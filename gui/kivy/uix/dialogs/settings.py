from kivy.app import App
from kivy.factory import Factory
from kivy.properties import ObjectProperty
from kivy.lang import Builder

<<<<<<< HEAD
from vialectrum.util import base_units
from vialectrum.i18n import languages
from vialectrum_gui.kivy.i18n import _
from vialectrum.plugins import run_hook
from vialectrum import coinchooser
from vialectrum.util import fee_levels
=======
from electrum_ltc.util import base_units
from electrum_ltc.i18n import languages
from electrum_ltc_gui.kivy.i18n import _
from electrum_ltc.plugins import run_hook
from electrum_ltc import coinchooser
>>>>>>> 7fc579b5

from .choice_dialog import ChoiceDialog

Builder.load_string('''
#:import partial functools.partial
#:import _ vialectrum_gui.kivy.i18n._

<SettingsDialog@Popup>
    id: settings
    title: _('Electrum Settings')
    disable_pin: False
    use_encryption: False
    BoxLayout:
        orientation: 'vertical'
        ScrollView:
            GridLayout:
                id: scrollviewlayout
                cols:1
                size_hint: 1, None
                height: self.minimum_height
                padding: '10dp'
                SettingsItem:
                    lang: settings.get_language_name()
                    title: 'Language' + ': ' + str(self.lang)
                    description: _('Language')
                    action: partial(root.language_dialog, self)
                CardSeparator
                SettingsItem:
                    status: '' if root.disable_pin else ('ON' if root.use_encryption else 'OFF')
                    disabled: root.disable_pin
                    title: _('PIN code') + ': ' + self.status
                    description: _("Change your PIN code.")
                    action: partial(root.change_password, self)
                CardSeparator
                SettingsItem:
                    bu: app.base_unit
                    title: _('Denomination') + ': ' + self.bu
                    description: _("Base unit for Viacoin amounts.")
                    action: partial(root.unit_dialog, self)
                CardSeparator
                SettingsItem:
<<<<<<< HEAD
                    status: root.fee_status()
                    title: _('Fees') + ': ' + self.status
                    description: _("Fees paid to the Viacoin miners.")
                    action: partial(root.fee_dialog, self)
                CardSeparator
                SettingsItem:
=======
>>>>>>> 7fc579b5
                    status: root.fx_status()
                    title: _('Fiat Currency') + ': ' + self.status
                    description: _("Display amounts in fiat currency.")
                    action: partial(root.fx_dialog, self)
                CardSeparator
                SettingsItem:
                    status: 'ON' if bool(app.plugins.get('labels')) else 'OFF'
                    title: _('Labels Sync') + ': ' + self.status
                    description: _("Save and synchronize your labels.")
                    action: partial(root.plugin_dialog, 'labels', self)
                CardSeparator
                SettingsItem:
                    status: 'ON' if app.use_rbf else 'OFF'
                    title: _('Replace-by-fee') + ': ' + self.status
                    description: _("Create replaceable transactions.")
                    message:
                        _('If you check this box, your transactions will be marked as non-final,') \
                        + ' ' + _('and you will have the possiblity, while they are unconfirmed, to replace them with transactions that pays higher fees.') \
                        + ' ' + _('Note that some merchants do not accept non-final transactions until they are confirmed.')
                    action: partial(root.boolean_dialog, 'use_rbf', _('Replace by fee'), self.message)
                CardSeparator
                SettingsItem:
                    status: _('Yes') if app.use_unconfirmed else _('No')
                    title: _('Spend unconfirmed') + ': ' + self.status
                    description: _("Use unconfirmed coins in transactions.")
                    message: _('Spend unconfirmed coins')
                    action: partial(root.boolean_dialog, 'use_unconfirmed', _('Use unconfirmed'), self.message)
                CardSeparator
                SettingsItem:
                    status: _('Yes') if app.use_change else _('No')
                    title: _('Use change addresses') + ': ' + self.status
                    description: _("Send your change to separate addresses.")
                    message: _('Send excess coins to change addresses')
                    action: partial(root.boolean_dialog, 'use_change', _('Use change addresses'), self.message)

                # disabled: there is currently only one coin selection policy
                #CardSeparator
                #SettingsItem:
                #    status: root.coinselect_status()
                #    title: _('Coin selection') + ': ' + self.status
                #    description: "Coin selection method"
                #    action: partial(root.coinselect_dialog, self)
''')



class SettingsDialog(Factory.Popup):

    def __init__(self, app):
        self.app = app
        self.plugins = self.app.plugins
        self.config = self.app.electrum_config
        Factory.Popup.__init__(self)
        layout = self.ids.scrollviewlayout
        layout.bind(minimum_height=layout.setter('height'))
        # cached dialogs
        self._fx_dialog = None
        self._proxy_dialog = None
        self._language_dialog = None
        self._unit_dialog = None
        self._coinselect_dialog = None

    def update(self):
        self.wallet = self.app.wallet
        self.disable_pin = self.wallet.is_watching_only() if self.wallet else True
        self.use_encryption = self.wallet.has_password() if self.wallet else False

    def get_language_name(self):
        return languages.get(self.config.get('language', 'en_UK'), '')

    def change_password(self, item, dt):
        self.app.change_password(self.update)

    def language_dialog(self, item, dt):
        if self._language_dialog is None:
            l = self.config.get('language', 'en_UK')
            def cb(key):
                self.config.set_key("language", key, True)
                item.lang = self.get_language_name()
                self.app.language = key
            self._language_dialog = ChoiceDialog(_('Language'), languages, l, cb)
        self._language_dialog.open()

    def unit_dialog(self, item, dt):
        if self._unit_dialog is None:
            def cb(text):
                self.app._set_bu(text)
                item.bu = self.app.base_unit
            self._unit_dialog = ChoiceDialog(_('Denomination'), list(base_units.keys()), self.app.base_unit, cb)
        self._unit_dialog.open()

    def coinselect_status(self):
        return coinchooser.get_name(self.app.electrum_config)

    def coinselect_dialog(self, item, dt):
        if self._coinselect_dialog is None:
            choosers = sorted(coinchooser.COIN_CHOOSERS.keys())
            chooser_name = coinchooser.get_name(self.config)
            def cb(text):
                self.config.set_key('coin_chooser', text)
                item.status = text
            self._coinselect_dialog = ChoiceDialog(_('Coin selection'), choosers, chooser_name, cb)
        self._coinselect_dialog.open()

    def proxy_status(self):
        server, port, protocol, proxy, auto_connect = self.app.network.get_parameters()
        return proxy.get('host') +':' + proxy.get('port') if proxy else _('None')

    def proxy_dialog(self, item, dt):
        if self._proxy_dialog is None:
            server, port, protocol, proxy, auto_connect = self.app.network.get_parameters()
            def callback(popup):
                if popup.ids.mode.text != 'None':
                    proxy = {
                        'mode':popup.ids.mode.text,
                        'host':popup.ids.host.text,
                        'port':popup.ids.port.text,
                        'user':popup.ids.user.text,
                        'password':popup.ids.password.text
                    }
                else:
                    proxy = None
                self.app.network.set_parameters(server, port, protocol, proxy, auto_connect)
                item.status = self.proxy_status()
            popup = Builder.load_file('gui/kivy/uix/ui_screens/proxy.kv')
            popup.ids.mode.text = proxy.get('mode') if proxy else 'None'
            popup.ids.host.text = proxy.get('host') if proxy else ''
            popup.ids.port.text = proxy.get('port') if proxy else ''
            popup.ids.user.text = proxy.get('user') if proxy else ''
            popup.ids.password.text = proxy.get('password') if proxy else ''
            popup.on_dismiss = lambda: callback(popup)
            self._proxy_dialog = popup
        self._proxy_dialog.open()

    def plugin_dialog(self, name, label, dt):
        from .checkbox_dialog import CheckBoxDialog
        def callback(status):
            self.plugins.enable(name) if status else self.plugins.disable(name)
            label.status = 'ON' if status else 'OFF'
        status = bool(self.plugins.get(name))
        dd = self.plugins.descriptions.get(name)
        descr = dd.get('description')
        fullname = dd.get('fullname')
        d = CheckBoxDialog(fullname, descr, status, callback)
        d.open()

    def fee_status(self):
        return self.config.get_fee_status()

    def boolean_dialog(self, name, title, message, dt):
        from .checkbox_dialog import CheckBoxDialog
        CheckBoxDialog(title, message, getattr(self.app, name), lambda x: setattr(self.app, name, x)).open()

    def fx_status(self):
        fx = self.app.fx
        if fx.is_enabled():
            source = fx.exchange.name()
            ccy = fx.get_currency()
            return '%s [%s]' %(ccy, source)
        else:
            return _('None')

    def fx_dialog(self, label, dt):
        if self._fx_dialog is None:
            from .fx_dialog import FxDialog
            def cb():
                label.status = self.fx_status()
            self._fx_dialog = FxDialog(self.app, self.plugins, self.config, cb)
        self._fx_dialog.open()<|MERGE_RESOLUTION|>--- conflicted
+++ resolved
@@ -3,20 +3,11 @@
 from kivy.properties import ObjectProperty
 from kivy.lang import Builder
 
-<<<<<<< HEAD
 from vialectrum.util import base_units
 from vialectrum.i18n import languages
 from vialectrum_gui.kivy.i18n import _
 from vialectrum.plugins import run_hook
 from vialectrum import coinchooser
-from vialectrum.util import fee_levels
-=======
-from electrum_ltc.util import base_units
-from electrum_ltc.i18n import languages
-from electrum_ltc_gui.kivy.i18n import _
-from electrum_ltc.plugins import run_hook
-from electrum_ltc import coinchooser
->>>>>>> 7fc579b5
 
 from .choice_dialog import ChoiceDialog
 
@@ -58,15 +49,6 @@
                     action: partial(root.unit_dialog, self)
                 CardSeparator
                 SettingsItem:
-<<<<<<< HEAD
-                    status: root.fee_status()
-                    title: _('Fees') + ': ' + self.status
-                    description: _("Fees paid to the Viacoin miners.")
-                    action: partial(root.fee_dialog, self)
-                CardSeparator
-                SettingsItem:
-=======
->>>>>>> 7fc579b5
                     status: root.fx_status()
                     title: _('Fiat Currency') + ': ' + self.status
                     description: _("Display amounts in fiat currency.")
