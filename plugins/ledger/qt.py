--- conflicted
+++ resolved
@@ -1,21 +1,12 @@
 #from btchip.btchipPersoWizard import StartBTChipPersoDialog
 
-<<<<<<< HEAD
 from vialectrum.i18n import _
 from vialectrum.plugins import hook
 from vialectrum.wallet import Standard_Wallet
-from .ledger import LedgerPlugin
-from ..hw_wallet.qt import QtHandlerBase, QtPluginBase
 from vialectrum_gui.qt.util import *
-=======
-from electrum_ltc.i18n import _
-from electrum_ltc.plugins import hook
-from electrum_ltc.wallet import Standard_Wallet
-from electrum_ltc_gui.qt.util import *
 
 from .ledger import LedgerPlugin
 from ..hw_wallet.qt import QtHandlerBase, QtPluginBase
->>>>>>> 35ce0806
 
 
 class Plugin(LedgerPlugin, QtPluginBase):
@@ -87,13 +78,4 @@
         self.show_error(_('Initialization of Ledger HW devices is currently disabled.'))
         return
         dialog = StartBTChipPersoDialog()
-<<<<<<< HEAD
-        dialog.exec_()
-
-
-
-
-
-=======
-        dialog.exec_()
->>>>>>> 35ce0806
+        dialog.exec_()