#!/usr/bin/env python
#
# Electrum - lightweight Bitcoin client
# Copyright (C) 2012 thomasv@gitorious
#
# This program is free software: you can redistribute it and/or modify
# it under the terms of the GNU General Public License as published by
# the Free Software Foundation, either version 3 of the License, or
# (at your option) any later version.
#
# This program is distributed in the hope that it will be useful,
# but WITHOUT ANY WARRANTY; without even the implied warranty of
# MERCHANTABILITY or FITNESS FOR A PARTICULAR PURPOSE. See the
# GNU General Public License for more details.
#
# You should have received a copy of the GNU General Public License
# along with this program. If not, see <http://www.gnu.org/licenses/>.

import sys, time, datetime, re, threading
<<<<<<< HEAD
from electrum_ltc.i18n import _, set_language
from electrum_ltc.util import print_error, print_msg, parse_url
from electrum_ltc.plugins import run_hook
=======
from electrum.i18n import _, set_language
from electrum.util import print_error, print_msg
from electrum.plugins import run_hook
>>>>>>> f43ddf1d
import os.path, json, ast, traceback
import shutil


try:
    import PyQt4
except Exception:
    sys.exit("Error: Could not import PyQt4 on Linux systems, you may try 'sudo apt-get install python-qt4'")

from PyQt4.QtGui import *
from PyQt4.QtCore import *
import PyQt4.QtCore as QtCore

from electrum_ltc import WalletStorage, Wallet
from electrum_ltc.i18n import _
from electrum_ltc.bitcoin import MIN_RELAY_TX_FEE

try:
    import icons_rc
except Exception:
    sys.exit("Error: Could not import icons_rc.py, please generate it with: 'pyrcc4 icons.qrc -o gui/qt/icons_rc.py'")

from util import *
from main_window import ElectrumWindow
from electrum_ltc.plugins import init_plugins


class OpenFileEventFilter(QObject):
    def __init__(self, windows):
        self.windows = windows
        super(OpenFileEventFilter, self).__init__()

    def eventFilter(self, obj, event):
        if event.type() == QtCore.QEvent.FileOpen:
            if len(self.windows) >= 1:
                self.windows[0].set_url(event.url().toEncoded())
                return True
        return False


class ElectrumGui:

    def __init__(self, config, network, app=None):
        self.network = network
        self.config = config
        self.windows = []
        self.efilter = OpenFileEventFilter(self.windows)
        if app is None:
            self.app = QApplication(sys.argv)
        self.app.installEventFilter(self.efilter)
        init_plugins(self)


    def build_tray_menu(self):
        m = QMenu()
        m.addAction(_("Show/Hide"), self.show_or_hide)
        m.addAction(_("Dark/Light"), self.toggle_tray_icon)
        m.addSeparator()
        m.addAction(_("Exit Electrum-LTC"), self.close)
        self.tray.setContextMenu(m)

    def toggle_tray_icon(self):
        self.dark_icon = not self.dark_icon
        self.config.set_key("dark_icon", self.dark_icon, True)
        icon = QIcon(":icons/electrum_dark_icon.png") if self.dark_icon else QIcon(':icons/electrum_light_icon.png')
        self.tray.setIcon(icon)

    def show_or_hide(self):
        self.tray_activated(QSystemTrayIcon.DoubleClick)

    def tray_activated(self, reason):
        if reason == QSystemTrayIcon.DoubleClick:
            if self.current_window.isMinimized() or self.current_window.isHidden():
                self.current_window.show()
                self.current_window.raise_()
            else:
                self.current_window.hide()

    def close(self):
        self.current_window.close()



    def go_full(self):
        self.config.set_key('lite_mode', False, True)
        self.lite_window.hide()
        self.main_window.show()
        self.main_window.raise_()
        self.current_window = self.main_window

    def go_lite(self):
        self.config.set_key('lite_mode', True, True)
        self.main_window.hide()
        self.lite_window.show()
        self.lite_window.raise_()
        self.current_window = self.lite_window


    def init_lite(self):
        import lite_window
        if not self.check_qt_version():
            if self.config.get('lite_mode') is True:
                msg = "Electrum was unable to load the 'Lite GUI' because it needs Qt version >= 4.7.\nChanging your config to use the 'Classic' GUI"
                QMessageBox.warning(None, "Could not start Lite GUI.", msg)
                self.config.set_key('lite_mode', False, True)
                sys.exit(0)
            self.lite_window = None
            return

        actuator = lite_window.MiniActuator(self.main_window)
        actuator.load_theme()
        self.lite_window = lite_window.MiniWindow(actuator, self.go_full, self.config)
        driver = lite_window.MiniDriver(self.main_window, self.lite_window)



    def check_qt_version(self):
        qtVersion = qVersion()
        return int(qtVersion[0]) >= 4 and int(qtVersion[2]) >= 7


<<<<<<< HEAD
    def set_url(self, url):
        from electrum_ltc import util
        from decimal import Decimal

        try:
            address, amount, label, message, request_url, url = util.parse_url(url)
        except Exception:
            QMessageBox.warning(self.main_window, _('Error'), _('Invalid litecoin URL'), _('OK'))
            return

        if amount:
            try:
                if self.main_window.base_unit() == 'mLTC': 
                    amount = str( 1000* Decimal(amount))
                else: 
                    amount = str(Decimal(amount))
            except Exception:
                amount = "0.0"
                QMessageBox.warning(self.main_window, _('Error'), _('Invalid Amount'), _('OK'))

        if request_url:
            from electrum_ltc import paymentrequest

        if not request_url:
            self.main_window.set_send(address, amount, label, message)
            self.lite_window.set_payment_fields(address, amount)
            return

        def payment_request():
            self.payment_request = paymentrequest.PaymentRequest(self.config)
            self.payment_request.read(request_url)
            if self.payment_request.verify():
                self.main_window.emit(SIGNAL('payment_request_ok'))
            else:
                self.main_window.emit(SIGNAL('payment_request_error'))

        threading.Thread(target=payment_request).start()
        self.main_window.prepare_for_payment_request()
=======
    def set_url(self, uri):
        self.current_window.pay_from_URI(uri)
>>>>>>> f43ddf1d


    def main(self, url):

        storage = WalletStorage(self.config)
        if storage.file_exists:
            wallet = Wallet(storage)
            action = wallet.get_action()
        else:
            action = 'new'

        if action is not None:
            import installwizard
            wizard = installwizard.InstallWizard(self.config, self.network, storage)
            wallet = wizard.run(action)
            if not wallet: 
                exit()
        else:
            wallet.start_threads(self.network)

        # init tray
        self.dark_icon = self.config.get("dark_icon", False)
        icon = QIcon(":icons/electrum_dark_icon.png") if self.dark_icon else QIcon(':icons/electrum_light_icon.png')
        self.tray = QSystemTrayIcon(icon, None)
        self.tray.setToolTip('Electrum-LTC')
        self.tray.activated.connect(self.tray_activated)
        self.build_tray_menu()
        self.tray.show()

        # main window
        self.main_window = w = ElectrumWindow(self.config, self.network, self)
        self.current_window = self.main_window

        #lite window
        self.init_lite()

        # initial configuration
        if self.config.get('hide_gui') is True and self.tray.isVisible():
            self.main_window.hide()
            self.lite_window.hide()
        else:
            if self.config.get('lite_mode') is True:
                self.go_lite()
            else:
                self.go_full()

        # plugins that need to change the GUI do it here
        run_hook('init')

        w.load_wallet(wallet)

        s = Timer()
        s.start()

        self.windows.append(w)
        if url: 
            self.set_url(url)

        w.app = self.app
        w.connect_slots(s)
        w.update_wallet()

        self.app.exec_()

        # clipboard persistence
        # see http://www.mail-archive.com/pyqt@riverbankcomputing.com/msg17328.html
        event = QtCore.QEvent(QtCore.QEvent.Clipboard)
        self.app.sendEvent(self.app.clipboard(), event)

        wallet.stop_threads()

<|MERGE_RESOLUTION|>--- conflicted
+++ resolved
@@ -17,15 +17,9 @@
 # along with this program. If not, see <http://www.gnu.org/licenses/>.
 
 import sys, time, datetime, re, threading
-<<<<<<< HEAD
 from electrum_ltc.i18n import _, set_language
-from electrum_ltc.util import print_error, print_msg, parse_url
+from electrum_ltc.util import print_error, print_msg
 from electrum_ltc.plugins import run_hook
-=======
-from electrum.i18n import _, set_language
-from electrum.util import print_error, print_msg
-from electrum.plugins import run_hook
->>>>>>> f43ddf1d
 import os.path, json, ast, traceback
 import shutil
 
@@ -147,49 +141,8 @@
         return int(qtVersion[0]) >= 4 and int(qtVersion[2]) >= 7
 
 
-<<<<<<< HEAD
-    def set_url(self, url):
-        from electrum_ltc import util
-        from decimal import Decimal
-
-        try:
-            address, amount, label, message, request_url, url = util.parse_url(url)
-        except Exception:
-            QMessageBox.warning(self.main_window, _('Error'), _('Invalid litecoin URL'), _('OK'))
-            return
-
-        if amount:
-            try:
-                if self.main_window.base_unit() == 'mLTC': 
-                    amount = str( 1000* Decimal(amount))
-                else: 
-                    amount = str(Decimal(amount))
-            except Exception:
-                amount = "0.0"
-                QMessageBox.warning(self.main_window, _('Error'), _('Invalid Amount'), _('OK'))
-
-        if request_url:
-            from electrum_ltc import paymentrequest
-
-        if not request_url:
-            self.main_window.set_send(address, amount, label, message)
-            self.lite_window.set_payment_fields(address, amount)
-            return
-
-        def payment_request():
-            self.payment_request = paymentrequest.PaymentRequest(self.config)
-            self.payment_request.read(request_url)
-            if self.payment_request.verify():
-                self.main_window.emit(SIGNAL('payment_request_ok'))
-            else:
-                self.main_window.emit(SIGNAL('payment_request_error'))
-
-        threading.Thread(target=payment_request).start()
-        self.main_window.prepare_for_payment_request()
-=======
     def set_url(self, uri):
         self.current_window.pay_from_URI(uri)
->>>>>>> f43ddf1d
 
 
     def main(self, url):
