--- conflicted
+++ resolved
@@ -36,9 +36,7 @@
 from PyQt5.QtGui import *
 from PyQt5.QtWidgets import *
 
-<<<<<<< HEAD
 from electrum_ltc.util import bh2u, bfh
-from . import icons_rc
 
 from electrum_ltc import keystore
 from electrum_ltc.bitcoin import COIN, is_address, TYPE_ADDRESS
@@ -47,25 +45,10 @@
 from electrum_ltc.util import (format_time, format_satoshis, PrintError,
                                format_satoshis_plain, NotEnoughFunds,
                                UserCancelled)
-from electrum_ltc import Transaction, mnemonic
+from electrum_ltc import Transaction
 from electrum_ltc import util, bitcoin, commands, coinchooser
-from electrum_ltc import SimpleConfig, paymentrequest
-from electrum_ltc.wallet import Wallet, Multisig_Wallet
-=======
-from electrum.util import bh2u, bfh
-
-from electrum import keystore
-from electrum.bitcoin import COIN, is_address, TYPE_ADDRESS
-from electrum.plugins import run_hook
-from electrum.i18n import _
-from electrum.util import (format_time, format_satoshis, PrintError,
-                           format_satoshis_plain, NotEnoughFunds,
-                           UserCancelled)
-from electrum import Transaction
-from electrum import util, bitcoin, commands, coinchooser
-from electrum import paymentrequest
-from electrum.wallet import Multisig_Wallet
->>>>>>> 580f2da1
+from electrum_ltc import paymentrequest
+from electrum_ltc.wallet import Multisig_Wallet
 try:
     from electrum_ltc.plot import plot_history
 except:
@@ -77,13 +60,6 @@
 from .transaction_dialog import show_transaction
 from .fee_slider import FeeSlider
 
-<<<<<<< HEAD
-
-from electrum_ltc import ELECTRUM_VERSION
-import re
-
-=======
->>>>>>> 580f2da1
 from .util import *
 
 
@@ -106,11 +82,7 @@
             self.func()
 
 
-<<<<<<< HEAD
-from electrum_ltc.paymentrequest import PR_UNPAID, PR_PAID, PR_UNKNOWN, PR_EXPIRED
-=======
-from electrum.paymentrequest import PR_PAID
->>>>>>> 580f2da1
+from electrum_ltc.paymentrequest import PR_PAID
 
 
 class ElectrumWindow(QMainWindow, MessageBoxMixin, PrintError):
@@ -949,10 +921,6 @@
     def new_payment_request(self):
         addr = self.wallet.get_unused_address()
         if addr is None:
-<<<<<<< HEAD
-            from electrum_ltc.wallet import Imported_Wallet
-=======
->>>>>>> 580f2da1
             if not self.wallet.is_deterministic():
                 msg = [
                     _('No more addresses in your wallet.'),
@@ -2095,11 +2063,7 @@
         return d.run()
 
     def tx_from_text(self, txt):
-<<<<<<< HEAD
-        from electrum_ltc.transaction import tx_from_str, Transaction
-=======
-        from electrum.transaction import tx_from_str
->>>>>>> 580f2da1
+        from electrum_ltc.transaction import tx_from_str
         try:
             tx = tx_from_str(txt)
             return Transaction(tx)
