--- conflicted
+++ resolved
@@ -3,17 +3,10 @@
 from decimal import Decimal
 import getpass
 
-<<<<<<< HEAD
 import vialectrum as electrum
 from vialectrum.util import format_satoshis, set_verbosity
 from vialectrum.bitcoin import is_address, COIN, TYPE_ADDRESS
 from vialectrum import Wallet, WalletStorage
-=======
-import electrum_ltc as electrum
-from electrum_ltc.util import format_satoshis, set_verbosity
-from electrum_ltc.bitcoin import is_address, COIN, TYPE_ADDRESS
-from electrum_ltc import Wallet, WalletStorage
->>>>>>> 128ac7d8
 
 _ = lambda x:x
 
@@ -27,11 +20,7 @@
         self.network = daemon.network
         storage = WalletStorage(config.get_wallet_path())
         if not storage.file_exists():
-<<<<<<< HEAD
             print("Wallet not found. try 'vialectrum create'")
-=======
-            print("Wallet not found. try 'electrum-ltc create'")
->>>>>>> 128ac7d8
             exit()
         if storage.is_encrypted():
             password = getpass.getpass('Password:', stream=None)
@@ -331,11 +320,7 @@
 
     def do_send(self):
         if not is_address(self.str_recipient):
-<<<<<<< HEAD
             self.show_message(_('Invalid Viacoin address'))
-=======
-            self.show_message(_('Invalid Litecoin address'))
->>>>>>> 128ac7d8
             return
         try:
             amount = int(Decimal(self.str_amount) * COIN)
