--- conflicted
+++ resolved
@@ -44,10 +44,6 @@
 
 from util import *
 from main_window import ElectrumWindow
-<<<<<<< HEAD
-from electrum_ltc.plugins import init_plugins
-=======
->>>>>>> 03e420b1
 
 
 class OpenFileEventFilter(QObject):
