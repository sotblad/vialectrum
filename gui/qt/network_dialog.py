#!/usr/bin/env python
#
# Electrum - lightweight Bitcoin client
# Copyright (C) 2012 thomasv@gitorious
#
# This program is free software: you can redistribute it and/or modify
# it under the terms of the GNU General Public License as published by
# the Free Software Foundation, either version 3 of the License, or
# (at your option) any later version.
#
# This program is distributed in the hope that it will be useful,
# but WITHOUT ANY WARRANTY; without even the implied warranty of
# MERCHANTABILITY or FITNESS FOR A PARTICULAR PURPOSE. See the
# GNU General Public License for more details.
#
# You should have received a copy of the GNU General Public License
# along with this program. If not, see <http://www.gnu.org/licenses/>.

import sys, time, datetime, re, threading
from electrum_ltc.i18n import _
from electrum_ltc.util import print_error, print_msg
import os.path, json, ast, traceback

from PyQt4.QtGui import *
from PyQt4.QtCore import *
<<<<<<< HEAD
from electrum_ltc import DEFAULT_SERVERS, DEFAULT_PORTS
=======
from electrum import DEFAULT_PORTS
>>>>>>> d5f66512

from util import *

#protocol_names = ['TCP', 'HTTP', 'SSL', 'HTTPS']
#protocol_letters = 'thsg'
protocol_names = ['TCP', 'SSL']
protocol_letters = 'ts'

class NetworkDialog(QDialog):
    def __init__(self, network, config, parent):

        QDialog.__init__(self,parent)
        self.setModal(1)
        self.setWindowTitle(_('Network'))
        self.setMinimumSize(375, 20)

        self.network = network
        self.config = config
        self.protocol = None

        self.servers = network.get_servers()
        host, port, protocol, proxy_config, auto_connect = network.get_parameters()
        if not proxy_config:
            proxy_config = { "mode":"none", "host":"localhost", "port":"9050"}

        if parent:
            n = len(network.get_interfaces())
            if n:
                status = _("Blockchain") + ": " + "%d "%(network.get_local_height()) + _("blocks") +  ".\n" + _("Getting block headers from %d nodes.")%n
            else:
                status = _("Not connected")
            if network.is_connected():
                status += "\n" + _("Server") + ": %s"%(host)
            else:
                status += "\n" + _("Disconnected from server")
        else:
            status = _("Please choose a server.") + "\n" + _("Select 'Cancel' if you are offline.")

        vbox = QVBoxLayout()
        vbox.setSpacing(30)
        hbox = QHBoxLayout()
        l = QLabel()
        l.setPixmap(QPixmap(":icons/network.png"))
        hbox.addStretch(10)
        hbox.addWidget(l)
        hbox.addWidget(QLabel(status))
        hbox.addStretch(50)
        msg = _("Electrum sends your wallet addresses to a single server, in order to receive your transaction history.") + "\n\n" \
            + _("In addition, Electrum connects to several nodes in order to download block headers and find out the longest blockchain.") + " " \
            + _("This blockchain is used to verify the transactions sent by the address server.")
        hbox.addWidget(HelpButton(msg))
        vbox.addLayout(hbox)

        # grid layout
        grid = QGridLayout()
        grid.setSpacing(8)
        vbox.addLayout(grid)

        # server
        self.server_host = QLineEdit()
        self.server_host.setFixedWidth(200)
        self.server_port = QLineEdit()
        self.server_port.setFixedWidth(60)
        grid.addWidget(QLabel(_('Server') + ':'), 0, 0)

        # use SSL
        self.ssl_cb = QCheckBox(_('Use SSL'))
        self.ssl_cb.setChecked(auto_connect)
        grid.addWidget(self.ssl_cb, 3, 1)
        self.ssl_cb.stateChanged.connect(self.change_protocol)

        # auto connect
        self.autocycle_cb = QCheckBox(_('Auto-connect'))
        self.autocycle_cb.setChecked(auto_connect)
        grid.addWidget(self.autocycle_cb, 0, 1)
        if not self.config.is_modifiable('auto_cycle'): self.autocycle_cb.setEnabled(False)
        msg = _("If auto-connect is enabled, Electrum will always use a server that is on the longest blockchain.") + " " \
            + _("If it is disabled, Electrum will warn you if your server is lagging.")
        grid.addWidget(HelpButton(msg), 0, 4)
        grid.addWidget(self.server_host, 0, 2, 1, 2)
        grid.addWidget(self.server_port, 0, 3)

        label = _('Active Servers') if network.is_connected() else _('Default Servers')
        self.servers_list_widget = QTreeWidget(parent)
        self.servers_list_widget.setHeaderLabels( [ label, _('Limit') ] )
        self.servers_list_widget.setMaximumHeight(150)
        self.servers_list_widget.setColumnWidth(0, 240)

        self.change_server(host, protocol)
        self.set_protocol(protocol)

        self.servers_list_widget.connect(self.servers_list_widget,
                                         SIGNAL('currentItemChanged(QTreeWidgetItem*,QTreeWidgetItem*)'),
                                         lambda x,y: self.server_changed(x))
        grid.addWidget(self.servers_list_widget, 1, 1, 1, 3)

        def enable_set_server():
            if config.is_modifiable('server'):
                enabled = not self.autocycle_cb.isChecked()
                self.server_host.setEnabled(enabled)
                self.server_port.setEnabled(enabled)
                self.servers_list_widget.setEnabled(enabled)
            else:
                for w in [self.autocycle_cb, self.server_host, self.server_port, self.ssl_cb, self.servers_list_widget]:
                    w.setEnabled(False)

        self.autocycle_cb.clicked.connect(enable_set_server)
        enable_set_server()

        # proxy setting
        self.proxy_mode = QComboBox()
        self.proxy_host = QLineEdit()
        self.proxy_host.setFixedWidth(200)
        self.proxy_port = QLineEdit()
        self.proxy_port.setFixedWidth(60)
        self.proxy_mode.addItems(['NONE', 'SOCKS4', 'SOCKS5', 'HTTP'])

        def check_for_disable(index = False):
            if self.config.is_modifiable('proxy'):
                if self.proxy_mode.currentText() != 'NONE':
                    self.proxy_host.setEnabled(True)
                    self.proxy_port.setEnabled(True)
                else:
                    self.proxy_host.setEnabled(False)
                    self.proxy_port.setEnabled(False)
            else:
                for w in [self.proxy_host, self.proxy_port, self.proxy_mode]: w.setEnabled(False)

        check_for_disable()
        self.proxy_mode.connect(self.proxy_mode, SIGNAL('currentIndexChanged(int)'), check_for_disable)
        self.proxy_mode.setCurrentIndex(self.proxy_mode.findText(str(proxy_config.get("mode").upper())))
        self.proxy_host.setText(proxy_config.get("host"))
        self.proxy_port.setText(proxy_config.get("port"))

        grid.addWidget(QLabel(_('Proxy') + ':'), 4, 0)
        grid.addWidget(self.proxy_mode, 4, 1)
        grid.addWidget(self.proxy_host, 4, 2)
        grid.addWidget(self.proxy_port, 4, 3)

        # buttons
        vbox.addLayout(Buttons(CancelButton(self), OkButton(self)))
        self.setLayout(vbox)


    def init_servers_list(self):
        self.servers_list_widget.clear()
        for _host, d in sorted(self.servers.items()):
            if d.get(self.protocol):
                pruning_level = d.get('pruning','')
                self.servers_list_widget.addTopLevelItem(QTreeWidgetItem( [ _host, pruning_level ] ))


    def set_protocol(self, protocol):
        if protocol != self.protocol:
            self.protocol = protocol
            self.init_servers_list()

    def change_protocol(self, use_ssl):
        p = 's' if use_ssl else 't'
        host = unicode(self.server_host.text())
        pp = self.servers.get(host, DEFAULT_PORTS)
        if p not in pp.keys():
            p = pp.keys()[0]
        port = pp[p]
        self.server_host.setText( host )
        self.server_port.setText( port )
        self.set_protocol(p)

    def server_changed(self, x):
        if x:
            self.change_server(str(x.text(0)), self.protocol)

    def change_server(self, host, protocol):

        pp = self.servers.get(host, DEFAULT_PORTS)
        if protocol and protocol not in protocol_letters:
                protocol = None
        if protocol:
            port = pp.get(protocol)
            if port is None:
                protocol = None

        if not protocol:
            if 's' in pp.keys():
                protocol = 's'
                port = pp.get(protocol)
            else:
                protocol = pp.keys()[0]
                port = pp.get(protocol)

        self.server_host.setText( host )
        self.server_port.setText( port )
        self.ssl_cb.setChecked(protocol=='s')


    def do_exec(self):

        if not self.exec_():
            return

        host = str( self.server_host.text() )
        port = str( self.server_port.text() )
        protocol = 's' if self.ssl_cb.isChecked() else 't'

        if self.proxy_mode.currentText() != 'NONE':
            proxy = { 'mode':str(self.proxy_mode.currentText()).lower(),
                      'host':str(self.proxy_host.text()),
                      'port':str(self.proxy_port.text()) }
        else:
            proxy = None

        auto_connect = self.autocycle_cb.isChecked()

        self.network.set_parameters(host, port, protocol, proxy, auto_connect)
        return True<|MERGE_RESOLUTION|>--- conflicted
+++ resolved
@@ -23,11 +23,7 @@
 
 from PyQt4.QtGui import *
 from PyQt4.QtCore import *
-<<<<<<< HEAD
-from electrum_ltc import DEFAULT_SERVERS, DEFAULT_PORTS
-=======
-from electrum import DEFAULT_PORTS
->>>>>>> d5f66512
+from electrum_ltc import DEFAULT_PORTS
 
 from util import *
 
