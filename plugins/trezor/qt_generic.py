from functools import partial
import threading
from PIL import Image

from PyQt4.Qt import Qt
from PyQt4.Qt import QGridLayout, QInputDialog, QPushButton
from PyQt4.Qt import QVBoxLayout, QLabel, SIGNAL
from electrum_ltc_gui.qt.main_window import StatusBarButton
from electrum_ltc_gui.qt.password_dialog import PasswordDialog
from electrum_ltc_gui.qt.util import *
from plugin import TrezorCompatiblePlugin

from electrum_ltc.i18n import _
from electrum_ltc.plugins import hook, DeviceMgr
from electrum_ltc.util import PrintError
from electrum_ltc.wallet import BIP44_Wallet


# By far the trickiest thing about this handler is the window stack;
# MacOSX is very fussy the modal dialogs are perfectly parented
class QtHandler(PrintError):
    '''An interface between the GUI (here, QT) and the device handling
    logic for handling I/O.  This is a generic implementation of the
    Trezor protocol; derived classes can customize it.'''

    def __init__(self, win, pin_matrix_widget_class, device):
        win.connect(win, SIGNAL('clear_dialog'), self.clear_dialog)
        win.connect(win, SIGNAL('error_dialog'), self.error_dialog)
        win.connect(win, SIGNAL('message_dialog'), self.message_dialog)
        win.connect(win, SIGNAL('pin_dialog'), self.pin_dialog)
        win.connect(win, SIGNAL('passphrase_dialog'), self.passphrase_dialog)
        win.connect(win, SIGNAL('word_dialog'), self.word_dialog)
        self.window_stack = [win]
        self.win = win
        self.pin_matrix_widget_class = pin_matrix_widget_class
        self.device = device
        self.dialog = None
        self.done = threading.Event()

    def watching_only_changed(self):
        self.win.emit(SIGNAL('watching_only_changed'))

    def show_message(self, msg, cancel_callback=None):
        self.win.emit(SIGNAL('message_dialog'), msg, cancel_callback)

    def show_error(self, msg):
        self.win.emit(SIGNAL('error_dialog'), msg)

    def finished(self):
        self.win.emit(SIGNAL('clear_dialog'))

    def get_pin(self, msg):
        self.done.clear()
        self.win.emit(SIGNAL('pin_dialog'), msg)
        self.done.wait()
        return self.response

    def get_word(self, msg):
        self.done.clear()
        self.win.emit(SIGNAL('word_dialog'), msg)
        self.done.wait()
        return self.word

    def get_passphrase(self, msg):
        self.done.clear()
        self.win.emit(SIGNAL('passphrase_dialog'), msg)
        self.done.wait()
        return self.passphrase

    def pin_dialog(self, msg):
        # Needed e.g. when resetting a device
        self.clear_dialog()
        dialog = WindowModalDialog(self.window_stack[-1], _("Enter PIN"))
        matrix = self.pin_matrix_widget_class()
        vbox = QVBoxLayout()
        vbox.addWidget(QLabel(msg))
        vbox.addWidget(matrix)
        vbox.addLayout(Buttons(CancelButton(dialog), OkButton(dialog)))
        dialog.setLayout(vbox)
        dialog.exec_()
        self.response = str(matrix.get_value())
        self.done.set()

    def passphrase_dialog(self, msg):
        d = PasswordDialog(self.window_stack[-1], None, msg,
                           PasswordDialog.PW_PASSPHRASE)
        confirmed, p, passphrase = d.run()
        if confirmed:
            passphrase = BIP44_Wallet.normalize_passphrase(passphrase)
        self.passphrase = passphrase
        self.done.set()

    def word_dialog(self, msg):
        dialog = WindowModalDialog(self.window_stack[-1], "")
        hbox = QHBoxLayout(dialog)
        hbox.addWidget(QLabel(msg))
        text = QLineEdit()
        text.setMaximumWidth(100)
        text.returnPressed.connect(dialog.accept)
        hbox.addWidget(text)
        hbox.addStretch(1)
        if not self.exec_dialog(dialog):
            return None
        self.word = unicode(text.text())
        self.done.set()

    def message_dialog(self, msg, cancel_callback):
        # Called more than once during signing, to confirm output and fee
        self.clear_dialog()
        title = _('Please check your %s device') % self.device
        self.dialog = dialog = WindowModalDialog(self.window_stack[-1], title)
        self.window_stack.append(dialog)
        l = QLabel(msg)
        vbox = QVBoxLayout(dialog)
        if cancel_callback:
            vbox.addLayout(Buttons(CancelButton(dialog)))
            dialog.connect(dialog, SIGNAL('rejected()'), cancel_callback)
        vbox.addWidget(l)
        dialog.show()

    def error_dialog(self, msg):
        self.win.show_error(msg, parent=self.window_stack[-1])

    def clear_dialog(self):
        if self.dialog:
            self.dialog.accept()
            self.window_stack.remove(self.dialog)
            self.dialog = None

    def exec_dialog(self, dialog):
        self.window_stack.append(dialog)
        try:
            return dialog.exec_()
        finally:
            assert dialog == self.window_stack.pop()


def qt_plugin_class(base_plugin_class):

  class QtPlugin(base_plugin_class):
    # Derived classes must provide the following class-static variables:
    #   icon_file
    #   pin_matrix_widget_class

    def create_handler(self, window):
        return QtHandler(window, self.pin_matrix_widget_class(), self.device)

    @hook
    def load_wallet(self, wallet, window):
        if type(wallet) != self.wallet_class:
            return
        window.tzb = StatusBarButton(QIcon(self.icon_file), self.device,
                                     partial(self.settings_dialog, window))
        window.statusBar().addPermanentWidget(window.tzb)
        wallet.handler = self.create_handler(window)
        # Trigger a pairing
        self.get_client(wallet)

    def on_create_wallet(self, wallet, wizard):
        assert type(wallet) == self.wallet_class
        wallet.handler = self.create_handler(wizard)
        self.select_device(wallet, wizard)
        wallet.create_hd_account(None)

    @hook
    def receive_menu(self, menu, addrs, wallet):
        if type(wallet) == self.wallet_class and len(addrs) == 1:
            menu.addAction(_("Show on %s") % self.device,
                           lambda: self.show_address(wallet, addrs[0]))

    def settings_dialog(self, window):
        dialog = SettingsDialog(window, self)
        window.wallet.handler.exec_dialog(dialog)

  return QtPlugin


class SettingsDialog(WindowModalDialog):

    def __init__(self, window, plugin):
        self.plugin = plugin
        self.window = window  # The main electrum window
        title = _("%s Settings") % plugin.device
        super(SettingsDialog, self).__init__(window, title)
        self.setMaximumWidth(540)
        hs_rows, hs_cols = (64, 128)

        def get_client(lookup=DeviceMgr.PAIRED):
            return self.plugin.get_client(wallet, lookup)

        def update():
            features = get_client(DeviceMgr.PAIRED).features
            self.features = features
            # The above was for outer scopes.  Now the real logic.
            set_label_enabled()
            bl_hash = features.bootloader_hash.encode('hex')
            bl_hash = "\n".join([bl_hash[:32], bl_hash[32:]])
            noyes = [_("No"), _("Yes")]
            endis = [_("Enable Passphrases"), _("Disable Passphrases")]
            setchange = [_("Set a PIN"), _("Change PIN")]

            version = "%d.%d.%d" % (features.major_version,
                                    features.minor_version,
                                    features.patch_version)
            coins = ", ".join(coin.coin_name for coin in features.coins)

            device_label.setText(features.label)
            pin_set_label.setText(noyes[features.pin_protection])
            bl_hash_label.setText(bl_hash)
            label_edit.setText(features.label)
            device_id_label.setText(features.device_id)
            initialized_label.setText(noyes[features.initialized])
            version_label.setText(version)
            coins_label.setText(coins)
            clear_pin_button.setVisible(features.pin_protection)
            clear_pin_warning.setVisible(features.pin_protection)
            pin_button.setText(setchange[features.pin_protection])
            pin_msg.setVisible(not features.pin_protection)
            passphrase_button.setText(endis[features.passphrase_protection])

            language_label.setText(features.language)

        def set_label_enabled():
            label_apply.setEnabled(label_edit.text() != self.features.label)

        def rename():
            get_client().change_label(unicode(label_edit.text()))
            update()

        def toggle_passphrase():
            title = _("Confirm Toggle Passphrase Protection")
            msg = _("This will cause your Electrum wallet to be unpaired "
                    "unless your passphrase was or will be empty.\n\n"
                    "This is because addresses will no "
                    "longer correspond to those used by your %s.\n\n"
                    "You will need to create a new Electrum wallet "
                    "with the install wizard so that they match.\n\n"
                    "Are you sure you want to proceed?") % plugin.device
            if not self.question(msg, title=title):
                return
            get_client().toggle_passphrase()
            self.device_manager().close_wallet(wallet)  # Unpair
            update()

        def change_homescreen():
            dialog = QFileDialog(self, _("Choose Homescreen"))
            filename = dialog.getOpenFileName()
            if filename:
                im = Image.open(str(filename))
                if im.size != (hs_cols, hs_rows):
                    raise Exception('Image must be 64 x 128 pixels')
                im = im.convert('1')
                pix = im.load()
                img = ''
                for j in range(hs_rows):
                    for i in range(hs_cols):
                        img += '1' if pix[i, j] else '0'
                img = ''.join(chr(int(img[i:i + 8], 2))
                              for i in range(0, len(img), 8))
                get_client().change_homescreen(img)

        def clear_homescreen():
            get_client().change_homescreen('\x00')

        def set_pin(remove=False):
            get_client().set_pin(remove=remove)
            update()

        def clear_pin():
<<<<<<< HEAD
            title = _("Confirm Clear PIN")
            msg = _("WARNING: if your clear your PIN, anyone with physical "
                    "access to your %s device can spend your litecoins.\n\n"
                    "Are you certain you want to remove your PIN?") % device
            if not dialog.question(msg, title=title):
                return
            get_client().set_pin(remove=True)
            refresh()

        def wipe_device():
            # FIXME: cannot yet wipe a device that is only plugged in
            title = _("Confirm Device Wipe")
            msg = _("Are you sure you want to wipe the device?  "
                    "You should make sure you have a copy of your recovery "
                    "seed and that your wallet holds no litecoins.")
            if not dialog.question(msg, title=title):
                return
            if sum(wallet.get_balance()):
                title = _("Confirm Device Wipe")
                msg = _("Are you SURE you want to wipe the device?\n"
                        "Your wallet still has litecoins in it!")
                if not dialog.question(msg, title=title,
                                       icon=QMessageBox.Critical):
=======
            set_pin(remove=True)

        def wipe_device():
            # FIXME: cannot yet wipe a device that is only plugged in
            if sum(wallet.get_balance()):
                title = _("Confirm Device Wipe")
                msg = _("Are you SURE you want to wipe the device?\n"
                        "Your wallet still has bitcoins in it!")
                if not self.question(msg, title=title,
                                     icon=QMessageBox.Critical):
>>>>>>> 54cdd551
                    return
            # Note: we use PRESENT so that a user who has forgotten
            # their PIN is not prevented from wiping their device
            get_client(DeviceMgr.PRESENT).wipe_device()
            self.device_manager().close_wallet(wallet)
            update()

        def slider_moved():
            mins = timeout_slider.sliderPosition()
            timeout_minutes.setText(_("%2d minutes") % mins)

        wallet = window.wallet
        handler = wallet.handler
        device = plugin.device
        dialog_vbox = QVBoxLayout(self)

        # Information tab
        info_tab = QWidget()
        info_layout = QVBoxLayout(info_tab)
        info_glayout = QGridLayout()
        info_glayout.setColumnStretch(2, 1)
        device_label = QLabel()
        pin_set_label = QLabel()
        version_label = QLabel()
        device_id_label = QLabel()
        bl_hash_label = QLabel()
        bl_hash_label.setWordWrap(True)
        coins_label = QLabel()
        coins_label.setWordWrap(True)
        language_label = QLabel()
        initialized_label = QLabel()
        rows = [
            (_("Device Label"), device_label),
            (_("PIN set"), pin_set_label),
            (_("Firmware Version"), version_label),
            (_("Serial Number"), device_id_label),
            (_("Bootloader Hash"), bl_hash_label),
            (_("Supported Coins"), coins_label),
            (_("Language"), language_label),
            (_("Initialized"), initialized_label),
        ]
        for row_num, (label, widget) in enumerate(rows):
            info_glayout.addWidget(QLabel(label), row_num, 0)
            info_glayout.addWidget(widget, row_num, 1)
        info_layout.addLayout(info_glayout)

        # Settings tab
        settings_tab = QWidget()
        settings_layout = QVBoxLayout(settings_tab)
        settings_glayout = QGridLayout()
        #settings_glayout.setColumnStretch(3, 1)

        # Settings tab - Label
        label_msg = QLabel(_("Name this %s.  If you have mutiple devices "
                             "their labels help distinguish them.")
                           % plugin.device)
        label_msg.setWordWrap(True)
        label_label = QLabel(_("Device Label"))
        label_edit = QLineEdit()
        label_edit.setMinimumWidth(150)
        label_edit.setMaxLength(self.plugin.MAX_LABEL_LEN)
        label_apply = QPushButton(_("Apply"))
        label_apply.clicked.connect(rename)
        label_edit.textChanged.connect(set_label_enabled)
        settings_glayout.addWidget(label_label, 0, 0)
        settings_glayout.addWidget(label_edit, 0, 1, 1, 2)
        settings_glayout.addWidget(label_apply, 0, 3)
        settings_glayout.addWidget(label_msg, 1, 1, 1, -1)

        # Settings tab - PIN
        pin_label = QLabel(_("PIN Protection"))
        pin_button = QPushButton()
        pin_button.clicked.connect(set_pin)
        settings_glayout.addWidget(pin_label, 2, 0)
        settings_glayout.addWidget(pin_button, 2, 1)
        pin_msg = QLabel(_("PIN protection is strongly recommended.  "
                           "A PIN is your only protection against someone "
                           "stealing your bitcoins if they obtain physical "
                           "access to your %s.") % plugin.device)
        pin_msg.setWordWrap(True)
        pin_msg.setStyleSheet("color: red")
        settings_glayout.addWidget(pin_msg, 3, 1, 1, -1)
        settings_layout.addLayout(settings_glayout)

        # Settings tab - Homescreen
        homescreen_layout = QHBoxLayout()
        homescreen_label = QLabel(_("Homescreen"))
        homescreen_change_button = QPushButton(_("Change..."))
        homescreen_clear_button = QPushButton(_("Reset"))
        homescreen_change_button.clicked.connect(change_homescreen)
        homescreen_clear_button.clicked.connect(clear_homescreen)
        homescreen_msg = QLabel(_("You can set the homescreen on your device "
                                  "to personalize it.  You must choose a "
                                  "%d x %d monochrome black and white image.")
                                % (hs_rows, hs_cols))
        homescreen_msg.setWordWrap(True)
        settings_glayout.addWidget(homescreen_label, 4, 0)
        settings_glayout.addWidget(homescreen_change_button, 4, 1)
        settings_glayout.addWidget(homescreen_clear_button, 4, 2)
        settings_glayout.addWidget(homescreen_msg, 5, 1, 1, -1)

        # Settings tab - Session Timeout
        timeout_label = QLabel(_("Session Timeout"))
        timeout_minutes = QLabel()
        timeout_slider = self.slider = QSlider(Qt.Horizontal)
        timeout_slider.setRange(1, 60)
        timeout_slider.setSingleStep(1)
        timeout_slider.setSliderPosition(wallet.session_timeout // 60)
        timeout_slider.setTickInterval(5)
        timeout_slider.setTickPosition(QSlider.TicksBelow)
        timeout_slider.setTracking(True)
        timeout_slider.valueChanged.connect(slider_moved)
        timeout_msg = QLabel(_("Clear the session after the specified period "
                               "of inactivity.  Once a session has timed out, "
                               "your PIN and passphrase (if enabled) must be "
                               "re-entered to use the device."))
        timeout_msg.setWordWrap(True)
        settings_glayout.addWidget(timeout_label, 6, 0)
        settings_glayout.addWidget(timeout_slider, 6, 1, 1, 3)
        settings_glayout.addWidget(timeout_minutes, 6, 4)
        settings_glayout.addWidget(timeout_msg, 7, 1, 1, -1)

        # Advanced tab
        advanced_tab = QWidget()
        advanced_layout = QVBoxLayout(advanced_tab)
        advanced_glayout = QGridLayout()

        # Advanced tab - clear PIN
        clear_pin_button = QPushButton(_("Disable PIN"))
        clear_pin_button.clicked.connect(clear_pin)
        clear_pin_warning = QLabel(_("If you disable your PIN, anyone with "
                                     "physical access to your %s device can "
                                     "spend your bitcoins.") % plugin.device)
        clear_pin_warning.setWordWrap(True)
        clear_pin_warning.setStyleSheet("color: red")
        advanced_glayout.addWidget(clear_pin_button, 0, 2)
        advanced_glayout.addWidget(clear_pin_warning, 1, 0, 1, 5)

        # Advanced tab - toggle passphrase protection
        passphrase_button = QPushButton()
        passphrase_button.clicked.connect(toggle_passphrase)
        passphrase_msg = QLabel(
            _("Passphrases allow you to access new wallets, each "
              "hidden behind a particular case-sensitive passphrase.  You "
              "need to create a separate Electrum wallet for each passphrase "
              "you use as they each generate different addresses.  Changing "
              "your passphrase does not lose other wallets, each is still "
              "accessible behind its own passphrase."))
        passphrase_msg.setWordWrap(True)
        passphrase_warning = QLabel(
            _("If you forget a passphrase you will be unable to access any "
              "bitcoins in the wallet behind it.  A passphrase is not a PIN. "
              "Only change this if you are sure you understand it."))
        passphrase_warning.setWordWrap(True)
        passphrase_warning.setStyleSheet("color: red")
        advanced_glayout.addWidget(passphrase_button, 3, 2)
        advanced_glayout.addWidget(passphrase_msg, 4, 0, 1, 5)
        advanced_glayout.addWidget(passphrase_warning, 5, 0, 1, 5)

        # Advanced tab - wipe device
        wipe_device_button = QPushButton(_("Wipe Device"))
        wipe_device_button.clicked.connect(wipe_device)
        wipe_device_msg = QLabel(
            _("Wipe the device, removing all data from it.  The firmware "
              "is left unchanged."))
        wipe_device_msg.setWordWrap(True)
        wipe_device_warning = QLabel(
            _("Only wipe a device if you have the recovery seed written down "
              "and the device wallet(s) are empty, otherwise the bitcoins "
              "will be lost forever."))
        wipe_device_warning.setWordWrap(True)
        wipe_device_warning.setStyleSheet("color: red")
        advanced_glayout.addWidget(wipe_device_button, 6, 2)
        advanced_glayout.addWidget(wipe_device_msg, 7, 0, 1, 5)
        advanced_glayout.addWidget(wipe_device_warning, 8, 0, 1, 5)
        advanced_layout.addLayout(advanced_glayout)
        advanced_layout.addStretch(1)

        tabs = QTabWidget(self)
        tabs.addTab(info_tab, _("Information"))
        tabs.addTab(settings_tab, _("Settings"))
        tabs.addTab(advanced_tab, _("Advanced"))

        # Update information and then connect change slots
        update()
        slider_moved()

        dialog_vbox.addWidget(tabs)
        dialog_vbox.addLayout(Buttons(CloseButton(self)))

    def closeEvent(self, event):
        seconds = self.slider.sliderPosition() * 60
        self.window.wallet.set_session_timeout(seconds)
        event.accept()<|MERGE_RESOLUTION|>--- conflicted
+++ resolved
@@ -267,31 +267,6 @@
             update()
 
         def clear_pin():
-<<<<<<< HEAD
-            title = _("Confirm Clear PIN")
-            msg = _("WARNING: if your clear your PIN, anyone with physical "
-                    "access to your %s device can spend your litecoins.\n\n"
-                    "Are you certain you want to remove your PIN?") % device
-            if not dialog.question(msg, title=title):
-                return
-            get_client().set_pin(remove=True)
-            refresh()
-
-        def wipe_device():
-            # FIXME: cannot yet wipe a device that is only plugged in
-            title = _("Confirm Device Wipe")
-            msg = _("Are you sure you want to wipe the device?  "
-                    "You should make sure you have a copy of your recovery "
-                    "seed and that your wallet holds no litecoins.")
-            if not dialog.question(msg, title=title):
-                return
-            if sum(wallet.get_balance()):
-                title = _("Confirm Device Wipe")
-                msg = _("Are you SURE you want to wipe the device?\n"
-                        "Your wallet still has litecoins in it!")
-                if not dialog.question(msg, title=title,
-                                       icon=QMessageBox.Critical):
-=======
             set_pin(remove=True)
 
         def wipe_device():
@@ -299,10 +274,9 @@
             if sum(wallet.get_balance()):
                 title = _("Confirm Device Wipe")
                 msg = _("Are you SURE you want to wipe the device?\n"
-                        "Your wallet still has bitcoins in it!")
+                        "Your wallet still has litecoins in it!")
                 if not self.question(msg, title=title,
                                      icon=QMessageBox.Critical):
->>>>>>> 54cdd551
                     return
             # Note: we use PRESENT so that a user who has forgotten
             # their PIN is not prevented from wiping their device
@@ -380,7 +354,7 @@
         settings_glayout.addWidget(pin_button, 2, 1)
         pin_msg = QLabel(_("PIN protection is strongly recommended.  "
                            "A PIN is your only protection against someone "
-                           "stealing your bitcoins if they obtain physical "
+                           "stealing your litecoins if they obtain physical "
                            "access to your %s.") % plugin.device)
         pin_msg.setWordWrap(True)
         pin_msg.setStyleSheet("color: red")
@@ -435,7 +409,7 @@
         clear_pin_button.clicked.connect(clear_pin)
         clear_pin_warning = QLabel(_("If you disable your PIN, anyone with "
                                      "physical access to your %s device can "
-                                     "spend your bitcoins.") % plugin.device)
+                                     "spend your litecoins.") % plugin.device)
         clear_pin_warning.setWordWrap(True)
         clear_pin_warning.setStyleSheet("color: red")
         advanced_glayout.addWidget(clear_pin_button, 0, 2)
@@ -454,7 +428,7 @@
         passphrase_msg.setWordWrap(True)
         passphrase_warning = QLabel(
             _("If you forget a passphrase you will be unable to access any "
-              "bitcoins in the wallet behind it.  A passphrase is not a PIN. "
+              "litecoins in the wallet behind it.  A passphrase is not a PIN. "
               "Only change this if you are sure you understand it."))
         passphrase_warning.setWordWrap(True)
         passphrase_warning.setStyleSheet("color: red")
@@ -471,7 +445,7 @@
         wipe_device_msg.setWordWrap(True)
         wipe_device_warning = QLabel(
             _("Only wipe a device if you have the recovery seed written down "
-              "and the device wallet(s) are empty, otherwise the bitcoins "
+              "and the device wallet(s) are empty, otherwise the litecoins "
               "will be lost forever."))
         wipe_device_warning.setWordWrap(True)
         wipe_device_warning.setStyleSheet("color: red")
