#!/usr/bin/env python
#
# Electrum - lightweight Bitcoin client
# Copyright (C) 2015 Thomas Voegtlin
#
# Permission is hereby granted, free of charge, to any person
# obtaining a copy of this software and associated documentation files
# (the "Software"), to deal in the Software without restriction,
# including without limitation the rights to use, copy, modify, merge,
# publish, distribute, sublicense, and/or sell copies of the Software,
# and to permit persons to whom the Software is furnished to do so,
# subject to the following conditions:
#
# The above copyright notice and this permission notice shall be
# included in all copies or substantial portions of the Software.
#
# THE SOFTWARE IS PROVIDED "AS IS", WITHOUT WARRANTY OF ANY KIND,
# EXPRESS OR IMPLIED, INCLUDING BUT NOT LIMITED TO THE WARRANTIES OF
# MERCHANTABILITY, FITNESS FOR A PARTICULAR PURPOSE AND
# NONINFRINGEMENT. IN NO EVENT SHALL THE AUTHORS OR COPYRIGHT HOLDERS
# BE LIABLE FOR ANY CLAIM, DAMAGES OR OTHER LIABILITY, WHETHER IN AN
# ACTION OF CONTRACT, TORT OR OTHERWISE, ARISING FROM, OUT OF OR IN
# CONNECTION WITH THE SOFTWARE OR THE USE OR OTHER DEALINGS IN THE
# SOFTWARE.


import webbrowser

from util import *
from electrum_ltc.i18n import _
from electrum_ltc.util import block_explorer_URL, format_satoshis, format_time
from electrum_ltc.plugins import run_hook
from electrum_ltc.bitcoin import is_address


class AddressList(MyTreeWidget):

    def __init__(self, parent=None):
        MyTreeWidget.__init__(self, parent, self.create_menu, [ _('Address'), _('Label'), _('Balance'), _('Tx')], 1)
        self.setSelectionMode(QAbstractItemView.ExtendedSelection)

    def on_update(self):
        self.wallet = self.parent.wallet
        item = self.currentItem()
        current_address = item.data(0, Qt.UserRole).toString() if item else None
        self.clear()
        receiving_addresses = self.wallet.get_receiving_addresses()
        change_addresses = self.wallet.get_change_addresses()
        if True:
            account_item = self
            sequences = [0,1] if change_addresses else [0]
            for is_change in sequences:
                if len(sequences) > 1:
                    name = _("Receiving") if not is_change else _("Change")
                    seq_item = QTreeWidgetItem( [ name, '', '', '', ''] )
                    account_item.addChild(seq_item)
                    if not is_change:
                        seq_item.setExpanded(True)
                else:
                    seq_item = account_item
                used_item = QTreeWidgetItem( [ _("Used"), '', '', '', ''] )
                used_flag = False
                addr_list = change_addresses if is_change else receiving_addresses
                for address in addr_list:
                    num = len(self.wallet.history.get(address,[]))
                    is_used = self.wallet.is_used(address)
                    label = self.wallet.labels.get(address,'')
                    c, u, x = self.wallet.get_addr_balance(address)
                    balance = self.parent.format_amount(c + u + x)
                    address_item = QTreeWidgetItem([address, label, balance, "%d"%num])
                    address_item.setFont(0, QFont(MONOSPACE_FONT))
                    address_item.setData(0, Qt.UserRole, address)
                    address_item.setData(0, Qt.UserRole+1, True) # label can be edited
                    if self.wallet.is_frozen(address):
                        address_item.setBackgroundColor(0, QColor('lightblue'))
                    if self.wallet.is_beyond_limit(address, is_change):
                        address_item.setBackgroundColor(0, QColor('red'))
                    if is_used:
                        if not used_flag:
                            seq_item.insertChild(0, used_item)
                            used_flag = True
                        used_item.addChild(address_item)
                    else:
                        seq_item.addChild(address_item)
                    if address == current_address:
                        self.setCurrentItem(address_item)
                    # add utxos
                    utxos = self.wallet.get_addr_utxo(address)
                    for x in utxos:
                        h = x.get('prevout_hash')
                        s = h + ":%d"%x.get('prevout_n')
                        label = self.wallet.get_label(h)
                        utxo_item = QTreeWidgetItem([s, label, self.parent.format_amount(x['value'])])
                        utxo_item.setFont(0, QFont(MONOSPACE_FONT))
                        address_item.addChild(utxo_item)

    def create_menu(self, position):
<<<<<<< HEAD
        from electrum_ltc.wallet import Multisig_Wallet, Imported_Wallet
=======
        from electrum.wallet import Multisig_Wallet
>>>>>>> e01e7d85
        is_multisig = isinstance(self.wallet, Multisig_Wallet)
        can_delete = self.wallet.can_delete_address()
        selected = self.selectedItems()
        multi_select = len(selected) > 1
        addrs = [unicode(item.text(0)) for item in selected]
        if not addrs:
            return
        if not multi_select:
            item = self.itemAt(position)
            col = self.currentColumn()
            if not item:
                return
            addr = addrs[0]
            if not is_address(addr):
                k = str(item.data(0,32).toString())
                if k:
                    self.create_account_menu(position, k, item)
                else:
                    item.setExpanded(not item.isExpanded())
                return

        menu = QMenu()
        if not multi_select:
            column_title = self.headerItem().text(col)
            menu.addAction(_("Copy %s")%column_title, lambda: self.parent.app.clipboard().setText(item.text(col)))
            if col in self.editable_columns:
                menu.addAction(_("Edit %s")%column_title, lambda: self.editItem(item, col))
            menu.addAction(_("Request payment"), lambda: self.parent.receive_at(addr))
            menu.addAction(_('History'), lambda: self.parent.show_address(addr))
            menu.addAction(_('Public Keys'), lambda: self.parent.show_public_keys(addr))
            if self.wallet.can_export():
                menu.addAction(_("Private key"), lambda: self.parent.show_private_key(addr))
            if not is_multisig and not self.wallet.is_watching_only():
                menu.addAction(_("Sign/verify message"), lambda: self.parent.sign_verify_message(addr))
                menu.addAction(_("Encrypt/decrypt message"), lambda: self.parent.encrypt_message(addr))
            if can_delete:
                menu.addAction(_("Remove from wallet"), lambda: self.parent.remove_address(addr))
            addr_URL = block_explorer_URL(self.config, 'addr', addr)
            if addr_URL:
                menu.addAction(_("View on block explorer"), lambda: webbrowser.open(addr_URL))

        if any(not self.wallet.is_frozen(addr) for addr in addrs):
            menu.addAction(_("Freeze"), lambda: self.parent.set_frozen_state(addrs, True))
        if any(self.wallet.is_frozen(addr) for addr in addrs):
            menu.addAction(_("Unfreeze"), lambda: self.parent.set_frozen_state(addrs, False))

        def can_send(addr):
            return not self.wallet.is_frozen(addr) and sum(self.wallet.get_addr_balance(addr)[:2])
        if any(can_send(addr) for addr in addrs):
            menu.addAction(_("Send From"), lambda: self.parent.send_from_addresses(addrs))

        run_hook('receive_menu', menu, addrs, self.wallet)
        menu.exec_(self.viewport().mapToGlobal(position))
<|MERGE_RESOLUTION|>--- conflicted
+++ resolved
@@ -95,11 +95,7 @@
                         address_item.addChild(utxo_item)
 
     def create_menu(self, position):
-<<<<<<< HEAD
-        from electrum_ltc.wallet import Multisig_Wallet, Imported_Wallet
-=======
-        from electrum.wallet import Multisig_Wallet
->>>>>>> e01e7d85
+        from electrum_ltc.wallet import Multisig_Wallet
         is_multisig = isinstance(self.wallet, Multisig_Wallet)
         can_delete = self.wallet.can_delete_address()
         selected = self.selectedItems()
