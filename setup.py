--- conflicted
+++ resolved
@@ -75,13 +75,7 @@
     description="Lightweight Litecoin Wallet",
     author="Thomas Voegtlin",
     author_email="thomasv@electrum.org",
-<<<<<<< HEAD
-    license="GNU GPLv3",
+    license="MIT Licence",
     url="http://electrum-ltc.org",
     long_description="""Lightweight Litecoin Wallet"""
-=======
-    license="MIT Licence",
-    url="https://electrum.org",
-    long_description="""Lightweight Bitcoin Wallet"""
->>>>>>> dd2922d8
 )