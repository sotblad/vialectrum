from struct import pack, unpack
import hashlib
import sys
import traceback

from vialectrum import bitcoin
from vialectrum.bitcoin import TYPE_ADDRESS, int_to_hex, var_int
from vialectrum.i18n import _
from vialectrum.plugins import BasePlugin
from vialectrum.keystore import Hardware_KeyStore
from vialectrum.transaction import Transaction
from ..hw_wallet import HW_PluginBase
<<<<<<< HEAD
from vialectrum.util import print_error, is_verbose, bfh, bh2u
=======
from electrum_ltc.util import print_error, is_verbose, bfh, bh2u, versiontuple
>>>>>>> f01ccad1

try:
    import hid
    from btchip.btchipComm import HIDDongleHIDAPI, DongleWait
    from btchip.btchip import btchip
    from btchip.btchipUtils import compress_public_key,format_transaction, get_regular_input_script, get_p2sh_input_script
    from btchip.bitcoinTransaction import bitcoinTransaction
    from btchip.btchipFirmwareWizard import checkFirmware, updateFirmware
    from btchip.btchipException import BTChipException
    BTCHIP = True
    BTCHIP_DEBUG = is_verbose
except ImportError:
    BTCHIP = False

MSG_NEEDS_FW_UPDATE_GENERIC = _('Firmware version too old. Please update at') + \
                      ' https://www.ledgerwallet.com'
MSG_NEEDS_FW_UPDATE_SEGWIT = _('Firmware version (or "Viacoin" app) too old for Segwit support. Please update at') + \
                      ' https://www.ledgerwallet.com'
MULTI_OUTPUT_SUPPORT = '1.1.4'
SEGWIT_SUPPORT = '1.1.9'
SEGWIT_SUPPORT_SPECIAL = '1.0.4'


class Ledger_Client():
    def __init__(self, hidDevice):
        self.dongleObject = btchip(hidDevice)
        self.preflightDone = False

    def is_pairable(self):
        return True

    def close(self):
        self.dongleObject.dongle.close()

    def timeout(self, cutoff):
        pass

    def is_initialized(self):
        return True

    def label(self):
        return ""

    def i4b(self, x):
        return pack('>I', x)

    def test_pin_unlocked(func):
        """Function decorator to test the Ledger for being unlocked, and if not,
        raise a human-readable exception.
        """
        def catch_exception(self, *args, **kwargs):
            try:
                return func(self, *args, **kwargs)
            except BTChipException as e:
                if e.sw == 0x6982:
                    raise Exception(_('Your Ledger is locked. Please unlock it.'))
                else:
                    raise
        return catch_exception

    @test_pin_unlocked
    def get_xpub(self, bip32_path, xtype):
        self.checkDevice()
        # bip32_path is of the form 44'/0'/1'
        # S-L-O-W - we don't handle the fingerprint directly, so compute
        # it manually from the previous node
        # This only happens once so it's bearable
        #self.get_client() # prompt for the PIN before displaying the dialog if necessary
        #self.handler.show_message("Computing master public key")
        if xtype in ['p2wpkh', 'p2wsh'] and not self.supports_native_segwit():
            raise Exception(MSG_NEEDS_FW_UPDATE_SEGWIT)
        if xtype in ['p2wpkh-p2sh', 'p2wsh-p2sh'] and not self.supports_segwit():
            raise Exception(MSG_NEEDS_FW_UPDATE_SEGWIT)
        splitPath = bip32_path.split('/')
        if splitPath[0] == 'm':
            splitPath = splitPath[1:]
            bip32_path = bip32_path[2:]
        fingerprint = 0
        if len(splitPath) > 1:
            prevPath = "/".join(splitPath[0:len(splitPath) - 1])
            nodeData = self.dongleObject.getWalletPublicKey(prevPath)
            publicKey = compress_public_key(nodeData['publicKey'])
            h = hashlib.new('ripemd160')
            h.update(hashlib.sha256(publicKey).digest())
            fingerprint = unpack(">I", h.digest()[0:4])[0]
        nodeData = self.dongleObject.getWalletPublicKey(bip32_path)
        publicKey = compress_public_key(nodeData['publicKey'])
        depth = len(splitPath)
        lastChild = splitPath[len(splitPath) - 1].split('\'')
        childnum = int(lastChild[0]) if len(lastChild) == 1 else 0x80000000 | int(lastChild[0])
        xpub = bitcoin.serialize_xpub(xtype, nodeData['chainCode'], publicKey, depth, self.i4b(fingerprint), self.i4b(childnum))
        return xpub

    def has_detached_pin_support(self, client):
        try:
            client.getVerifyPinRemainingAttempts()
            return True
        except BTChipException as e:
            if e.sw == 0x6d00:
                return False
            raise e

    def is_pin_validated(self, client):
        try:
            # Invalid SET OPERATION MODE to verify the PIN status
            client.dongle.exchange(bytearray([0xe0, 0x26, 0x00, 0x00, 0x01, 0xAB]))
        except BTChipException as e:
            if (e.sw == 0x6982):
                return False
            if (e.sw == 0x6A80):
                return True
            raise e

    def supports_multi_output(self):
        return self.multiOutputSupported

    def supports_segwit(self):
        return self.segwitSupported

    def supports_native_segwit(self):
        return self.nativeSegwitSupported

    def perform_hw1_preflight(self):
        try:
            firmwareInfo = self.dongleObject.getFirmwareVersion()
            firmware = firmwareInfo['version']
            self.multiOutputSupported = versiontuple(firmware) >= versiontuple(MULTI_OUTPUT_SUPPORT)
            self.nativeSegwitSupported = versiontuple(firmware) >= versiontuple(SEGWIT_SUPPORT)
            self.segwitSupported = self.nativeSegwitSupported or (firmwareInfo['specialVersion'] == 0x20 and versiontuple(firmware) >= versiontuple(SEGWIT_SUPPORT_SPECIAL))

            if not checkFirmware(firmwareInfo):
                self.dongleObject.dongle.close()
                raise Exception(MSG_NEEDS_FW_UPDATE_GENERIC)
            try:
                self.dongleObject.getOperationMode()
            except BTChipException as e:
                if (e.sw == 0x6985):
                    self.dongleObject.dongle.close()
                    self.handler.get_setup( )
                    # Acquire the new client on the next run
                else:
                    raise e
            if self.has_detached_pin_support(self.dongleObject) and not self.is_pin_validated(self.dongleObject) and (self.handler is not None):
                remaining_attempts = self.dongleObject.getVerifyPinRemainingAttempts()
                if remaining_attempts != 1:
                    msg = "Enter your Ledger PIN - remaining attempts : " + str(remaining_attempts)
                else:
                    msg = "Enter your Ledger PIN - WARNING : LAST ATTEMPT. If the PIN is not correct, the dongle will be wiped."
                confirmed, p, pin = self.password_dialog(msg)
                if not confirmed:
                    raise Exception('Aborted by user - please unplug the dongle and plug it again before retrying')
                pin = pin.encode()
                self.dongleObject.verifyPin(pin)
                self.dongleObject.setAlternateCoinVersions(ADDRTYPE_P2PKH, ADDRTYPE_P2SH)
        except BTChipException as e:
            if (e.sw == 0x6faa):
                raise Exception("Dongle is temporarily locked - please unplug it and replug it again")
            if ((e.sw & 0xFFF0) == 0x63c0):
                raise Exception("Invalid PIN - please unplug the dongle and plug it again before retrying")
            if e.sw == 0x6f00 and e.message == 'Invalid channel':
                # based on docs 0x6f00 might be a more general error, hence we also compare message to be sure
                raise Exception("Invalid channel.\n"
                                "Please make sure that 'Browser support' is disabled on your device.")
            raise e

    def checkDevice(self):
        if not self.preflightDone:
            try:
                self.perform_hw1_preflight()
            except BTChipException as e:
                if (e.sw == 0x6d00):
                    raise BaseException("Device not in Bitcoin mode")
                raise e
            self.preflightDone = True

    def password_dialog(self, msg=None):
        response = self.handler.get_word(msg)
        if response is None:
            return False, None, None
        return True, response, response


class Ledger_KeyStore(Hardware_KeyStore):
    hw_type = 'ledger'
    device = 'Ledger'

    def __init__(self, d):
        Hardware_KeyStore.__init__(self, d)
        # Errors and other user interaction is done through the wallet's
        # handler.  The handler is per-window and preserved across
        # device reconnects
        self.force_watching_only = False
        self.signing = False
        self.cfg = d.get('cfg', {'mode':0,'pair':''})

    def dump(self):
        obj = Hardware_KeyStore.dump(self)
        obj['cfg'] = self.cfg
        return obj

    def get_derivation(self):
        return self.derivation

    def get_client(self):
        return self.plugin.get_client(self).dongleObject

    def get_client_electrum(self):
        return self.plugin.get_client(self)

    def give_error(self, message, clear_client = False):
        print_error(message)
        if not self.signing:
            self.handler.show_error(message)
        else:
            self.signing = False
        if clear_client:
            self.client = None
        raise Exception(message)

    def address_id_stripped(self, address):
        # Strip the leading "m/"
        change, index = self.get_address_index(address)
        derivation = self.derivation
        address_path = "%s/%d/%d"%(derivation, change, index)
        return address_path[2:]

    def decrypt_message(self, pubkey, message, password):
        raise RuntimeError(_('Encryption and decryption are currently not supported for {}').format(self.device))

    def sign_message(self, sequence, message, password):
        self.signing = True
        message = message.encode('utf8')
        message_hash = hashlib.sha256(message).hexdigest().upper()
        # prompt for the PIN before displaying the dialog if necessary
        client = self.get_client()
        address_path = self.get_derivation()[2:] + "/%d/%d"%sequence
        self.handler.show_message("Signing message ...\r\nMessage hash: "+message_hash)
        try:
            info = self.get_client().signMessagePrepare(address_path, message)
            pin = ""
            if info['confirmationNeeded']:
                pin = self.handler.get_auth( info ) # does the authenticate dialog and returns pin
                if not pin:
                    raise UserWarning(_('Cancelled by user'))
                pin = str(pin).encode()
            signature = self.get_client().signMessageSign(pin)
        except BTChipException as e:
            if e.sw == 0x6a80:
                self.give_error("Unfortunately, this message cannot be signed by the Ledger wallet. Only alphanumerical messages shorter than 140 characters are supported. Please remove any extra characters (tab, carriage return) and retry.")
            else:
                self.give_error(e, True)
        except UserWarning:
            self.handler.show_error(_('Cancelled by user'))
            return ''
        except Exception as e:
            self.give_error(e, True)
        finally:
            self.handler.finished()
        self.signing = False
        # Parse the ASN.1 signature
        rLength = signature[3]
        r = signature[4 : 4 + rLength]
        sLength = signature[4 + rLength + 1]
        s = signature[4 + rLength + 2:]
        if rLength == 33:
            r = r[1:]
        if sLength == 33:
            s = s[1:]
        # And convert it
        return bytes([27 + 4 + (signature[0] & 0x01)]) + r + s


    def sign_transaction(self, tx, password):
        if tx.is_complete():
            return
        client = self.get_client()
        self.signing = True
        inputs = []
        inputsPaths = []
        pubKeys = []
        chipInputs = []
        redeemScripts = []
        signatures = []
        preparedTrustedInputs = []
        changePath = ""
        changeAmount = None
        output = None
        outputAmount = None
        p2shTransaction = False
        segwitTransaction = False
        pin = ""
        self.get_client() # prompt for the PIN before displaying the dialog if necessary

        # Fetch inputs of the transaction to sign
        derivations = self.get_tx_derivations(tx)
        for txin in tx.inputs():
            if txin['type'] == 'coinbase':
                self.give_error("Coinbase not supported")     # should never happen

            if txin['type'] in ['p2sh']:
                p2shTransaction = True

            if txin['type'] in ['p2wpkh-p2sh', 'p2wsh-p2sh']:
                if not self.get_client_electrum().supports_segwit():
                    self.give_error(MSG_NEEDS_FW_UPDATE_SEGWIT)
                segwitTransaction = True

            if txin['type'] in ['p2wpkh', 'p2wsh']:
                if not self.get_client_electrum().supports_native_segwit():
                    self.give_error(MSG_NEEDS_FW_UPDATE_SEGWIT)
                segwitTransaction = True

            pubkeys, x_pubkeys = tx.get_sorted_pubkeys(txin)
            for i, x_pubkey in enumerate(x_pubkeys):
                if x_pubkey in derivations:
                    signingPos = i
                    s = derivations.get(x_pubkey)
                    hwAddress = "%s/%d/%d" % (self.get_derivation()[2:], s[0], s[1])
                    break
            else:
                self.give_error("No matching x_key for sign_transaction") # should never happen

            redeemScript = Transaction.get_preimage_script(txin)
            inputs.append([txin['prev_tx'].raw, txin['prevout_n'], redeemScript, txin['prevout_hash'], signingPos, txin.get('sequence', 0xffffffff - 1) ])
            inputsPaths.append(hwAddress)
            pubKeys.append(pubkeys)

        # Sanity check
        if p2shTransaction:
            for txin in tx.inputs():
                if txin['type'] != 'p2sh':
                    self.give_error("P2SH / regular input mixed in same transaction not supported") # should never happen

        txOutput = var_int(len(tx.outputs()))
        for txout in tx.outputs():
            output_type, addr, amount = txout
            txOutput += int_to_hex(amount, 8)
            script = tx.pay_script(output_type, addr)
            txOutput += var_int(len(script)//2)
            txOutput += script
        txOutput = bfh(txOutput)

        # Recognize outputs - only one output and one change is authorized
        if not p2shTransaction:
            if not self.get_client_electrum().supports_multi_output():
                if len(tx.outputs()) > 2:
                    self.give_error("Transaction with more than 2 outputs not supported")
            for _type, address, amount in tx.outputs():
                assert _type == TYPE_ADDRESS
                info = tx.output_info.get(address)
                if (info is not None) and (len(tx.outputs()) != 1):
                    index, xpubs, m = info
                    changePath = self.get_derivation()[2:] + "/%d/%d"%index
                    changeAmount = amount
                else:
                    output = address
                    outputAmount = amount

        self.handler.show_message(_("Confirm Transaction on your Ledger device..."))
        try:
            # Get trusted inputs from the original transactions
            for utxo in inputs:
                sequence = int_to_hex(utxo[5], 4)
                if segwitTransaction:
                    txtmp = bitcoinTransaction(bfh(utxo[0]))
                    tmp = bfh(utxo[3])[::-1]
                    tmp += bfh(int_to_hex(utxo[1], 4))
                    tmp += txtmp.outputs[utxo[1]].amount
                    chipInputs.append({'value' : tmp, 'witness' : True, 'sequence' : sequence})
                    redeemScripts.append(bfh(utxo[2]))
                elif not p2shTransaction:
                    txtmp = bitcoinTransaction(bfh(utxo[0]))
                    trustedInput = self.get_client().getTrustedInput(txtmp, utxo[1])
                    trustedInput['sequence'] = sequence
                    chipInputs.append(trustedInput)
                    redeemScripts.append(txtmp.outputs[utxo[1]].script)
                else:
                    tmp = bfh(utxo[3])[::-1]
                    tmp += bfh(int_to_hex(utxo[1], 4))
                    chipInputs.append({'value' : tmp, 'sequence' : sequence})
                    redeemScripts.append(bfh(utxo[2]))

            # Sign all inputs
            firstTransaction = True
            inputIndex = 0
            rawTx = tx.serialize()
            self.get_client().enableAlternate2fa(False)
            if segwitTransaction:
                self.get_client().startUntrustedTransaction(True, inputIndex,
                                                            chipInputs, redeemScripts[inputIndex])
                outputData = self.get_client().finalizeInputFull(txOutput)
                outputData['outputData'] = txOutput
                transactionOutput = outputData['outputData']
                if outputData['confirmationNeeded']:
                    outputData['address'] = output
                    self.handler.finished()
                    pin = self.handler.get_auth( outputData ) # does the authenticate dialog and returns pin
                    if not pin:
                        raise UserWarning()
                    if pin != 'paired':
                        self.handler.show_message(_("Confirmed. Signing Transaction..."))
                while inputIndex < len(inputs):
                    singleInput = [ chipInputs[inputIndex] ]
                    self.get_client().startUntrustedTransaction(False, 0,
                                                            singleInput, redeemScripts[inputIndex])
                    inputSignature = self.get_client().untrustedHashSign(inputsPaths[inputIndex], pin, lockTime=tx.locktime)
                    inputSignature[0] = 0x30 # force for 1.4.9+
                    signatures.append(inputSignature)
                    inputIndex = inputIndex + 1
            else:
                while inputIndex < len(inputs):
                    self.get_client().startUntrustedTransaction(firstTransaction, inputIndex,
                                                            chipInputs, redeemScripts[inputIndex])
                    outputData = self.get_client().finalizeInputFull(txOutput)
                    outputData['outputData'] = txOutput
                    if firstTransaction:
                        transactionOutput = outputData['outputData']
                    if outputData['confirmationNeeded']:
                        outputData['address'] = output
                        self.handler.finished()
                        pin = self.handler.get_auth( outputData ) # does the authenticate dialog and returns pin
                        if not pin:
                            raise UserWarning()
                        if pin != 'paired':
                            self.handler.show_message(_("Confirmed. Signing Transaction..."))
                    else:
                        # Sign input with the provided PIN
                        inputSignature = self.get_client().untrustedHashSign(inputsPaths[inputIndex], pin, lockTime=tx.locktime)
                        inputSignature[0] = 0x30 # force for 1.4.9+
                        signatures.append(inputSignature)
                        inputIndex = inputIndex + 1
                    if pin != 'paired':
                        firstTransaction = False
        except UserWarning:
            self.handler.show_error(_('Cancelled by user'))
            return
        except BaseException as e:
            traceback.print_exc(file=sys.stdout)
            self.give_error(e, True)
        finally:
            self.handler.finished()

        for i, txin in enumerate(tx.inputs()):
            signingPos = inputs[i][4]
            txin['signatures'][signingPos] = bh2u(signatures[i])
        tx.raw = tx.serialize()
        self.signing = False

    def show_address(self, sequence, txin_type):
        self.signing = True
        client = self.get_client()
        address_path = self.get_derivation()[2:] + "/%d/%d"%sequence
        self.handler.show_message(_("Showing address ..."))
        segwit = Transaction.is_segwit_inputtype(txin_type)
        segwitNative = txin_type == 'p2wpkh'
        try:
            client.getWalletPublicKey(address_path, showOnScreen=True, segwit=segwit, segwitNative=segwitNative)
        except BTChipException as e:
            if e.sw == 0x6985:  # cancelled by user
                pass
            else:
                traceback.print_exc(file=sys.stderr)
                self.handler.show_error(e)
        except BaseException as e:
            traceback.print_exc(file=sys.stderr)
            self.handler.show_error(e)
        finally:
            self.handler.finished()
        self.signing = False

class LedgerPlugin(HW_PluginBase):
    libraries_available = BTCHIP
    keystore_class = Ledger_KeyStore
    client = None
    DEVICE_IDS = [
                   (0x2581, 0x1807), # HW.1 legacy btchip
                   (0x2581, 0x2b7c), # HW.1 transitional production
                   (0x2581, 0x3b7c), # HW.1 ledger production
                   (0x2581, 0x4b7c), # HW.1 ledger test
                   (0x2c97, 0x0000), # Blue
                   (0x2c97, 0x0001)  # Nano-S
                 ]

    def __init__(self, parent, config, name):
        self.segwit = config.get("segwit")
        HW_PluginBase.__init__(self, parent, config, name)
        if self.libraries_available:
            self.device_manager().register_devices(self.DEVICE_IDS)

    def btchip_is_connected(self, keystore):
        try:
            self.get_client(keystore).getFirmwareVersion()
        except Exception as e:
            return False
        return True

    def get_btchip_device(self, device):
        ledger = False
        if (device.product_key[0] == 0x2581 and device.product_key[1] == 0x3b7c) or (device.product_key[0] == 0x2581 and device.product_key[1] == 0x4b7c) or (device.product_key[0] == 0x2c97):
           ledger = True
        dev = hid.device()
        dev.open_path(device.path)
        dev.set_nonblocking(True)
        return HIDDongleHIDAPI(dev, ledger, BTCHIP_DEBUG)

    def create_client(self, device, handler):
        self.handler = handler

        client = self.get_btchip_device(device)
        if client is not None:
            client = Ledger_Client(client)
        return client

    def setup_device(self, device_info, wizard, purpose):
        devmgr = self.device_manager()
        device_id = device_info.device.id_
        client = devmgr.client_by_id(device_id)
        client.handler = self.create_handler(wizard)
        client.get_xpub("m/44'/2'", 'standard') # TODO replace by direct derivation once Nano S > 1.1

    def get_xpub(self, device_id, derivation, xtype, wizard):
        devmgr = self.device_manager()
        client = devmgr.client_by_id(device_id)
        client.handler = self.create_handler(wizard)
        client.checkDevice()
        xpub = client.get_xpub(derivation, xtype)
        return xpub

    def get_client(self, keystore, force_pair=True):
        # All client interaction should not be in the main GUI thread
        #assert self.main_thread != threading.current_thread()
        devmgr = self.device_manager()
        handler = keystore.handler
        with devmgr.hid_lock:
            client = devmgr.client_for_keystore(self, handler, keystore, force_pair)
        # returns the client for a given keystore. can use xpub
        #if client:
        #    client.used()
        if client is not None:
            client.checkDevice()
        return client

    def show_address(self, wallet, address):
        sequence = wallet.get_address_index(address)
        txin_type = wallet.get_txin_type(address)
        wallet.get_keystore().show_address(sequence, txin_type)<|MERGE_RESOLUTION|>--- conflicted
+++ resolved
@@ -10,11 +10,7 @@
 from vialectrum.keystore import Hardware_KeyStore
 from vialectrum.transaction import Transaction
 from ..hw_wallet import HW_PluginBase
-<<<<<<< HEAD
-from vialectrum.util import print_error, is_verbose, bfh, bh2u
-=======
-from electrum_ltc.util import print_error, is_verbose, bfh, bh2u, versiontuple
->>>>>>> f01ccad1
+from vialectrum.util import print_error, is_verbose, bfh, bh2u, versiontuple
 
 try:
     import hid
