--- conflicted
+++ resolved
@@ -4,24 +4,14 @@
 #
 
 try:
-<<<<<<< HEAD
     import vialectrum as electrum
-    from vialectrum.bitcoin import TYPE_ADDRESS, push_script, var_int, msg_magic, Hash, verify_message, pubkey_from_signature, point_to_ser, public_key_to_p2pkh, EncodeAES, DecodeAES, MyVerifyingKey
+    from vialectrum.bitcoin import TYPE_ADDRESS, push_script, var_int, msg_magic, Hash, verify_message, pubkey_from_signature, point_to_ser, public_key_to_p2pkh, EncodeAES, DecodeAES, MyVerifyingKey, is_address
     from vialectrum.bitcoin import serialize_xpub, deserialize_xpub
+    from vialectrum.wallet import Standard_Wallet
     from vialectrum import constants
     from vialectrum.transaction import Transaction
     from vialectrum.i18n import _
     from vialectrum.keystore import Hardware_KeyStore
-=======
-    import electrum_ltc as electrum
-    from electrum_ltc.bitcoin import TYPE_ADDRESS, push_script, var_int, msg_magic, Hash, verify_message, pubkey_from_signature, point_to_ser, public_key_to_p2pkh, EncodeAES, DecodeAES, MyVerifyingKey, is_address
-    from electrum_ltc.bitcoin import serialize_xpub, deserialize_xpub
-    from electrum_ltc.wallet import Standard_Wallet
-    from electrum_ltc import constants
-    from electrum_ltc.transaction import Transaction
-    from electrum_ltc.i18n import _
-    from electrum_ltc.keystore import Hardware_KeyStore
->>>>>>> 543d1e1d
     from ..hw_wallet import HW_PluginBase
     from vialectrum.util import print_error, to_string, UserCancelled
     from vialectrum.base_wizard import ScriptTypeNotSupported, HWD_SETUP_NEW_WALLET
