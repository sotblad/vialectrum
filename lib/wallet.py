# Electrum - lightweight Bitcoin client
# Copyright (C) 2015 Thomas Voegtlin
#
# Permission is hereby granted, free of charge, to any person
# obtaining a copy of this software and associated documentation files
# (the "Software"), to deal in the Software without restriction,
# including without limitation the rights to use, copy, modify, merge,
# publish, distribute, sublicense, and/or sell copies of the Software,
# and to permit persons to whom the Software is furnished to do so,
# subject to the following conditions:
#
# The above copyright notice and this permission notice shall be
# included in all copies or substantial portions of the Software.
#
# THE SOFTWARE IS PROVIDED "AS IS", WITHOUT WARRANTY OF ANY KIND,
# EXPRESS OR IMPLIED, INCLUDING BUT NOT LIMITED TO THE WARRANTIES OF
# MERCHANTABILITY, FITNESS FOR A PARTICULAR PURPOSE AND
# NONINFRINGEMENT. IN NO EVENT SHALL THE AUTHORS OR COPYRIGHT HOLDERS
# BE LIABLE FOR ANY CLAIM, DAMAGES OR OTHER LIABILITY, WHETHER IN AN
# ACTION OF CONTRACT, TORT OR OTHERWISE, ARISING FROM, OUT OF OR IN
# CONNECTION WITH THE SOFTWARE OR THE USE OR OTHER DEALINGS IN THE
# SOFTWARE.

# Wallet classes:
#   - Imported_Wallet: imported address, no keystore
#   - Standard_Wallet: one keystore, P2PKH
#   - Multisig_Wallet: several keystores, P2SH


import os
import threading
import random
import time
import json
import copy
import errno
import traceback
from functools import partial
from collections import defaultdict
from numbers import Number
from decimal import Decimal

import sys

from .i18n import _
from .util import (NotEnoughFunds, PrintError, UserCancelled, profiler,
                   format_satoshis, NoDynamicFeeEstimates, TimeoutException,
                   WalletFileException, BitcoinException)

from .bitcoin import *
from .version import *
from .keystore import load_keystore, Hardware_KeyStore
from .storage import multisig_type, STO_EV_PLAINTEXT, STO_EV_USER_PW, STO_EV_XPUB_PW

from . import transaction
from .transaction import Transaction
from .plugins import run_hook
from . import bitcoin
from . import coinchooser
from .synchronizer import Synchronizer
from .verifier import SPV

from . import paymentrequest
from .paymentrequest import PR_PAID, PR_UNPAID, PR_UNKNOWN, PR_EXPIRED
from .paymentrequest import InvoiceStore
from .contacts import Contacts

TX_STATUS = [
    _('Unconfirmed'),
    _('Unconfirmed parent'),
    _('Not Verified'),
    _('Local'),
]

TX_HEIGHT_LOCAL = -2
TX_HEIGHT_UNCONF_PARENT = -1
TX_HEIGHT_UNCONFIRMED = 0


def relayfee(network):
    from .simple_config import FEERATE_DEFAULT_RELAY
    MAX_RELAY_FEE = 10 * FEERATE_DEFAULT_RELAY
    f = network.relay_fee if network and network.relay_fee else FEERATE_DEFAULT_RELAY
    return min(f, MAX_RELAY_FEE)

def dust_threshold(network):
    # Change <= dust threshold is added to the tx fee
    return 182 * 3 * relayfee(network) / 1000


def append_utxos_to_inputs(inputs, network, pubkey, txin_type, imax):
    if txin_type != 'p2pk':
        address = bitcoin.pubkey_to_address(txin_type, pubkey)
        sh = bitcoin.address_to_scripthash(address)
    else:
        script = bitcoin.public_key_to_p2pk_script(pubkey)
        sh = bitcoin.script_to_scripthash(script)
        address = '(pubkey)'
    u = network.synchronous_get(('blockchain.scripthash.listunspent', [sh]))
    for item in u:
        if len(inputs) >= imax:
            break
        item['address'] = address
        item['type'] = txin_type
        item['prevout_hash'] = item['tx_hash']
        item['prevout_n'] = item['tx_pos']
        item['pubkeys'] = [pubkey]
        item['x_pubkeys'] = [pubkey]
        item['signatures'] = [None]
        item['num_sig'] = 1
        inputs.append(item)

def sweep_preparations(privkeys, network, imax=100):

    def find_utxos_for_privkey(txin_type, privkey, compressed):
        pubkey = bitcoin.public_key_from_private_key(privkey, compressed)
        append_utxos_to_inputs(inputs, network, pubkey, txin_type, imax)
        keypairs[pubkey] = privkey, compressed
    inputs = []
    keypairs = {}
    for sec in privkeys:
        txin_type, privkey, compressed = bitcoin.deserialize_privkey(sec)
        find_utxos_for_privkey(txin_type, privkey, compressed)
        # do other lookups to increase support coverage
        if is_minikey(sec):
            # minikeys don't have a compressed byte
            # we lookup both compressed and uncompressed pubkeys
            find_utxos_for_privkey(txin_type, privkey, not compressed)
        elif txin_type == 'p2pkh':
            # WIF serialization does not distinguish p2pkh and p2pk
            # we also search for pay-to-pubkey outputs
            find_utxos_for_privkey('p2pk', privkey, compressed)
    if not inputs:
        raise BaseException(_('No inputs found. (Note that inputs need to be confirmed)'))
        # FIXME actually inputs need not be confirmed now, see https://github.com/kyuupichan/electrumx/issues/365
    return inputs, keypairs


def sweep(privkeys, network, config, recipient, fee=None, imax=100):
    inputs, keypairs = sweep_preparations(privkeys, network, imax)
    total = sum(i.get('value') for i in inputs)
    if fee is None:
        outputs = [(TYPE_ADDRESS, recipient, total)]
        tx = Transaction.from_io(inputs, outputs)
        fee = config.estimate_fee(tx.estimated_size())
    if total - fee < 0:
        raise BaseException(_('Not enough funds on address.') + '\nTotal: %d satoshis\nFee: %d'%(total, fee))
    if total - fee < dust_threshold(network):
        raise BaseException(_('Not enough funds on address.') + '\nTotal: %d satoshis\nFee: %d\nDust Threshold: %d'%(total, fee, dust_threshold(network)))

    outputs = [(TYPE_ADDRESS, recipient, total - fee)]
    locktime = network.get_local_height()

    tx = Transaction.from_io(inputs, outputs, locktime=locktime)
    tx.BIP_LI01_sort()
    tx.set_rbf(True)
    tx.sign(keypairs)
    return tx


class AddTransactionException(Exception):
    pass


class UnrelatedTransactionException(AddTransactionException):
    def __str__(self):
        return _("Transaction is unrelated to this wallet.")


class NotIsMineTransactionException(AddTransactionException):
    def __str__(self):
        return _("Only transactions with inputs owned by the wallet can be added.")


class Abstract_Wallet(PrintError):
    """
    Wallet classes are created to handle various address generation methods.
    Completion states (watching-only, single account, no seed, etc) are handled inside classes.
    """

    max_change_outputs = 3

    def __init__(self, storage):
        self.electrum_version = ELECTRUM_VERSION
        self.storage = storage
        self.network = None
        # verifier (SPV) and synchronizer are started in start_threads
        self.synchronizer = None
        self.verifier = None

        self.gap_limit_for_change = 6 # constant
        # saved fields
        self.use_change            = storage.get('use_change', True)
        self.multiple_change       = storage.get('multiple_change', False)
        self.labels                = storage.get('labels', {})
        self.frozen_addresses      = set(storage.get('frozen_addresses',[]))
        self.history               = storage.get('addr_history',{})        # address -> list(txid, height)
        self.fiat_value            = storage.get('fiat_value', {})

        self.load_keystore()
        self.load_addresses()
        self.load_transactions()
        self.build_spent_outpoints()

        self.test_addresses_sanity()

        # load requests
        self.receive_requests = self.storage.get('payment_requests', {})

        # Transactions pending verification.  A map from tx hash to transaction
        # height.  Access is not contended so no lock is needed.
        self.unverified_tx = defaultdict(int)

        # Verified transactions.  Each value is a (height, timestamp, block_pos) tuple.  Access with self.lock.
        self.verified_tx = storage.get('verified_tx3', {})

        # there is a difference between wallet.up_to_date and interface.is_up_to_date()
        # interface.is_up_to_date() returns true when all requests have been answered and processed
        # wallet.up_to_date is true when the wallet is synchronized (stronger requirement)
        self.up_to_date = False

        # locks: if you need to take multiple ones, acquire them in the order they are defined here!
        self.lock = threading.RLock()
        self.transaction_lock = threading.RLock()

        self.check_history()

        # save wallet type the first time
        if self.storage.get('wallet_type') is None:
            self.storage.put('wallet_type', self.wallet_type)

        # invoices and contacts
        self.invoices = InvoiceStore(self.storage)
        self.contacts = Contacts(self.storage)

        self.coin_price_cache = {}


    def diagnostic_name(self):
        return self.basename()

    def __str__(self):
        return self.basename()

    def get_master_public_key(self):
        return None

    @profiler
    def load_transactions(self):
        self.txi = self.storage.get('txi', {})
        self.txo = self.storage.get('txo', {})
        self.tx_fees = self.storage.get('tx_fees', {})
        self.pruned_txo = self.storage.get('pruned_txo', {})
        tx_list = self.storage.get('transactions', {})
        self.transactions = {}
        for tx_hash, raw in tx_list.items():
            tx = Transaction(raw)
            self.transactions[tx_hash] = tx
            if self.txi.get(tx_hash) is None and self.txo.get(tx_hash) is None \
                    and (tx_hash not in self.pruned_txo.values()):
                self.print_error("removing unreferenced tx", tx_hash)
                self.transactions.pop(tx_hash)

    @profiler
    def save_transactions(self, write=False):
        with self.transaction_lock:
            tx = {}
            for k,v in self.transactions.items():
                tx[k] = str(v)
            self.storage.put('transactions', tx)
            self.storage.put('txi', self.txi)
            self.storage.put('txo', self.txo)
            self.storage.put('tx_fees', self.tx_fees)
            self.storage.put('pruned_txo', self.pruned_txo)
            self.storage.put('addr_history', self.history)
            if write:
                self.storage.write()

    def clear_history(self):
        with self.lock:
            with self.transaction_lock:
                self.txi = {}
                self.txo = {}
                self.tx_fees = {}
                self.pruned_txo = {}
                self.spent_outpoints = {}
                self.history = {}
                self.verified_tx = {}
                self.transactions = {}
                self.save_transactions()

    @profiler
    def build_spent_outpoints(self):
        self.spent_outpoints = {}
        for txid, items in self.txi.items():
            for addr, l in items.items():
                for ser, v in l:
                    self.spent_outpoints[ser] = txid

    @profiler
    def check_history(self):
        save = False

        hist_addrs_mine = list(filter(lambda k: self.is_mine(k), self.history.keys()))
        hist_addrs_not_mine = list(filter(lambda k: not self.is_mine(k), self.history.keys()))

        for addr in hist_addrs_not_mine:
            self.history.pop(addr)
            save = True

        for addr in hist_addrs_mine:
            hist = self.history[addr]

            for tx_hash, tx_height in hist:
                if tx_hash in self.pruned_txo.values() or self.txi.get(tx_hash) or self.txo.get(tx_hash):
                    continue
                tx = self.transactions.get(tx_hash)
                if tx is not None:
                    self.add_transaction(tx_hash, tx)
                    save = True
        if save:
            self.save_transactions()

    def basename(self):
        return os.path.basename(self.storage.path)

    def save_addresses(self):
        self.storage.put('addresses', {'receiving':self.receiving_addresses, 'change':self.change_addresses})

    def load_addresses(self):
        d = self.storage.get('addresses', {})
        if type(d) != dict: d={}
        self.receiving_addresses = d.get('receiving', [])
        self.change_addresses = d.get('change', [])

    def test_addresses_sanity(self):
        addrs = self.get_receiving_addresses()
        if len(addrs) > 0:
            if not bitcoin.is_address(addrs[0]):
<<<<<<< HEAD
                raise Exception('The addresses in this wallet are not Litecoin addresses.')
=======
                raise WalletFileException('The addresses in this wallet are not bitcoin addresses.')
>>>>>>> 35ae2a00

    def synchronize(self):
        pass

    def is_deterministic(self):
        return self.keystore.is_deterministic()

    def set_up_to_date(self, up_to_date):
        with self.lock:
            self.up_to_date = up_to_date
        if up_to_date:
            self.save_transactions(write=True)

    def is_up_to_date(self):
        with self.lock: return self.up_to_date

    def set_label(self, name, text = None):
        changed = False
        old_text = self.labels.get(name)
        if text:
            text = text.replace("\n", " ")
            if old_text != text:
                self.labels[name] = text
                changed = True
        else:
            if old_text:
                self.labels.pop(name)
                changed = True
        if changed:
            run_hook('set_label', self, name, text)
            self.storage.put('labels', self.labels)
        return changed

    def set_fiat_value(self, txid, ccy, text):
        if txid not in self.transactions:
            return
        if not text:
            d = self.fiat_value.get(ccy, {})
            if d and txid in d:
                d.pop(txid)
            else:
                return
        else:
            try:
                Decimal(text)
            except:
                return
        if ccy not in self.fiat_value:
            self.fiat_value[ccy] = {}
        self.fiat_value[ccy][txid] = text
        self.storage.put('fiat_value', self.fiat_value)

    def get_fiat_value(self, txid, ccy):
        fiat_value = self.fiat_value.get(ccy, {}).get(txid)
        try:
            return Decimal(fiat_value)
        except:
            return

    def is_mine(self, address):
        return address in self.get_addresses()

    def is_change(self, address):
        if not self.is_mine(address):
            return False
        return self.get_address_index(address)[0]

    def get_address_index(self, address):
        raise NotImplementedError()

    def get_redeem_script(self, address):
        return None

    def export_private_key(self, address, password):
        if self.is_watching_only():
            return []
        index = self.get_address_index(address)
        pk, compressed = self.keystore.get_private_key(index, password)
        txin_type = self.get_txin_type(address)
        redeem_script = self.get_redeem_script(address)
        serialized_privkey = bitcoin.serialize_privkey(pk, compressed, txin_type)
        return serialized_privkey, redeem_script

    def get_public_keys(self, address):
        return [self.get_public_key(address)]

    def add_unverified_tx(self, tx_hash, tx_height):
        if tx_height in (TX_HEIGHT_UNCONFIRMED, TX_HEIGHT_UNCONF_PARENT) \
                and tx_hash in self.verified_tx:
            self.verified_tx.pop(tx_hash)
            if self.verifier:
                self.verifier.merkle_roots.pop(tx_hash, None)

        # tx will be verified only if height > 0
        if tx_hash not in self.verified_tx:
            self.unverified_tx[tx_hash] = tx_height

    def add_verified_tx(self, tx_hash, info):
        # Remove from the unverified map and add to the verified map and
        self.unverified_tx.pop(tx_hash, None)
        with self.lock:
            self.verified_tx[tx_hash] = info  # (tx_height, timestamp, pos)
        height, conf, timestamp = self.get_tx_height(tx_hash)
        self.network.trigger_callback('verified', tx_hash, height, conf, timestamp)

    def get_unverified_txs(self):
        '''Returns a map from tx hash to transaction height'''
        return self.unverified_tx

    def undo_verifications(self, blockchain, height):
        '''Used by the verifier when a reorg has happened'''
        txs = set()
        with self.lock:
            for tx_hash, item in list(self.verified_tx.items()):
                tx_height, timestamp, pos = item
                if tx_height >= height:
                    header = blockchain.read_header(tx_height)
                    # fixme: use block hash, not timestamp
                    if not header or header.get('timestamp') != timestamp:
                        self.verified_tx.pop(tx_hash, None)
                        txs.add(tx_hash)
        return txs

    def get_local_height(self):
        """ return last known height if we are offline """
        return self.network.get_local_height() if self.network else self.storage.get('stored_height', 0)

    def get_tx_height(self, tx_hash):
        """ Given a transaction, returns (height, conf, timestamp) """
        with self.lock:
            if tx_hash in self.verified_tx:
                height, timestamp, pos = self.verified_tx[tx_hash]
                conf = max(self.get_local_height() - height + 1, 0)
                return height, conf, timestamp
            elif tx_hash in self.unverified_tx:
                height = self.unverified_tx[tx_hash]
                return height, 0, None
            else:
                # local transaction
                return TX_HEIGHT_LOCAL, 0, None

    def get_txpos(self, tx_hash):
        "return position, even if the tx is unverified"
        with self.lock:
            if tx_hash in self.verified_tx:
                height, timestamp, pos = self.verified_tx[tx_hash]
                return height, pos
            elif tx_hash in self.unverified_tx:
                height = self.unverified_tx[tx_hash]
                return (height, 0) if height > 0 else ((1e9 - height), 0)
            else:
                return (1e9+1, 0)

    def is_found(self):
        return self.history.values() != [[]] * len(self.history)

    def get_num_tx(self, address):
        """ return number of transactions where address is involved """
        return len(self.history.get(address, []))

    def get_tx_delta(self, tx_hash, address):
        "effect of tx on address"
        # pruned
        if tx_hash in self.pruned_txo.values():
            return None
        delta = 0
        # substract the value of coins sent from address
        d = self.txi.get(tx_hash, {}).get(address, [])
        for n, v in d:
            delta -= v
        # add the value of the coins received at address
        d = self.txo.get(tx_hash, {}).get(address, [])
        for n, v, cb in d:
            delta += v
        return delta

    def get_tx_value(self, txid):
        " effect of tx on the entire domain"
        delta = 0
        for addr, d in self.txi.get(txid, {}).items():
            for n, v in d:
                delta -= v
        for addr, d in self.txo.get(txid, {}).items():
            for n, v, cb in d:
                delta += v
        return delta

    def get_wallet_delta(self, tx):
        """ effect of tx on wallet """
        addresses = self.get_addresses()
        is_relevant = False
        is_mine = False
        is_pruned = False
        is_partial = False
        v_in = v_out = v_out_mine = 0
        for item in tx.inputs():
            addr = item.get('address')
            if addr in addresses:
                is_mine = True
                is_relevant = True
                d = self.txo.get(item['prevout_hash'], {}).get(addr, [])
                for n, v, cb in d:
                    if n == item['prevout_n']:
                        value = v
                        break
                else:
                    value = None
                if value is None:
                    is_pruned = True
                else:
                    v_in += value
            else:
                is_partial = True
        if not is_mine:
            is_partial = False
        for addr, value in tx.get_outputs():
            v_out += value
            if addr in addresses:
                v_out_mine += value
                is_relevant = True
        if is_pruned:
            # some inputs are mine:
            fee = None
            if is_mine:
                v = v_out_mine - v_out
            else:
                # no input is mine
                v = v_out_mine
        else:
            v = v_out_mine - v_in
            if is_partial:
                # some inputs are mine, but not all
                fee = None
            else:
                # all inputs are mine
                fee = v_in - v_out
        if not is_mine:
            fee = None
        return is_relevant, is_mine, v, fee

    def get_tx_info(self, tx):
        is_relevant, is_mine, v, fee = self.get_wallet_delta(tx)
        exp_n = None
        can_broadcast = False
        can_bump = False
        label = ''
        height = conf = timestamp = None
        tx_hash = tx.txid()
        if tx.is_complete():
            if tx_hash in self.transactions.keys():
                label = self.get_label(tx_hash)
                height, conf, timestamp = self.get_tx_height(tx_hash)
                if height > 0:
                    if conf:
                        status = _("{} confirmations").format(conf)
                    else:
                        status = _('Not verified')
                elif height in (TX_HEIGHT_UNCONF_PARENT, TX_HEIGHT_UNCONFIRMED):
                    status = _('Unconfirmed')
                    if fee is None:
                        fee = self.tx_fees.get(tx_hash)
                    if fee and self.network.config.has_fee_mempool():
                        size = tx.estimated_size()
                        fee_per_byte = fee / size
                        exp_n = self.network.config.fee_to_depth(fee_per_byte)
                    can_bump = is_mine and not tx.is_final()
                else:
                    status = _('Local')
                    can_broadcast = self.network is not None
            else:
                status = _("Signed")
                can_broadcast = self.network is not None
        else:
            s, r = tx.signature_count()
            status = _("Unsigned") if s == 0 else _('Partially signed') + ' (%d/%d)'%(s,r)

        if is_relevant:
            if is_mine:
                if fee is not None:
                    amount = v + fee
                else:
                    amount = v
            else:
                amount = v
        else:
            amount = None

        return tx_hash, status, label, can_broadcast, can_bump, amount, fee, height, conf, timestamp, exp_n

    def get_addr_io(self, address):
        h = self.get_address_history(address)
        received = {}
        sent = {}
        for tx_hash, height in h:
            l = self.txo.get(tx_hash, {}).get(address, [])
            for n, v, is_cb in l:
                received[tx_hash + ':%d'%n] = (height, v, is_cb)
        for tx_hash, height in h:
            l = self.txi.get(tx_hash, {}).get(address, [])
            for txi, v in l:
                sent[txi] = height
        return received, sent

    def get_addr_utxo(self, address):
        coins, spent = self.get_addr_io(address)
        for txi in spent:
            coins.pop(txi)
        out = {}
        for txo, v in coins.items():
            tx_height, value, is_cb = v
            prevout_hash, prevout_n = txo.split(':')
            x = {
                'address':address,
                'value':value,
                'prevout_n':int(prevout_n),
                'prevout_hash':prevout_hash,
                'height':tx_height,
                'coinbase':is_cb
            }
            out[txo] = x
        return out

    # return the total amount ever received by an address
    def get_addr_received(self, address):
        received, sent = self.get_addr_io(address)
        return sum([v for height, v, is_cb in received.values()])

    # return the balance of a bitcoin address: confirmed and matured, unconfirmed, unmatured
    def get_addr_balance(self, address):
        received, sent = self.get_addr_io(address)
        c = u = x = 0
        for txo, (tx_height, v, is_cb) in received.items():
            if is_cb and tx_height + COINBASE_MATURITY > self.get_local_height():
                x += v
            elif tx_height > 0:
                c += v
            else:
                u += v
            if txo in sent:
                if sent[txo] > 0:
                    c -= v
                else:
                    u -= v
        return c, u, x

    def get_spendable_coins(self, domain, config):
        confirmed_only = config.get('confirmed_only', False)
        return self.get_utxos(domain, exclude_frozen=True, mature=True, confirmed_only=confirmed_only)

    def get_utxos(self, domain = None, exclude_frozen = False, mature = False, confirmed_only = False):
        coins = []
        if domain is None:
            domain = self.get_addresses()
        if exclude_frozen:
            domain = set(domain) - self.frozen_addresses
        for addr in domain:
            utxos = self.get_addr_utxo(addr)
            for x in utxos.values():
                if confirmed_only and x['height'] <= 0:
                    continue
                if mature and x['coinbase'] and x['height'] + COINBASE_MATURITY > self.get_local_height():
                    continue
                coins.append(x)
                continue
        return coins

    def dummy_address(self):
        return self.get_receiving_addresses()[0]

    def get_addresses(self):
        out = []
        out += self.get_receiving_addresses()
        out += self.get_change_addresses()
        return out

    def get_frozen_balance(self):
        return self.get_balance(self.frozen_addresses)

    def get_balance(self, domain=None):
        if domain is None:
            domain = self.get_addresses()
        cc = uu = xx = 0
        for addr in domain:
            c, u, x = self.get_addr_balance(addr)
            cc += c
            uu += u
            xx += x
        return cc, uu, xx

    def get_address_history(self, addr):
        h = []
        # we need self.transaction_lock but get_tx_height will take self.lock
        # so we need to take that too here, to enforce order of locks
        with self.lock, self.transaction_lock:
            for tx_hash in self.transactions:
                if addr in self.txi.get(tx_hash, []) or addr in self.txo.get(tx_hash, []):
                    tx_height = self.get_tx_height(tx_hash)[0]
                    h.append((tx_hash, tx_height))
        return h

    def get_txin_address(self, txi):
        addr = txi.get('address')
        if addr != "(pubkey)":
            return addr
        prevout_hash = txi.get('prevout_hash')
        prevout_n = txi.get('prevout_n')
        dd = self.txo.get(prevout_hash, {})
        for addr, l in dd.items():
            for n, v, is_cb in l:
                if n == prevout_n:
                    self.print_error("found pay-to-pubkey address:", addr)
                    return addr

    def get_txout_address(self, txo):
        _type, x, v = txo
        if _type == TYPE_ADDRESS:
            addr = x
        elif _type == TYPE_PUBKEY:
            addr = bitcoin.public_key_to_p2pkh(bfh(x))
        else:
            addr = None
        return addr

    def get_conflicting_transactions(self, tx):
        """Returns a set of transaction hashes from the wallet history that are
        directly conflicting with tx, i.e. they have common outpoints being
        spent with tx. If the tx is already in wallet history, that will not be
        reported as a conflict.
        """
        conflicting_txns = set()
        with self.transaction_lock:
            for txi in tx.inputs():
                ser = Transaction.get_outpoint_from_txin(txi)
                if ser is None:
                    continue
                spending_tx_hash = self.spent_outpoints.get(ser, None)
                if spending_tx_hash is None:
                    continue
                # this outpoint (ser) has already been spent, by spending_tx
                assert spending_tx_hash in self.transactions
                conflicting_txns |= {spending_tx_hash}
            txid = tx.txid()
            if txid in conflicting_txns:
                # this tx is already in history, so it conflicts with itself
                if len(conflicting_txns) > 1:
                    raise Exception('Found conflicting transactions already in wallet history.')
                conflicting_txns -= {txid}
            return conflicting_txns

    def add_transaction(self, tx_hash, tx):
        assert tx_hash, tx_hash
        assert tx, tx
        assert tx.is_complete()
        # we need self.transaction_lock but get_tx_height will take self.lock
        # so we need to take that too here, to enforce order of locks
        with self.lock, self.transaction_lock:
            # NOTE: returning if tx in self.transactions might seem like a good idea
            # BUT we track is_mine inputs in a txn, and during subsequent calls
            # of add_transaction tx, we might learn of more-and-more inputs of
            # being is_mine, as we roll the gap_limit forward
            is_coinbase = tx.inputs()[0]['type'] == 'coinbase'
            tx_height = self.get_tx_height(tx_hash)[0]
            is_mine = any([self.is_mine(txin['address']) for txin in tx.inputs()])
            # do not save if tx is local and not mine
            if tx_height == TX_HEIGHT_LOCAL and not is_mine:
                # FIXME the test here should be for "not all is_mine"; cannot detect conflict in some cases
                raise NotIsMineTransactionException()
            # raise exception if unrelated to wallet
            is_for_me = any([self.is_mine(self.get_txout_address(txo)) for txo in tx.outputs()])
            if not is_mine and not is_for_me:
                raise UnrelatedTransactionException()
            # Find all conflicting transactions.
            # In case of a conflict,
            #     1. confirmed > mempool > local
            #     2. this new txn has priority over existing ones
            # When this method exits, there must NOT be any conflict, so
            # either keep this txn and remove all conflicting (along with dependencies)
            #     or drop this txn
            conflicting_txns = self.get_conflicting_transactions(tx)
            if conflicting_txns:
                existing_mempool_txn = any(
                    self.get_tx_height(tx_hash2)[0] in (TX_HEIGHT_UNCONFIRMED, TX_HEIGHT_UNCONF_PARENT)
                    for tx_hash2 in conflicting_txns)
                existing_confirmed_txn = any(
                    self.get_tx_height(tx_hash2)[0] > 0
                    for tx_hash2 in conflicting_txns)
                if existing_confirmed_txn and tx_height <= 0:
                    # this is a non-confirmed tx that conflicts with confirmed txns; drop.
                    return False
                if existing_mempool_txn and tx_height == TX_HEIGHT_LOCAL:
                    # this is a local tx that conflicts with non-local txns; drop.
                    return False
                # keep this txn and remove all conflicting
                to_remove = set()
                to_remove |= conflicting_txns
                for conflicting_tx_hash in conflicting_txns:
                    to_remove |= self.get_depending_transactions(conflicting_tx_hash)
                for tx_hash2 in to_remove:
                    self.remove_transaction(tx_hash2)
            # add inputs
            self.txi[tx_hash] = d = {}
            for txi in tx.inputs():
                addr = self.get_txin_address(txi)
                if txi['type'] != 'coinbase':
                    prevout_hash = txi['prevout_hash']
                    prevout_n = txi['prevout_n']
                    ser = prevout_hash + ':%d'%prevout_n
                if addr and self.is_mine(addr):
                    # we only track is_mine spends
                    self.spent_outpoints[ser] = tx_hash
                    # find value from prev output
                    dd = self.txo.get(prevout_hash, {})
                    for n, v, is_cb in dd.get(addr, []):
                        if n == prevout_n:
                            if d.get(addr) is None:
                                d[addr] = []
                            d[addr].append((ser, v))
                            break
                    else:
                        self.pruned_txo[ser] = tx_hash
            # add outputs
            self.txo[tx_hash] = d = {}
            for n, txo in enumerate(tx.outputs()):
                v = txo[2]
                ser = tx_hash + ':%d'%n
                addr = self.get_txout_address(txo)
                if addr and self.is_mine(addr):
                    if d.get(addr) is None:
                        d[addr] = []
                    d[addr].append((n, v, is_coinbase))
                # give v to txi that spends me
                next_tx = self.pruned_txo.get(ser)
                if next_tx is not None:
                    self.pruned_txo.pop(ser)
                    dd = self.txi.get(next_tx, {})
                    if dd.get(addr) is None:
                        dd[addr] = []
                    dd[addr].append((ser, v))
            # save
            self.transactions[tx_hash] = tx
            return True

    def remove_transaction(self, tx_hash):

        with self.transaction_lock:
            self.print_error("removing tx from history", tx_hash)
            self.transactions.pop(tx_hash, None)
            # undo spent_outpoints that are in txi
            for addr, l in self.txi[tx_hash].items():
                for ser, v in l:
                    self.spent_outpoints.pop(ser, None)
            # undo spent_outpoints that are in pruned_txo
            for ser, hh in list(self.pruned_txo.items()):
                if hh == tx_hash:
                    self.spent_outpoints.pop(ser, None)
                    self.pruned_txo.pop(ser)

            # add tx to pruned_txo, and undo the txi addition
            for next_tx, dd in self.txi.items():
                for addr, l in list(dd.items()):
                    ll = l[:]
                    for item in ll:
                        ser, v = item
                        prev_hash, prev_n = ser.split(':')
                        if prev_hash == tx_hash:
                            l.remove(item)
                            self.pruned_txo[ser] = next_tx
                    if l == []:
                        dd.pop(addr)
                    else:
                        dd[addr] = l
            try:
                self.txi.pop(tx_hash)
                self.txo.pop(tx_hash)
            except KeyError:
                self.print_error("tx was not in history", tx_hash)

    def receive_tx_callback(self, tx_hash, tx, tx_height):
        self.add_unverified_tx(tx_hash, tx_height)
        self.add_transaction(tx_hash, tx)

    def receive_history_callback(self, addr, hist, tx_fees):
        with self.lock:
            old_hist = self.get_address_history(addr)
            for tx_hash, height in old_hist:
                if (tx_hash, height) not in hist:
                    # make tx local
                    self.unverified_tx.pop(tx_hash, None)
                    self.verified_tx.pop(tx_hash, None)
                    if self.verifier:
                        self.verifier.merkle_roots.pop(tx_hash, None)
                    # but remove completely if not is_mine
                    if self.txi[tx_hash] == {}:
                        # FIXME the test here should be for "not all is_mine"; cannot detect conflict in some cases
                        self.remove_transaction(tx_hash)
            self.history[addr] = hist

        for tx_hash, tx_height in hist:
            # add it in case it was previously unconfirmed
            self.add_unverified_tx(tx_hash, tx_height)
            # if addr is new, we have to recompute txi and txo
            tx = self.transactions.get(tx_hash)
            if tx is not None and self.txi.get(tx_hash, {}).get(addr) is None and self.txo.get(tx_hash, {}).get(addr) is None:
                self.add_transaction(tx_hash, tx)

        # Store fees
        self.tx_fees.update(tx_fees)

    def get_history(self, domain=None):
        # get domain
        if domain is None:
            domain = self.get_addresses()
        # 1. Get the history of each address in the domain, maintain the
        #    delta of a tx as the sum of its deltas on domain addresses
        tx_deltas = defaultdict(int)
        for addr in domain:
            h = self.get_address_history(addr)
            for tx_hash, height in h:
                delta = self.get_tx_delta(tx_hash, addr)
                if delta is None or tx_deltas[tx_hash] is None:
                    tx_deltas[tx_hash] = None
                else:
                    tx_deltas[tx_hash] += delta

        # 2. create sorted history
        history = []
        for tx_hash in tx_deltas:
            delta = tx_deltas[tx_hash]
            height, conf, timestamp = self.get_tx_height(tx_hash)
            history.append((tx_hash, height, conf, timestamp, delta))
        history.sort(key = lambda x: self.get_txpos(x[0]))
        history.reverse()

        # 3. add balance
        c, u, x = self.get_balance(domain)
        balance = c + u + x
        h2 = []
        for tx_hash, height, conf, timestamp, delta in history:
            h2.append((tx_hash, height, conf, timestamp, delta, balance))
            if balance is None or delta is None:
                balance = None
            else:
                balance -= delta
        h2.reverse()

        # fixme: this may happen if history is incomplete
        if balance not in [None, 0]:
            self.print_error("Error: history not synchronized")
            return []

        return h2

    def balance_at_timestamp(self, domain, target_timestamp):
        h = self.get_history(domain)
        for tx_hash, height, conf, timestamp, value, balance in h:
            if timestamp > target_timestamp:
                return balance - value
        # return last balance
        return balance

    @profiler
    def get_full_history(self, domain=None, from_timestamp=None, to_timestamp=None, fx=None, show_addresses=False):
        from .util import timestamp_to_datetime, Satoshis, Fiat
        out = []
        income = 0
        expenditures = 0
        capital_gains = Decimal(0)
        fiat_income = Decimal(0)
        fiat_expenditures = Decimal(0)
        h = self.get_history(domain)
        for tx_hash, height, conf, timestamp, value, balance in h:
            if from_timestamp and (timestamp or time.time()) < from_timestamp:
                continue
            if to_timestamp and (timestamp or time.time()) >= to_timestamp:
                continue
            item = {
                'txid':tx_hash,
                'height':height,
                'confirmations':conf,
                'timestamp':timestamp,
                'value': Satoshis(value),
                'balance': Satoshis(balance)
            }
            item['date'] = timestamp_to_datetime(timestamp)
            item['label'] = self.get_label(tx_hash)
            if show_addresses:
                tx = self.transactions.get(tx_hash)
                tx.deserialize()
                input_addresses = []
                output_addresses = []
                for x in tx.inputs():
                    if x['type'] == 'coinbase': continue
                    addr = self.get_txin_address(x)
                    if addr is None:
                        continue
                    input_addresses.append(addr)
                for addr, v in tx.get_outputs():
                    output_addresses.append(addr)
                item['input_addresses'] = input_addresses
                item['output_addresses'] = output_addresses
            # value may be None if wallet is not fully synchronized
            if value is None:
                continue
            # fixme: use in and out values
            if value < 0:
                expenditures += -value
            else:
                income += value
            # fiat computations
            if fx and fx.is_enabled():
                date = timestamp_to_datetime(timestamp)
                fiat_value = self.get_fiat_value(tx_hash, fx.ccy)
                fiat_default = fiat_value is None
                fiat_value = fiat_value if fiat_value is not None else value / Decimal(COIN) * self.price_at_timestamp(tx_hash, fx.timestamp_rate)
                item['fiat_value'] = Fiat(fiat_value, fx.ccy)
                item['fiat_default'] = fiat_default
                if value < 0:
                    acquisition_price = - value / Decimal(COIN) * self.average_price(tx_hash, fx.timestamp_rate, fx.ccy)
                    liquidation_price = - fiat_value
                    item['acquisition_price'] = Fiat(acquisition_price, fx.ccy)
                    cg = liquidation_price - acquisition_price
                    item['capital_gain'] = Fiat(cg, fx.ccy)
                    capital_gains += cg
                    fiat_expenditures += -fiat_value
                else:
                    fiat_income += fiat_value
            out.append(item)
        # add summary
        if out:
            b, v = out[0]['balance'].value, out[0]['value'].value
            start_balance = None if b is None or v is None else b - v
            end_balance = out[-1]['balance'].value
            if from_timestamp is not None and to_timestamp is not None:
                start_date = timestamp_to_datetime(from_timestamp)
                end_date = timestamp_to_datetime(to_timestamp)
            else:
                start_date = None
                end_date = None
            summary = {
                'start_date': start_date,
                'end_date': end_date,
                'start_balance': Satoshis(start_balance),
                'end_balance': Satoshis(end_balance),
                'income': Satoshis(income),
                'expenditures': Satoshis(expenditures)
            }
            if fx and fx.is_enabled():
                unrealized = self.unrealized_gains(domain, fx.timestamp_rate, fx.ccy)
                summary['capital_gains'] = Fiat(capital_gains, fx.ccy)
                summary['fiat_income'] = Fiat(fiat_income, fx.ccy)
                summary['fiat_expenditures'] = Fiat(fiat_expenditures, fx.ccy)
                summary['unrealized_gains'] = Fiat(unrealized, fx.ccy)
                summary['start_fiat_balance'] = Fiat(fx.historical_value(start_balance, start_date), fx.ccy)
                summary['end_fiat_balance'] = Fiat(fx.historical_value(end_balance, end_date), fx.ccy)
        else:
            summary = {}
        return {
            'transactions': out,
            'summary': summary
        }

    def get_label(self, tx_hash):
        label = self.labels.get(tx_hash, '')
        if label is '':
            label = self.get_default_label(tx_hash)
        return label

    def get_default_label(self, tx_hash):
        if self.txi.get(tx_hash) == {}:
            d = self.txo.get(tx_hash, {})
            labels = []
            for addr in d.keys():
                label = self.labels.get(addr)
                if label:
                    labels.append(label)
            return ', '.join(labels)
        return ''

    def get_tx_status(self, tx_hash, height, conf, timestamp):
        from .util import format_time
        extra = []
        if conf == 0:
            tx = self.transactions.get(tx_hash)
            if not tx:
                return 2, 'unknown'
            is_final = tx and tx.is_final()
            if not is_final:
                extra.append('rbf')
            fee = self.get_wallet_delta(tx)[3]
            if fee is None:
                fee = self.tx_fees.get(tx_hash)
            if fee is not None:
                size = tx.estimated_size()
                fee_per_byte = fee / size
                extra.append('%.1f sat/b'%(fee_per_byte))
            if fee is not None and height in (TX_HEIGHT_UNCONF_PARENT, TX_HEIGHT_UNCONFIRMED) \
               and self.network and self.network.config.has_fee_mempool():
                exp_n = self.network.config.fee_to_depth(fee_per_byte)
                if exp_n:
                    extra.append('%.2f MB'%(exp_n/1000000))
            if height == TX_HEIGHT_LOCAL:
                status = 3
            elif height == TX_HEIGHT_UNCONF_PARENT:
                status = 1
            elif height == TX_HEIGHT_UNCONFIRMED:
                status = 0
            else:
                status = 2
        else:
            status = 3 + min(conf, 6)
        time_str = format_time(timestamp) if timestamp else _("unknown")
        status_str = TX_STATUS[status] if status < 4 else time_str
        if extra:
            status_str += ' [%s]'%(', '.join(extra))
        return status, status_str

    def relayfee(self):
        return relayfee(self.network)

    def dust_threshold(self):
        return dust_threshold(self.network)

    def make_unsigned_transaction(self, inputs, outputs, config, fixed_fee=None,
                                  change_addr=None, is_sweep=False):
        # check outputs
        i_max = None
        for i, o in enumerate(outputs):
            _type, data, value = o
            if _type == TYPE_ADDRESS:
                if not is_address(data):
<<<<<<< HEAD
                    raise BaseException("Invalid litecoin address:" + data)
=======
                    raise BaseException("Invalid bitcoin address: {}".format(data))
>>>>>>> 35ae2a00
            if value == '!':
                if i_max is not None:
                    raise BaseException("More than one output set to spend max")
                i_max = i

        # Avoid index-out-of-range with inputs[0] below
        if not inputs:
            raise NotEnoughFunds()

        if fixed_fee is None and config.fee_per_kb() is None:
            raise NoDynamicFeeEstimates()

        if not is_sweep:
            for item in inputs:
                self.add_input_info(item)

        # change address
        if change_addr:
            change_addrs = [change_addr]
        else:
            addrs = self.get_change_addresses()[-self.gap_limit_for_change:]
            if self.use_change and addrs:
                # New change addresses are created only after a few
                # confirmations.  Select the unused addresses within the
                # gap limit; if none take one at random
                change_addrs = [addr for addr in addrs if
                                self.get_num_tx(addr) == 0]
                if not change_addrs:
                    change_addrs = [random.choice(addrs)]
            else:
                # coin_chooser will set change address
                change_addrs = []

        # Fee estimator
        if fixed_fee is None:
            fee_estimator = config.estimate_fee
        elif isinstance(fixed_fee, Number):
            fee_estimator = lambda size: fixed_fee
        elif callable(fixed_fee):
            fee_estimator = fixed_fee
        else:
            raise BaseException('Invalid argument fixed_fee: %s' % fixed_fee)

        if i_max is None:
            # Let the coin chooser select the coins to spend
            max_change = self.max_change_outputs if self.multiple_change else 1
            coin_chooser = coinchooser.get_coin_chooser(config)
            tx = coin_chooser.make_tx(inputs, outputs, change_addrs[:max_change],
                                      fee_estimator, self.dust_threshold())
        else:
            # FIXME?? this might spend inputs with negative effective value...
            sendable = sum(map(lambda x:x['value'], inputs))
            _type, data, value = outputs[i_max]
            outputs[i_max] = (_type, data, 0)
            tx = Transaction.from_io(inputs, outputs[:])
            fee = fee_estimator(tx.estimated_size())
            amount = max(0, sendable - tx.output_value() - fee)
            outputs[i_max] = (_type, data, amount)
            tx = Transaction.from_io(inputs, outputs[:])

        # Sort the inputs and outputs deterministically
        tx.BIP_LI01_sort()
        # Timelock tx to current height.
        tx.locktime = self.get_local_height()
        run_hook('make_unsigned_transaction', self, tx)
        return tx

    def mktx(self, outputs, password, config, fee=None, change_addr=None, domain=None):
        coins = self.get_spendable_coins(domain, config)
        tx = self.make_unsigned_transaction(coins, outputs, config, fee, change_addr)
        self.sign_transaction(tx, password)
        return tx

    def is_frozen(self, addr):
        return addr in self.frozen_addresses

    def set_frozen_state(self, addrs, freeze):
        '''Set frozen state of the addresses to FREEZE, True or False'''
        if all(self.is_mine(addr) for addr in addrs):
            if freeze:
                self.frozen_addresses |= set(addrs)
            else:
                self.frozen_addresses -= set(addrs)
            self.storage.put('frozen_addresses', list(self.frozen_addresses))
            return True
        return False

    def prepare_for_verifier(self):
        # review transactions that are in the history
        for addr, hist in self.history.items():
            for tx_hash, tx_height in hist:
                # add it in case it was previously unconfirmed
                self.add_unverified_tx(tx_hash, tx_height)

    def start_threads(self, network):
        self.network = network
        # prepare self.unverified_tx regardless of network
        self.prepare_for_verifier()
        if self.network is not None:
            self.verifier = SPV(self.network, self)
            self.synchronizer = Synchronizer(self, network)
            network.add_jobs([self.verifier, self.synchronizer])
        else:
            self.verifier = None
            self.synchronizer = None

    def stop_threads(self):
        if self.network:
            self.network.remove_jobs([self.synchronizer, self.verifier])
            self.synchronizer.release()
            self.synchronizer = None
            self.verifier = None
            # Now no references to the syncronizer or verifier
            # remain so they will be GC-ed
            self.storage.put('stored_height', self.get_local_height())
        self.save_transactions()
        self.storage.put('verified_tx3', self.verified_tx)
        self.storage.write()

    def wait_until_synchronized(self, callback=None):
        def wait_for_wallet():
            self.set_up_to_date(False)
            while not self.is_up_to_date():
                if callback:
                    msg = "%s\n%s %d"%(
                        _("Please wait..."),
                        _("Addresses generated:"),
                        len(self.addresses(True)))
                    callback(msg)
                time.sleep(0.1)
        def wait_for_network():
            while not self.network.is_connected():
                if callback:
                    msg = "%s \n" % (_("Connecting..."))
                    callback(msg)
                time.sleep(0.1)
        # wait until we are connected, because the user
        # might have selected another server
        if self.network:
            wait_for_network()
            wait_for_wallet()
        else:
            self.synchronize()

    def can_export(self):
        return not self.is_watching_only() and hasattr(self.keystore, 'get_private_key')

    def is_used(self, address):
        h = self.history.get(address,[])
        if len(h) == 0:
            return False
        c, u, x = self.get_addr_balance(address)
        return c + u + x == 0

    def is_empty(self, address):
        c, u, x = self.get_addr_balance(address)
        return c+u+x == 0

    def address_is_old(self, address, age_limit=2):
        age = -1
        h = self.history.get(address, [])
        for tx_hash, tx_height in h:
            if tx_height <= 0:
                tx_age = 0
            else:
                tx_age = self.get_local_height() - tx_height + 1
            if tx_age > age:
                age = tx_age
        return age > age_limit

    def bump_fee(self, tx, delta):
        if tx.is_final():
            raise BaseException(_('Cannot bump fee') + ': ' + _('transaction is final'))
        inputs = copy.deepcopy(tx.inputs())
        outputs = copy.deepcopy(tx.outputs())
        for txin in inputs:
            txin['signatures'] = [None] * len(txin['signatures'])
            self.add_input_info(txin)
        # use own outputs
        s = list(filter(lambda x: self.is_mine(x[1]), outputs))
        # ... unless there is none
        if not s:
            s = outputs
            x_fee = run_hook('get_tx_extra_fee', self, tx)
            if x_fee:
                x_fee_address, x_fee_amount = x_fee
                s = filter(lambda x: x[1]!=x_fee_address, s)

        # prioritize low value outputs, to get rid of dust
        s = sorted(s, key=lambda x: x[2])
        for o in s:
            i = outputs.index(o)
            otype, address, value = o
            if value - delta >= self.dust_threshold():
                outputs[i] = otype, address, value - delta
                delta = 0
                break
            else:
                del outputs[i]
                delta -= value
                if delta > 0:
                    continue
        if delta > 0:
            raise BaseException(_('Cannot bump fee') + ': ' + _('could not find suitable outputs'))
        locktime = self.get_local_height()
        tx_new = Transaction.from_io(inputs, outputs, locktime=locktime)
        tx_new.BIP_LI01_sort()
        return tx_new

    def cpfp(self, tx, fee):
        txid = tx.txid()
        for i, o in enumerate(tx.outputs()):
            otype, address, value = o
            if otype == TYPE_ADDRESS and self.is_mine(address):
                break
        else:
            return
        coins = self.get_addr_utxo(address)
        item = coins.get(txid+':%d'%i)
        if not item:
            return
        self.add_input_info(item)
        inputs = [item]
        outputs = [(TYPE_ADDRESS, address, value - fee)]
        locktime = self.get_local_height()
        # note: no need to call tx.BIP_LI01_sort() here - single input/output
        return Transaction.from_io(inputs, outputs, locktime=locktime)

    def add_input_info(self, txin):
        address = txin['address']
        if self.is_mine(address):
            txin['type'] = self.get_txin_type(address)
            # segwit needs value to sign
            if txin.get('value') is None and Transaction.is_segwit_input(txin):
                received, spent = self.get_addr_io(address)
                item = received.get(txin['prevout_hash']+':%d'%txin['prevout_n'])
                tx_height, value, is_cb = item
                txin['value'] = value
            self.add_input_sig_info(txin, address)

    def can_sign(self, tx):
        if tx.is_complete():
            return False
        for k in self.get_keystores():
            if k.can_sign(tx):
                return True
        return False

    def get_input_tx(self, tx_hash, ignore_timeout=False):
        # First look up an input transaction in the wallet where it
        # will likely be.  If co-signing a transaction it may not have
        # all the input txs, in which case we ask the network.
        tx = self.transactions.get(tx_hash, None)
        if not tx and self.network:
            request = ('blockchain.transaction.get', [tx_hash])
            try:
                tx = Transaction(self.network.synchronous_get(request))
            except TimeoutException as e:
                self.print_error('getting input txn from network timed out for {}'.format(tx_hash))
                if not ignore_timeout:
                    raise e
        return tx

    def add_hw_info(self, tx):
        # add previous tx for hw wallets
        for txin in tx.inputs():
            tx_hash = txin['prevout_hash']
            # segwit inputs might not be needed for some hw wallets
            ignore_timeout = Transaction.is_segwit_input(txin)
            txin['prev_tx'] = self.get_input_tx(tx_hash, ignore_timeout)
        # add output info for hw wallets
        info = {}
        xpubs = self.get_master_public_keys()
        for txout in tx.outputs():
            _type, addr, amount = txout
            if self.is_change(addr):
                index = self.get_address_index(addr)
                pubkeys = self.get_public_keys(addr)
                # sort xpubs using the order of pubkeys
                sorted_pubkeys, sorted_xpubs = zip(*sorted(zip(pubkeys, xpubs)))
                info[addr] = index, sorted_xpubs, self.m if isinstance(self, Multisig_Wallet) else None
        tx.output_info = info

    def sign_transaction(self, tx, password):
        if self.is_watching_only():
            return
        # hardware wallets require extra info
        if any([(isinstance(k, Hardware_KeyStore) and k.can_sign(tx)) for k in self.get_keystores()]):
            self.add_hw_info(tx)
        # sign
        for k in self.get_keystores():
            try:
                if k.can_sign(tx):
                    k.sign_transaction(tx, password)
            except UserCancelled:
                continue

    def get_unused_addresses(self):
        # fixme: use slots from expired requests
        domain = self.get_receiving_addresses()
        return [addr for addr in domain if not self.history.get(addr)
                and addr not in self.receive_requests.keys()]

    def get_unused_address(self):
        addrs = self.get_unused_addresses()
        if addrs:
            return addrs[0]

    def get_receiving_address(self):
        # always return an address
        domain = self.get_receiving_addresses()
        if not domain:
            return
        choice = domain[0]
        for addr in domain:
            if not self.history.get(addr):
                if addr not in self.receive_requests.keys():
                    return addr
                else:
                    choice = addr
        return choice

    def get_payment_status(self, address, amount):
        local_height = self.get_local_height()
        received, sent = self.get_addr_io(address)
        l = []
        for txo, x in received.items():
            h, v, is_cb = x
            txid, n = txo.split(':')
            info = self.verified_tx.get(txid)
            if info:
                tx_height, timestamp, pos = info
                conf = local_height - tx_height
            else:
                conf = 0
            l.append((conf, v))
        vsum = 0
        for conf, v in reversed(sorted(l)):
            vsum += v
            if vsum >= amount:
                return True, conf
        return False, None

    def get_payment_request(self, addr, config):
        r = self.receive_requests.get(addr)
        if not r:
            return
        out = copy.copy(r)
        out['URI'] = 'litecoin:' + addr + '?amount=' + format_satoshis(out.get('amount'))
        status, conf = self.get_request_status(addr)
        out['status'] = status
        if conf is not None:
            out['confirmations'] = conf
        # check if bip70 file exists
        rdir = config.get('requests_dir')
        if rdir:
            key = out.get('id', addr)
            path = os.path.join(rdir, 'req', key[0], key[1], key)
            if os.path.exists(path):
                baseurl = 'file://' + rdir
                rewrite = config.get('url_rewrite')
                if rewrite:
                    baseurl = baseurl.replace(*rewrite)
                out['request_url'] = os.path.join(baseurl, 'req', key[0], key[1], key, key)
                out['URI'] += '&r=' + out['request_url']
                out['index_url'] = os.path.join(baseurl, 'index.html') + '?id=' + key
                websocket_server_announce = config.get('websocket_server_announce')
                if websocket_server_announce:
                    out['websocket_server'] = websocket_server_announce
                else:
                    out['websocket_server'] = config.get('websocket_server', 'localhost')
                websocket_port_announce = config.get('websocket_port_announce')
                if websocket_port_announce:
                    out['websocket_port'] = websocket_port_announce
                else:
                    out['websocket_port'] = config.get('websocket_port', 9999)
        return out

    def get_request_status(self, key):
        r = self.receive_requests.get(key)
        if r is None:
            return PR_UNKNOWN
        address = r['address']
        amount = r.get('amount')
        timestamp = r.get('time', 0)
        if timestamp and type(timestamp) != int:
            timestamp = 0
        expiration = r.get('exp')
        if expiration and type(expiration) != int:
            expiration = 0
        conf = None
        if amount:
            if self.up_to_date:
                paid, conf = self.get_payment_status(address, amount)
                status = PR_PAID if paid else PR_UNPAID
                if status == PR_UNPAID and expiration is not None and time.time() > timestamp + expiration:
                    status = PR_EXPIRED
            else:
                status = PR_UNKNOWN
        else:
            status = PR_UNKNOWN
        return status, conf

    def make_payment_request(self, addr, amount, message, expiration):
        timestamp = int(time.time())
        _id = bh2u(Hash(addr + "%d"%timestamp))[0:10]
        r = {'time':timestamp, 'amount':amount, 'exp':expiration, 'address':addr, 'memo':message, 'id':_id}
        return r

    def sign_payment_request(self, key, alias, alias_addr, password):
        req = self.receive_requests.get(key)
        alias_privkey = self.export_private_key(alias_addr, password)[0]
        pr = paymentrequest.make_unsigned_request(req)
        paymentrequest.sign_request_with_alias(pr, alias, alias_privkey)
        req['name'] = pr.pki_data
        req['sig'] = bh2u(pr.signature)
        self.receive_requests[key] = req
        self.storage.put('payment_requests', self.receive_requests)

    def add_payment_request(self, req, config):
        addr = req['address']
        amount = req.get('amount')
        message = req.get('memo')
        self.receive_requests[addr] = req
        self.storage.put('payment_requests', self.receive_requests)
        self.set_label(addr, message) # should be a default label

        rdir = config.get('requests_dir')
        if rdir and amount is not None:
            key = req.get('id', addr)
            pr = paymentrequest.make_request(config, req)
            path = os.path.join(rdir, 'req', key[0], key[1], key)
            if not os.path.exists(path):
                try:
                    os.makedirs(path)
                except OSError as exc:
                    if exc.errno != errno.EEXIST:
                        raise
            with open(os.path.join(path, key), 'wb') as f:
                f.write(pr.SerializeToString())
            # reload
            req = self.get_payment_request(addr, config)
            with open(os.path.join(path, key + '.json'), 'w') as f:
                f.write(json.dumps(req))
        return req

    def remove_payment_request(self, addr, config):
        if addr not in self.receive_requests:
            return False
        r = self.receive_requests.pop(addr)
        rdir = config.get('requests_dir')
        if rdir:
            key = r.get('id', addr)
            for s in ['.json', '']:
                n = os.path.join(rdir, 'req', key[0], key[1], key, key + s)
                if os.path.exists(n):
                    os.unlink(n)
        self.storage.put('payment_requests', self.receive_requests)
        return True

    def get_sorted_requests(self, config):
        def f(addr):
            try:
                return self.get_address_index(addr)
            except:
                return
        keys = map(lambda x: (f(x), x), self.receive_requests.keys())
        sorted_keys = sorted(filter(lambda x: x[0] is not None, keys))
        return [self.get_payment_request(x[1], config) for x in sorted_keys]

    def get_fingerprint(self):
        raise NotImplementedError()

    def can_import_privkey(self):
        return False

    def can_import_address(self):
        return False

    def can_delete_address(self):
        return False

    def add_address(self, address):
        if address not in self.history:
            self.history[address] = []
        if self.synchronizer:
            self.synchronizer.add(address)

    def has_password(self):
        return self.has_keystore_encryption() or self.has_storage_encryption()

    def can_have_keystore_encryption(self):
        return self.keystore and self.keystore.may_have_password()

    def get_available_storage_encryption_version(self):
        """Returns the type of storage encryption offered to the user.

        A wallet file (storage) is either encrypted with this version
        or is stored in plaintext.
        """
        if isinstance(self.keystore, Hardware_KeyStore):
            return STO_EV_XPUB_PW
        else:
            return STO_EV_USER_PW

    def has_keystore_encryption(self):
        """Returns whether encryption is enabled for the keystore.

        If True, e.g. signing a transaction will require a password.
        """
        if self.can_have_keystore_encryption():
            return self.storage.get('use_encryption', False)
        return False

    def has_storage_encryption(self):
        """Returns whether encryption is enabled for the wallet file on disk."""
        return self.storage.is_encrypted()

    @classmethod
    def may_have_password(cls):
        return True

    def check_password(self, password):
        if self.has_keystore_encryption():
            self.keystore.check_password(password)
        self.storage.check_password(password)

    def update_password(self, old_pw, new_pw, encrypt_storage=False):
        if old_pw is None and self.has_password():
            raise InvalidPassword()
        self.check_password(old_pw)

        if encrypt_storage:
            enc_version = self.get_available_storage_encryption_version()
        else:
            enc_version = STO_EV_PLAINTEXT
        self.storage.set_password(new_pw, enc_version)

        # note: Encrypting storage with a hw device is currently only
        #       allowed for non-multisig wallets. Further,
        #       Hardware_KeyStore.may_have_password() == False.
        #       If these were not the case,
        #       extra care would need to be taken when encrypting keystores.
        self._update_password_for_keystore(old_pw, new_pw)
        encrypt_keystore = self.can_have_keystore_encryption()
        self.storage.set_keystore_encryption(bool(new_pw) and encrypt_keystore)

        self.storage.write()

    def sign_message(self, address, message, password):
        index = self.get_address_index(address)
        return self.keystore.sign_message(index, message, password)

    def decrypt_message(self, pubkey, message, password):
        addr = self.pubkeys_to_address(pubkey)
        index = self.get_address_index(addr)
        return self.keystore.decrypt_message(index, message, password)

    def get_depending_transactions(self, tx_hash):
        """Returns all (grand-)children of tx_hash in this wallet."""
        children = set()
        for other_hash, tx in self.transactions.items():
            for input in (tx.inputs()):
                if input["prevout_hash"] == tx_hash:
                    children.add(other_hash)
                    children |= self.get_depending_transactions(other_hash)
        return children

    def txin_value(self, txin):
        txid = txin['prevout_hash']
        prev_n = txin['prevout_n']
        for address, d in self.txo.get(txid, {}).items():
            for n, v, cb in d:
                if n == prev_n:
                    return v
        # may occur if wallet is not synchronized
        return None

    def price_at_timestamp(self, txid, price_func):
        height, conf, timestamp = self.get_tx_height(txid)
        return price_func(timestamp if timestamp else time.time())

    def unrealized_gains(self, domain, price_func, ccy):
        coins = self.get_utxos(domain)
        now = time.time()
        p = price_func(now)
        ap = sum(self.coin_price(coin['prevout_hash'], price_func, ccy, self.txin_value(coin)) for coin in coins)
        lp = sum([coin['value'] for coin in coins]) * p / Decimal(COIN)
        return lp - ap

    def average_price(self, txid, price_func, ccy):
        """ Average acquisition price of the inputs of a transaction """
        input_value = 0
        total_price = 0
        for addr, d in self.txi.get(txid, {}).items():
            for ser, v in d:
                input_value += v
                total_price += self.coin_price(ser.split(':')[0], price_func, ccy, v)
        return total_price / (input_value/Decimal(COIN))

    def coin_price(self, txid, price_func, ccy, txin_value):
        """
        Acquisition price of a coin.
        This assumes that either all inputs are mine, or no input is mine.
        """
        if txin_value is None:
            return Decimal('NaN')
        cache_key = "{}:{}:{}".format(str(txid), str(ccy), str(txin_value))
        result = self.coin_price_cache.get(cache_key, None)
        if result is not None:
            return result
        if self.txi.get(txid, {}) != {}:
            result = self.average_price(txid, price_func, ccy) * txin_value/Decimal(COIN)
            self.coin_price_cache[cache_key] = result
            return result
        else:
            fiat_value = self.get_fiat_value(txid, ccy)
            if fiat_value is not None:
                return fiat_value
            else:
                p = self.price_at_timestamp(txid, price_func)
                return p * txin_value/Decimal(COIN)


class Simple_Wallet(Abstract_Wallet):
    # wallet with a single keystore

    def get_keystore(self):
        return self.keystore

    def get_keystores(self):
        return [self.keystore]

    def is_watching_only(self):
        return self.keystore.is_watching_only()

    def _update_password_for_keystore(self, old_pw, new_pw):
        if self.keystore and self.keystore.may_have_password():
            self.keystore.update_password(old_pw, new_pw)
            self.save_keystore()

    def save_keystore(self):
        self.storage.put('keystore', self.keystore.dump())


class Imported_Wallet(Simple_Wallet):
    # wallet made of imported addresses

    wallet_type = 'imported'
    txin_type = 'address'

    def __init__(self, storage):
        Abstract_Wallet.__init__(self, storage)

    def is_watching_only(self):
        return self.keystore is None

    def get_keystores(self):
        return [self.keystore] if self.keystore else []

    def can_import_privkey(self):
        return bool(self.keystore)

    def load_keystore(self):
        self.keystore = load_keystore(self.storage, 'keystore') if self.storage.get('keystore') else None

    def save_keystore(self):
        self.storage.put('keystore', self.keystore.dump())

    def load_addresses(self):
        self.addresses = self.storage.get('addresses', {})
        # fixme: a reference to addresses is needed
        if self.keystore:
            self.keystore.addresses = self.addresses

    def save_addresses(self):
        self.storage.put('addresses', self.addresses)

    def can_import_address(self):
        return self.is_watching_only()

    def can_delete_address(self):
        return True

    def has_seed(self):
        return False

    def is_deterministic(self):
        return False

    def is_change(self, address):
        return False

    def get_master_public_keys(self):
        return []

    def is_beyond_limit(self, address):
        return False

    def is_mine(self, address):
        return address in self.addresses

    def get_fingerprint(self):
        return ''

    def get_addresses(self, include_change=False):
        return sorted(self.addresses.keys())

    def get_receiving_addresses(self):
        return self.get_addresses()

    def get_change_addresses(self):
        return []

    def import_address(self, address):
        if not bitcoin.is_address(address):
            return ''
        if address in self.addresses:
            return ''
        self.addresses[address] = {}
        self.storage.put('addresses', self.addresses)
        self.storage.write()
        self.add_address(address)
        return address

    def delete_address(self, address):
        if address not in self.addresses:
            return

        transactions_to_remove = set()  # only referred to by this address
        transactions_new = set()  # txs that are not only referred to by address
        with self.lock:
            for addr, details in self.history.items():
                if addr == address:
                    for tx_hash, height in details:
                        transactions_to_remove.add(tx_hash)
                else:
                    for tx_hash, height in details:
                        transactions_new.add(tx_hash)
            transactions_to_remove -= transactions_new
            self.history.pop(address, None)

            for tx_hash in transactions_to_remove:
                self.remove_transaction(tx_hash)
                self.tx_fees.pop(tx_hash, None)
                self.verified_tx.pop(tx_hash, None)
                self.unverified_tx.pop(tx_hash, None)
                self.transactions.pop(tx_hash, None)
                # FIXME: what about pruned_txo?

        self.storage.put('verified_tx3', self.verified_tx)
        self.save_transactions()

        self.set_label(address, None)
        self.remove_payment_request(address, {})
        self.set_frozen_state([address], False)

        pubkey = self.get_public_key(address)
        self.addresses.pop(address)
        if pubkey:
            self.keystore.delete_imported_key(pubkey)
            self.save_keystore()
        self.storage.put('addresses', self.addresses)

        self.storage.write()

    def get_address_index(self, address):
        return self.get_public_key(address)

    def get_public_key(self, address):
        return self.addresses[address].get('pubkey')

    def import_private_key(self, sec, pw, redeem_script=None):
        try:
            txin_type, pubkey = self.keystore.import_privkey(sec, pw)
        except Exception:
            neutered_privkey = str(sec)[:3] + '..' + str(sec)[-2:]
            raise BitcoinException('Invalid private key: {}'.format(neutered_privkey))
        if txin_type in ['p2pkh', 'p2wpkh', 'p2wpkh-p2sh']:
            if redeem_script is not None:
                raise BitcoinException('Cannot use redeem script with script type {}'.format(txin_type))
            addr = bitcoin.pubkey_to_address(txin_type, pubkey)
        elif txin_type in ['p2sh', 'p2wsh', 'p2wsh-p2sh']:
            if redeem_script is None:
                raise BitcoinException('Redeem script required for script type {}'.format(txin_type))
            addr = bitcoin.redeem_script_to_address(txin_type, redeem_script)
        else:
            raise NotImplementedError(txin_type)
        self.addresses[addr] = {'type':txin_type, 'pubkey':pubkey, 'redeem_script':redeem_script}
        self.save_keystore()
        self.save_addresses()
        self.storage.write()
        self.add_address(addr)
        return addr

    def get_redeem_script(self, address):
        d = self.addresses[address]
        redeem_script = d['redeem_script']
        return redeem_script

    def get_txin_type(self, address):
        return self.addresses[address].get('type', 'address')

    def add_input_sig_info(self, txin, address):
        if self.is_watching_only():
            x_pubkey = 'fd' + address_to_script(address)
            txin['x_pubkeys'] = [x_pubkey]
            txin['signatures'] = [None]
            return
        if txin['type'] in ['p2pkh', 'p2wpkh', 'p2wpkh-p2sh']:
            pubkey = self.addresses[address]['pubkey']
            txin['num_sig'] = 1
            txin['x_pubkeys'] = [pubkey]
            txin['signatures'] = [None]
        else:
            redeem_script = self.addresses[address]['redeem_script']
            num_sig = 2
            num_keys = 3
            txin['num_sig'] = num_sig
            txin['redeem_script'] = redeem_script
            txin['signatures'] = [None] * num_keys

    def pubkeys_to_address(self, pubkey):
        for addr, v in self.addresses.items():
            if v.get('pubkey') == pubkey:
                return addr

class Deterministic_Wallet(Abstract_Wallet):

    def __init__(self, storage):
        Abstract_Wallet.__init__(self, storage)
        self.gap_limit = storage.get('gap_limit', 20)

    def has_seed(self):
        return self.keystore.has_seed()

    def get_receiving_addresses(self):
        return self.receiving_addresses

    def get_change_addresses(self):
        return self.change_addresses

    def get_seed(self, password):
        return self.keystore.get_seed(password)

    def add_seed(self, seed, pw):
        self.keystore.add_seed(seed, pw)

    def change_gap_limit(self, value):
        '''This method is not called in the code, it is kept for console use'''
        if value >= self.gap_limit:
            self.gap_limit = value
            self.storage.put('gap_limit', self.gap_limit)
            return True
        elif value >= self.min_acceptable_gap():
            addresses = self.get_receiving_addresses()
            k = self.num_unused_trailing_addresses(addresses)
            n = len(addresses) - k + value
            self.receiving_addresses = self.receiving_addresses[0:n]
            self.gap_limit = value
            self.storage.put('gap_limit', self.gap_limit)
            self.save_addresses()
            return True
        else:
            return False

    def num_unused_trailing_addresses(self, addresses):
        k = 0
        for a in addresses[::-1]:
            if self.history.get(a):break
            k = k + 1
        return k

    def min_acceptable_gap(self):
        # fixme: this assumes wallet is synchronized
        n = 0
        nmax = 0
        addresses = self.get_receiving_addresses()
        k = self.num_unused_trailing_addresses(addresses)
        for a in addresses[0:-k]:
            if self.history.get(a):
                n = 0
            else:
                n += 1
                if n > nmax: nmax = n
        return nmax + 1

    def load_addresses(self):
        super().load_addresses()
        self._addr_to_addr_index = {}  # key: address, value: (is_change, index)
        for i, addr in enumerate(self.receiving_addresses):
            self._addr_to_addr_index[addr] = (False, i)
        for i, addr in enumerate(self.change_addresses):
            self._addr_to_addr_index[addr] = (True, i)

    def create_new_address(self, for_change=False):
        assert type(for_change) is bool
        with self.lock:
            addr_list = self.change_addresses if for_change else self.receiving_addresses
            n = len(addr_list)
            x = self.derive_pubkeys(for_change, n)
            address = self.pubkeys_to_address(x)
            addr_list.append(address)
            self._addr_to_addr_index[address] = (for_change, n)
            self.save_addresses()
            self.add_address(address)
            return address

    def synchronize_sequence(self, for_change):
        limit = self.gap_limit_for_change if for_change else self.gap_limit
        while True:
            addresses = self.get_change_addresses() if for_change else self.get_receiving_addresses()
            if len(addresses) < limit:
                self.create_new_address(for_change)
                continue
            if list(map(lambda a: self.address_is_old(a), addresses[-limit:] )) == limit*[False]:
                break
            else:
                self.create_new_address(for_change)

    def synchronize(self):
        with self.lock:
            self.synchronize_sequence(False)
            self.synchronize_sequence(True)

    def is_beyond_limit(self, address):
        is_change, i = self.get_address_index(address)
        addr_list = self.get_change_addresses() if is_change else self.get_receiving_addresses()
        limit = self.gap_limit_for_change if is_change else self.gap_limit
        if i < limit:
            return False
        prev_addresses = addr_list[max(0, i - limit):max(0, i)]
        for addr in prev_addresses:
            if self.history.get(addr):
                return False
        return True

    def is_mine(self, address):
        return address in self._addr_to_addr_index

    def get_address_index(self, address):
        return self._addr_to_addr_index[address]

    def get_master_public_keys(self):
        return [self.get_master_public_key()]

    def get_fingerprint(self):
        return self.get_master_public_key()

    def get_txin_type(self, address):
        return self.txin_type


class Simple_Deterministic_Wallet(Simple_Wallet, Deterministic_Wallet):

    """ Deterministic Wallet with a single pubkey per address """

    def __init__(self, storage):
        Deterministic_Wallet.__init__(self, storage)

    def get_public_key(self, address):
        sequence = self.get_address_index(address)
        pubkey = self.get_pubkey(*sequence)
        return pubkey

    def load_keystore(self):
        self.keystore = load_keystore(self.storage, 'keystore')
        try:
            xtype = bitcoin.xpub_type(self.keystore.xpub)
        except:
            xtype = 'standard'
        self.txin_type = 'p2pkh' if xtype == 'standard' else xtype

    def get_pubkey(self, c, i):
        return self.derive_pubkeys(c, i)

    def add_input_sig_info(self, txin, address):
        derivation = self.get_address_index(address)
        x_pubkey = self.keystore.get_xpubkey(*derivation)
        txin['x_pubkeys'] = [x_pubkey]
        txin['signatures'] = [None]
        txin['num_sig'] = 1

    def get_master_public_key(self):
        return self.keystore.get_master_public_key()

    def derive_pubkeys(self, c, i):
        return self.keystore.derive_pubkey(c, i)






class Standard_Wallet(Simple_Deterministic_Wallet):
    wallet_type = 'standard'

    def pubkeys_to_address(self, pubkey):
        return bitcoin.pubkey_to_address(self.txin_type, pubkey)


class Multisig_Wallet(Deterministic_Wallet):
    # generic m of n
    gap_limit = 20

    def __init__(self, storage):
        self.wallet_type = storage.get('wallet_type')
        self.m, self.n = multisig_type(self.wallet_type)
        Deterministic_Wallet.__init__(self, storage)

    def get_pubkeys(self, c, i):
        return self.derive_pubkeys(c, i)

    def get_public_keys(self, address):
        sequence = self.get_address_index(address)
        return self.get_pubkeys(*sequence)

    def pubkeys_to_address(self, pubkeys):
        redeem_script = self.pubkeys_to_redeem_script(pubkeys)
        return bitcoin.redeem_script_to_address(self.txin_type, redeem_script)

    def pubkeys_to_redeem_script(self, pubkeys):
        return transaction.multisig_script(sorted(pubkeys), self.m)

    def get_redeem_script(self, address):
        pubkeys = self.get_public_keys(address)
        redeem_script = self.pubkeys_to_redeem_script(pubkeys)
        return redeem_script

    def derive_pubkeys(self, c, i):
        return [k.derive_pubkey(c, i) for k in self.get_keystores()]

    def load_keystore(self):
        self.keystores = {}
        for i in range(self.n):
            name = 'x%d/'%(i+1)
            self.keystores[name] = load_keystore(self.storage, name)
        self.keystore = self.keystores['x1/']
        xtype = bitcoin.xpub_type(self.keystore.xpub)
        self.txin_type = 'p2sh' if xtype == 'standard' else xtype

    def save_keystore(self):
        for name, k in self.keystores.items():
            self.storage.put(name, k.dump())

    def get_keystore(self):
        return self.keystores.get('x1/')

    def get_keystores(self):
        return [self.keystores[i] for i in sorted(self.keystores.keys())]

    def can_have_keystore_encryption(self):
        return any([k.may_have_password() for k in self.get_keystores()])

    def _update_password_for_keystore(self, old_pw, new_pw):
        for name, keystore in self.keystores.items():
            if keystore.may_have_password():
                keystore.update_password(old_pw, new_pw)
                self.storage.put(name, keystore.dump())

    def check_password(self, password):
        for name, keystore in self.keystores.items():
            if keystore.may_have_password():
                keystore.check_password(password)
        self.storage.check_password(password)

    def get_available_storage_encryption_version(self):
        # multisig wallets are not offered hw device encryption
        return STO_EV_USER_PW

    def has_seed(self):
        return self.keystore.has_seed()

    def is_watching_only(self):
        return not any([not k.is_watching_only() for k in self.get_keystores()])

    def get_master_public_key(self):
        return self.keystore.get_master_public_key()

    def get_master_public_keys(self):
        return [k.get_master_public_key() for k in self.get_keystores()]

    def get_fingerprint(self):
        return ''.join(sorted(self.get_master_public_keys()))

    def add_input_sig_info(self, txin, address):
        # x_pubkeys are not sorted here because it would be too slow
        # they are sorted in transaction.get_sorted_pubkeys
        # pubkeys is set to None to signal that x_pubkeys are unsorted
        derivation = self.get_address_index(address)
        txin['x_pubkeys'] = [k.get_xpubkey(*derivation) for k in self.get_keystores()]
        txin['pubkeys'] = None
        # we need n place holders
        txin['signatures'] = [None] * self.n
        txin['num_sig'] = self.m


wallet_types = ['standard', 'multisig', 'imported']

def register_wallet_type(category):
    wallet_types.append(category)

wallet_constructors = {
    'standard': Standard_Wallet,
    'old': Standard_Wallet,
    'xpub': Standard_Wallet,
    'imported': Imported_Wallet
}

def register_constructor(wallet_type, constructor):
    wallet_constructors[wallet_type] = constructor

# former WalletFactory
class Wallet(object):
    """The main wallet "entry point".
    This class is actually a factory that will return a wallet of the correct
    type when passed a WalletStorage instance."""

    def __new__(self, storage):
        wallet_type = storage.get('wallet_type')
        WalletClass = Wallet.wallet_class(wallet_type)
        wallet = WalletClass(storage)
        # Convert hardware wallets restored with older versions of
        # Electrum to BIP44 wallets.  A hardware wallet does not have
        # a seed and plugins do not need to handle having one.
        rwc = getattr(wallet, 'restore_wallet_class', None)
        if rwc and storage.get('seed', ''):
            storage.print_error("converting wallet type to " + rwc.wallet_type)
            storage.put('wallet_type', rwc.wallet_type)
            wallet = rwc(storage)
        return wallet

    @staticmethod
    def wallet_class(wallet_type):
        if multisig_type(wallet_type):
            return Multisig_Wallet
        if wallet_type in wallet_constructors:
            return wallet_constructors[wallet_type]
        raise RuntimeError("Unknown wallet type: " + str(wallet_type))
<|MERGE_RESOLUTION|>--- conflicted
+++ resolved
@@ -337,11 +337,7 @@
         addrs = self.get_receiving_addresses()
         if len(addrs) > 0:
             if not bitcoin.is_address(addrs[0]):
-<<<<<<< HEAD
-                raise Exception('The addresses in this wallet are not Litecoin addresses.')
-=======
-                raise WalletFileException('The addresses in this wallet are not bitcoin addresses.')
->>>>>>> 35ae2a00
+                raise WalletFileException('The addresses in this wallet are not Litecoin addresses.')
 
     def synchronize(self):
         pass
@@ -1172,11 +1168,7 @@
             _type, data, value = o
             if _type == TYPE_ADDRESS:
                 if not is_address(data):
-<<<<<<< HEAD
-                    raise BaseException("Invalid litecoin address:" + data)
-=======
-                    raise BaseException("Invalid bitcoin address: {}".format(data))
->>>>>>> 35ae2a00
+                    raise BaseException("Invalid Litecoin address: {}".format(data))
             if value == '!':
                 if i_max is not None:
                     raise BaseException("More than one output set to spend max")
