#!/usr/bin/env python
#
# Electrum - lightweight Bitcoin client
# Copyright (C) 2012 thomasv@gitorious
#
# This program is free software: you can redistribute it and/or modify
# it under the terms of the GNU General Public License as published by
# the Free Software Foundation, either version 3 of the License, or
# (at your option) any later version.
#
# This program is distributed in the hope that it will be useful,
# but WITHOUT ANY WARRANTY; without even the implied warranty of
# MERCHANTABILITY or FITNESS FOR A PARTICULAR PURPOSE. See the
# GNU General Public License for more details.
#
# You should have received a copy of the GNU General Public License
# along with this program. If not, see <http://www.gnu.org/licenses/>.

import sys, time, datetime, re, threading
from electrum_ltc.i18n import _, set_language
from electrum_ltc.util import print_error, print_msg
import os.path, json, ast, traceback
import webbrowser
import shutil
import StringIO


import PyQt4
from PyQt4.QtGui import *
from PyQt4.QtCore import *
import PyQt4.QtCore as QtCore

from electrum_ltc.bitcoin import MIN_RELAY_TX_FEE, is_valid
from electrum_ltc.plugins import run_hook

import icons_rc

from electrum_ltc.util import format_satoshis
from electrum_ltc import Transaction
from electrum_ltc import mnemonic
from electrum_ltc import util, bitcoin, commands, Interface, Wallet
from electrum_ltc import SimpleConfig, Wallet, WalletStorage
from electrum_ltc import Imported_Wallet

from amountedit import AmountEdit, BTCAmountEdit, MyLineEdit
from network_dialog import NetworkDialog
from qrcodewidget import QRCodeWidget, QRDialog
from qrtextedit import QRTextEdit

from decimal import Decimal

import platform
import httplib
import socket
import webbrowser
import csv

if platform.system() == 'Windows':
    MONOSPACE_FONT = 'Lucida Console'
elif platform.system() == 'Darwin':
    MONOSPACE_FONT = 'Monaco'
else:
    MONOSPACE_FONT = 'monospace'



# status of payment requests
PR_UNPAID  = 0
PR_EXPIRED = 1
PR_SENT    = 2     # sent but not propagated
PR_PAID    = 3     # send and propagated
PR_ERROR   = 4     # could not parse


from electrum_ltc import ELECTRUM_VERSION
import re

from util import MyTreeWidget, HelpButton, EnterButton, line_dialog, text_dialog, ok_cancel_buttons, close_button, WaitingDialog
from util import filename_field, ok_cancel_buttons2, address_field


def format_status(x):
    if x == PR_UNPAID:
        return _('Unpaid')
    elif x == PR_PAID:
        return _('Paid')
    elif x == PR_EXPIRED:
        return _('Expired')


class StatusBarButton(QPushButton):
    def __init__(self, icon, tooltip, func):
        QPushButton.__init__(self, icon, '')
        self.setToolTip(tooltip)
        self.setFlat(True)
        self.setMaximumWidth(25)
        self.clicked.connect(func)
        self.func = func
        self.setIconSize(QSize(25,25))

    def keyPressEvent(self, e):
        if e.key() == QtCore.Qt.Key_Return:
            apply(self.func,())










default_column_widths = { "history":[40,140,350,140], "contacts":[350,330], "receive": [370,200,130] }

class ElectrumWindow(QMainWindow):
    labelsChanged = pyqtSignal()

    def __init__(self, config, network, gui_object):
        QMainWindow.__init__(self)

        self.config = config
        self.network = network
        self.gui_object = gui_object
        self.tray = gui_object.tray
        self.go_lite = gui_object.go_lite
        self.lite = None

        self.create_status_bar()
        self.need_update = threading.Event()

        self.decimal_point = config.get('decimal_point', 8)
        self.num_zeros     = int(config.get('num_zeros',0))
        self.invoices      = {}

        self.completions = QStringListModel()

        self.tabs = tabs = QTabWidget(self)
        self.column_widths = self.config.get("column_widths_2", default_column_widths )
        tabs.addTab(self.create_history_tab(), _('History') )
        tabs.addTab(self.create_send_tab(), _('Send') )
        tabs.addTab(self.create_receive_tab(), _('Receive') )
        tabs.addTab(self.create_addresses_tab(), _('Addresses') )
        tabs.addTab(self.create_contacts_tab(), _('Contacts') )
        tabs.addTab(self.create_invoices_tab(), _('Invoices') )
        tabs.addTab(self.create_console_tab(), _('Console') )
        tabs.setMinimumSize(600, 400)
        tabs.setSizePolicy(QSizePolicy.Expanding, QSizePolicy.Expanding)
        self.setCentralWidget(tabs)

        g = self.config.get("winpos-qt",[100, 100, 840, 400])
        self.setGeometry(g[0], g[1], g[2], g[3])
        if self.config.get("is_maximized"):
            self.showMaximized()

        self.setWindowIcon(QIcon(":icons/electrum-ltc.png"))
        self.init_menubar()

        QShortcut(QKeySequence("Ctrl+W"), self, self.close)
        QShortcut(QKeySequence("Ctrl+Q"), self, self.close)
        QShortcut(QKeySequence("Ctrl+R"), self, self.update_wallet)
        QShortcut(QKeySequence("Ctrl+PgUp"), self, lambda: tabs.setCurrentIndex( (tabs.currentIndex() - 1 )%tabs.count() ))
        QShortcut(QKeySequence("Ctrl+PgDown"), self, lambda: tabs.setCurrentIndex( (tabs.currentIndex() + 1 )%tabs.count() ))

        for i in range(tabs.count()):
            QShortcut(QKeySequence("Alt+" + str(i + 1)), self, lambda i=i: tabs.setCurrentIndex(i))

        self.connect(self, QtCore.SIGNAL('update_status'), self.update_status)
        self.connect(self, QtCore.SIGNAL('banner_signal'), lambda: self.console.showMessage(self.network.banner) )
        self.connect(self, QtCore.SIGNAL('transaction_signal'), lambda: self.notify_transactions() )
        self.connect(self, QtCore.SIGNAL('payment_request_ok'), self.payment_request_ok)
        self.connect(self, QtCore.SIGNAL('payment_request_error'), self.payment_request_error)
        self.labelsChanged.connect(self.update_tabs)

        self.history_list.setFocus(True)

        # network callbacks
        if self.network:
            self.network.register_callback('updated', lambda: self.need_update.set())
            self.network.register_callback('banner', lambda: self.emit(QtCore.SIGNAL('banner_signal')))
            self.network.register_callback('status', lambda: self.emit(QtCore.SIGNAL('update_status')))
            self.network.register_callback('new_transaction', lambda: self.emit(QtCore.SIGNAL('transaction_signal')))
            self.network.register_callback('stop', self.close)

            # set initial message
            self.console.showMessage(self.network.banner)

        self.wallet = None
        self.payment_request = None
        self.qr_window = None

    def update_account_selector(self):
        # account selector
        accounts = self.wallet.get_account_names()
        self.account_selector.clear()
        if len(accounts) > 1:
            self.account_selector.addItems([_("All accounts")] + accounts.values())
            self.account_selector.setCurrentIndex(0)
            self.account_selector.show()
        else:
            self.account_selector.hide()

    def close_wallet(self):
        self.wallet.stop_threads()
        run_hook('close_wallet')

    def load_wallet(self, wallet):
<<<<<<< HEAD
        import electrum_ltc as electrum

=======
        import electrum
>>>>>>> 5b84cbe9
        self.wallet = wallet
        self.update_wallet_format()
        # address used to create a dummy transaction and estimate transaction fee
        self.dummy_address = self.wallet.addresses(False)[0]
        self.invoices = self.wallet.storage.get('invoices', {})
        self.accounts_expanded = self.wallet.storage.get('accounts_expanded',{})
        self.current_account = self.wallet.storage.get("current_account", None)
        title = 'Electrum-LTC ' + self.wallet.electrum_version + '  -  ' + self.wallet.storage.path
        if self.wallet.is_watching_only(): title += ' [%s]' % (_('watching only'))
        self.setWindowTitle( title )
        self.update_wallet()
        # Once GUI has been initialized check if we want to announce something since the callback has been called before the GUI was initialized
        self.notify_transactions()
        self.update_account_selector()
        # update menus
        self.new_account_menu.setEnabled(self.wallet.can_create_accounts())
        self.private_keys_menu.setEnabled(not self.wallet.is_watching_only())
        self.password_menu.setEnabled(self.wallet.can_change_password())
        self.seed_menu.setEnabled(self.wallet.has_seed())
        self.mpk_menu.setEnabled(self.wallet.is_deterministic())
        self.import_menu.setEnabled(self.wallet.can_import())
        self.export_menu.setEnabled(self.wallet.can_export())

        self.update_lock_icon()
        self.update_buttons_on_seed()
        self.update_console()

        self.clear_receive_tab()
        self.update_receive_tab()
        run_hook('load_wallet', wallet)


    def update_wallet_format(self):
        # convert old-format imported keys
        if self.wallet.imported_keys:
            password = self.password_dialog(_("Please enter your password in order to update imported keys"))
            try:
                self.wallet.convert_imported_keys(password)
            except:
                self.show_message("error")


    def open_wallet(self):
        wallet_folder = self.wallet.storage.path
        filename = unicode( QFileDialog.getOpenFileName(self, "Select your wallet file", wallet_folder) )
        if not filename:
            return

        storage = WalletStorage({'wallet_path': filename})
        if not storage.file_exists:
            self.show_message("file not found "+ filename)
            return

        # close current wallet
        self.close_wallet()
        # load new wallet
        wallet = Wallet(storage)
        wallet.start_threads(self.network)
        self.load_wallet(wallet)



    def backup_wallet(self):
        import shutil
        path = self.wallet.storage.path
        wallet_folder = os.path.dirname(path)
        filename = unicode( QFileDialog.getSaveFileName(self, _('Enter a filename for the copy of your wallet'), wallet_folder) )
        if not filename:
            return

        new_path = os.path.join(wallet_folder, filename)
        if new_path != path:
            try:
                shutil.copy2(path, new_path)
                QMessageBox.information(None,"Wallet backup created", _("A copy of your wallet file was created in")+" '%s'" % str(new_path))
            except (IOError, os.error), reason:
                QMessageBox.critical(None,"Unable to create backup", _("Electrum was unable to copy your wallet file to the specified location.")+"\n" + str(reason))


    def new_wallet(self):
        import installwizard

        wallet_folder = os.path.dirname(self.wallet.storage.path)
        i = 1
        while True:
            filename = "wallet_%d"%i
            if filename in os.listdir(wallet_folder):
                i += 1
            else:
                break

        filename = line_dialog(self, _('New Wallet'), _('Enter file name') + ':', _('OK'), filename)
        if not filename:
            return

        full_path = os.path.join(wallet_folder, filename)
        storage = WalletStorage({'wallet_path': full_path})
        if storage.file_exists:
            QMessageBox.critical(None, "Error", _("File exists"))
            return

        wizard = installwizard.InstallWizard(self.config, self.network, storage)
        wallet = wizard.run('new')
        if wallet:
            self.load_wallet(wallet)



    def init_menubar(self):
        menubar = QMenuBar()

        file_menu = menubar.addMenu(_("&File"))
        file_menu.addAction(_("&Open"), self.open_wallet).setShortcut(QKeySequence.Open)
        file_menu.addAction(_("&New/Restore"), self.new_wallet).setShortcut(QKeySequence.New)
        file_menu.addAction(_("&Save Copy"), self.backup_wallet).setShortcut(QKeySequence.SaveAs)
        file_menu.addAction(_("&Quit"), self.close)

        wallet_menu = menubar.addMenu(_("&Wallet"))
        wallet_menu.addAction(_("&New contact"), self.new_contact_dialog)
        self.new_account_menu = wallet_menu.addAction(_("&New account"), self.new_account_dialog)

        wallet_menu.addSeparator()

        self.password_menu = wallet_menu.addAction(_("&Password"), self.change_password_dialog)
        self.seed_menu = wallet_menu.addAction(_("&Seed"), self.show_seed_dialog)
        self.mpk_menu = wallet_menu.addAction(_("&Master Public Keys"), self.show_master_public_keys)

        wallet_menu.addSeparator()
        labels_menu = wallet_menu.addMenu(_("&Labels"))
        labels_menu.addAction(_("&Import"), self.do_import_labels)
        labels_menu.addAction(_("&Export"), self.do_export_labels)

        self.private_keys_menu = wallet_menu.addMenu(_("&Private keys"))
        self.private_keys_menu.addAction(_("&Sweep"), self.sweep_key_dialog)
        self.import_menu = self.private_keys_menu.addAction(_("&Import"), self.do_import_privkey)
        self.export_menu = self.private_keys_menu.addAction(_("&Export"), self.export_privkeys_dialog)
        wallet_menu.addAction(_("&Export History"), self.export_history_dialog)

        tools_menu = menubar.addMenu(_("&Tools"))

        # Settings / Preferences are all reserved keywords in OSX using this as work around
        tools_menu.addAction(_("Electrum preferences") if sys.platform == 'darwin' else _("Preferences"), self.settings_dialog)
        tools_menu.addAction(_("&Network"), self.run_network_dialog)
        tools_menu.addAction(_("&Plugins"), self.plugins_dialog)
        tools_menu.addSeparator()
        tools_menu.addAction(_("&Sign/verify message"), self.sign_verify_message)
        tools_menu.addAction(_("&Encrypt/decrypt message"), self.encrypt_message)
        tools_menu.addSeparator()

        csv_transaction_menu = tools_menu.addMenu(_("&Create transaction"))
        csv_transaction_menu.addAction(_("&From CSV file"), self.do_process_from_csv_file)
        csv_transaction_menu.addAction(_("&From CSV text"), self.do_process_from_csv_text)

        raw_transaction_menu = tools_menu.addMenu(_("&Load transaction"))
        raw_transaction_menu.addAction(_("&From file"), self.do_process_from_file)
        raw_transaction_menu.addAction(_("&From text"), self.do_process_from_text)
        raw_transaction_menu.addAction(_("&From the blockchain"), self.do_process_from_txid)
        raw_transaction_menu.addAction(_("&From QR code"), self.read_tx_from_qrcode)
        self.raw_transaction_menu = raw_transaction_menu

        help_menu = menubar.addMenu(_("&Help"))
        help_menu.addAction(_("&About"), self.show_about)
        help_menu.addAction(_("&Official website"), lambda: webbrowser.open("http://electrum-ltc.org"))
        help_menu.addSeparator()
        help_menu.addAction(_("&Documentation"), lambda: webbrowser.open("http://electrum-ltc.org/documentation.html")).setShortcut(QKeySequence.HelpContents)
        help_menu.addAction(_("&Report Bug"), self.show_report_bug)

        self.setMenuBar(menubar)

    def show_about(self):
        QMessageBox.about(self, "Electrum-LTC",
            _("Version")+" %s" % (self.wallet.electrum_version) + "\n\n" + _("Electrum's focus is speed, with low resource usage and simplifying Litecoin. You do not need to perform regular backups, because your wallet can be recovered from a secret phrase that you can memorize or write on paper. Startup times are instant because it operates in conjunction with high-performance servers that handle the most complicated parts of the Litecoin system."))

    def show_report_bug(self):
        QMessageBox.information(self, "Electrum-LTC - " + _("Reporting Bugs"),
            _("Please report any bugs as issues on github:")+" <a href=\"https://github.com/pooler/electrum-ltc/issues\">https://github.com/pooler/electrum-ltc/issues</a>")


    def notify_transactions(self):
        if not self.network or not self.network.is_connected():
            return

        print_error("Notifying GUI")
        if len(self.network.pending_transactions_for_notifications) > 0:
            # Combine the transactions if there are more then three
            tx_amount = len(self.network.pending_transactions_for_notifications)
            if(tx_amount >= 3):
                total_amount = 0
                for tx in self.network.pending_transactions_for_notifications:
                    is_relevant, is_mine, v, fee = self.wallet.get_tx_value(tx)
                    if(v > 0):
                        total_amount += v

                self.notify(_("%(txs)s new transactions received. Total amount received in the new transactions %(amount)s %(unit)s") \
                                % { 'txs' : tx_amount, 'amount' : self.format_amount(total_amount), 'unit' : self.base_unit()})

                self.network.pending_transactions_for_notifications = []
            else:
              for tx in self.network.pending_transactions_for_notifications:
                  if tx:
                      self.network.pending_transactions_for_notifications.remove(tx)
                      is_relevant, is_mine, v, fee = self.wallet.get_tx_value(tx)
                      if(v > 0):
                          self.notify(_("New transaction received. %(amount)s %(unit)s") % { 'amount' : self.format_amount(v), 'unit' : self.base_unit()})

    def notify(self, message):
        if self.tray:
            self.tray.showMessage("Electrum-LTC", message, QSystemTrayIcon.Information, 20000)



    # custom wrappers for getOpenFileName and getSaveFileName, that remember the path selected by the user
    def getOpenFileName(self, title, filter = ""):
        directory = self.config.get('io_dir', unicode(os.path.expanduser('~')))
        fileName = unicode( QFileDialog.getOpenFileName(self, title, directory, filter) )
        if fileName and directory != os.path.dirname(fileName):
            self.config.set_key('io_dir', os.path.dirname(fileName), True)
        return fileName

    def getSaveFileName(self, title, filename, filter = ""):
        directory = self.config.get('io_dir', unicode(os.path.expanduser('~')))
        path = os.path.join( directory, filename )
        fileName = unicode( QFileDialog.getSaveFileName(self, title, path, filter) )
        if fileName and directory != os.path.dirname(fileName):
            self.config.set_key('io_dir', os.path.dirname(fileName), True)
        return fileName

    def close(self):
        if self.qr_window:
            self.qr_window.close()
        QMainWindow.close(self)
        run_hook('close_main_window')

    def connect_slots(self, sender):
        self.connect(sender, QtCore.SIGNAL('timersignal'), self.timer_actions)
        self.previous_payto_e=''

    def timer_actions(self):
        if self.need_update.is_set():
            self.update_wallet()
            self.need_update.clear()

        run_hook('timer_actions')

    def format_amount(self, x, is_diff=False, whitespaces=False):
        return format_satoshis(x, is_diff, self.num_zeros, self.decimal_point, whitespaces)


    def get_decimal_point(self):
        return self.decimal_point


    def base_unit(self):
        assert self.decimal_point in [2, 5, 8]
        if self.decimal_point == 2:
            return 'bits'
        if self.decimal_point == 5:
            return 'mLTC'
        if self.decimal_point == 8:
            return 'LTC'
        raise Exception('Unknown base unit')

    def update_status(self):
        if not self.wallet:
            return

        if self.network is None or not self.network.is_running():
            text = _("Offline")
            icon = QIcon(":icons/status_disconnected.png")

        elif self.network.is_connected():
            server_lag = self.network.get_local_height() - self.network.get_server_height()
            if not self.wallet.up_to_date:
                text = _("Synchronizing...")
                icon = QIcon(":icons/status_waiting.png")
            elif server_lag > 1:
                text = _("Server is lagging (%d blocks)"%server_lag)
                icon = QIcon(":icons/status_lagging.png")
            else:
                c, u = self.wallet.get_account_balance(self.current_account)
                text =  _( "Balance" ) + ": %s "%( self.format_amount(c) ) + self.base_unit()
                if u: text +=  " [%s unconfirmed]"%( self.format_amount(u,True).strip() )

                # append fiat balance and price from exchange rate plugin
                r = {}
                run_hook('get_fiat_status_text', c+u, r)
                quote = r.get(0)
                if quote:
                    text += "%s"%quote

                if self.tray:
                    self.tray.setToolTip(text)
                icon = QIcon(":icons/status_connected.png")
        else:
            text = _("Not connected")
            icon = QIcon(":icons/status_disconnected.png")

        self.balance_label.setText(text)
        self.status_button.setIcon( icon )


    def update_wallet(self):
        self.update_status()
        if self.wallet.up_to_date or not self.network or not self.network.is_connected():
            self.update_tabs()

    def update_tabs(self):
        self.update_history_tab()
        self.update_receive_tab()
        self.update_address_tab()
        self.update_contacts_tab()
        self.update_completions()
        self.update_invoices_tab()


    def create_history_tab(self):
        self.history_list = l = MyTreeWidget(self)
        l.setColumnCount(5)
        for i,width in enumerate(self.column_widths['history']):
            l.setColumnWidth(i, width)
        l.setHeaderLabels( [ '', _('Date'), _('Description') , _('Amount'), _('Balance')] )
        l.itemDoubleClicked.connect(self.tx_label_clicked)
        l.itemChanged.connect(self.tx_label_changed)
        l.customContextMenuRequested.connect(self.create_history_menu)
        return l


    def create_history_menu(self, position):
        self.history_list.selectedIndexes()
        item = self.history_list.currentItem()
        be = self.config.get('block_explorer', 'explorer.litecoin.net')
        if be == 'explorer.litecoin.net':
            block_explorer = 'http://explorer.litecoin.net/tx/'
        elif be == 'block-explorer.com':
            block_explorer = 'http://block-explorer.com/tx/'
        elif be == 'Blockr.io':
            block_explorer = 'https://ltc.blockr.io/tx/info/'

        if not item: return
        tx_hash = str(item.data(0, Qt.UserRole).toString())
        if not tx_hash: return
        menu = QMenu()
        menu.addAction(_("Copy ID to Clipboard"), lambda: self.app.clipboard().setText(tx_hash))
        menu.addAction(_("Details"), lambda: self.show_transaction(self.wallet.transactions.get(tx_hash)))
        menu.addAction(_("Edit description"), lambda: self.tx_label_clicked(item,2))
        menu.addAction(_("View on block explorer"), lambda: webbrowser.open(block_explorer + tx_hash))
        menu.exec_(self.contacts_list.viewport().mapToGlobal(position))


    def show_transaction(self, tx):
        import transaction_dialog
        d = transaction_dialog.TxDialog(tx, self)
        d.exec_()

    def tx_label_clicked(self, item, column):
        if column==2 and item.isSelected():
            self.is_edit=True
            item.setFlags(Qt.ItemIsEditable|Qt.ItemIsSelectable | Qt.ItemIsUserCheckable | Qt.ItemIsEnabled | Qt.ItemIsDragEnabled)
            self.history_list.editItem( item, column )
            item.setFlags(Qt.ItemIsSelectable | Qt.ItemIsUserCheckable | Qt.ItemIsEnabled | Qt.ItemIsDragEnabled)
            self.is_edit=False

    def tx_label_changed(self, item, column):
        if self.is_edit:
            return
        self.is_edit=True
        tx_hash = str(item.data(0, Qt.UserRole).toString())
        tx = self.wallet.transactions.get(tx_hash)
        text = unicode( item.text(2) )
        self.wallet.set_label(tx_hash, text)
        if text:
            item.setForeground(2, QBrush(QColor('black')))
        else:
            text = self.wallet.get_default_label(tx_hash)
            item.setText(2, text)
            item.setForeground(2, QBrush(QColor('gray')))
        self.is_edit=False


    def edit_label(self, is_recv):
        l = self.address_list if is_recv else self.contacts_list
        item = l.currentItem()
        item.setFlags(Qt.ItemIsEditable|Qt.ItemIsSelectable | Qt.ItemIsUserCheckable | Qt.ItemIsEnabled | Qt.ItemIsDragEnabled)
        l.editItem( item, 1 )
        item.setFlags(Qt.ItemIsSelectable | Qt.ItemIsUserCheckable | Qt.ItemIsEnabled | Qt.ItemIsDragEnabled)



    def address_label_clicked(self, item, column, l, column_addr, column_label):
        if column == column_label and item.isSelected():
            is_editable = item.data(0, 32).toBool()
            if not is_editable:
                return
            addr = unicode( item.text(column_addr) )
            label = unicode( item.text(column_label) )
            item.setFlags(Qt.ItemIsEditable|Qt.ItemIsSelectable | Qt.ItemIsUserCheckable | Qt.ItemIsEnabled | Qt.ItemIsDragEnabled)
            l.editItem( item, column )
            item.setFlags(Qt.ItemIsSelectable | Qt.ItemIsUserCheckable | Qt.ItemIsEnabled | Qt.ItemIsDragEnabled)


    def address_label_changed(self, item, column, l, column_addr, column_label):
        if column == column_label:
            addr = unicode( item.text(column_addr) )
            text = unicode( item.text(column_label) )
            is_editable = item.data(0, 32).toBool()
            if not is_editable:
                return

            changed = self.wallet.set_label(addr, text)
            if changed:
                self.update_history_tab()
                self.update_completions()

            self.current_item_changed(item)

        run_hook('item_changed', item, column)


    def current_item_changed(self, a):
        run_hook('current_item_changed', a)



    def update_history_tab(self):

        self.history_list.clear()
        for item in self.wallet.get_tx_history(self.current_account):
            tx_hash, conf, is_mine, value, fee, balance, timestamp = item
            time_str = _("unknown")
            if conf > 0:
                try:
                    time_str = datetime.datetime.fromtimestamp( timestamp).isoformat(' ')[:-3]
                except Exception:
                    time_str = _("error")

            if conf == -1:
                time_str = 'unverified'
                icon = QIcon(":icons/unconfirmed.png")
            elif conf == 0:
                time_str = 'pending'
                icon = QIcon(":icons/unconfirmed.png")
            elif conf < 6:
                icon = QIcon(":icons/clock%d.png"%conf)
            else:
                icon = QIcon(":icons/confirmed.png")

            if value is not None:
                v_str = self.format_amount(value, True, whitespaces=True)
            else:
                v_str = '--'

            balance_str = self.format_amount(balance, whitespaces=True)

            if tx_hash:
                label, is_default_label = self.wallet.get_label(tx_hash)
            else:
                label = _('Pruned transaction outputs')
                is_default_label = False

            item = QTreeWidgetItem( [ '', time_str, label, v_str, balance_str] )
            item.setFont(2, QFont(MONOSPACE_FONT))
            item.setFont(3, QFont(MONOSPACE_FONT))
            item.setFont(4, QFont(MONOSPACE_FONT))
            if value < 0:
                item.setForeground(3, QBrush(QColor("#BC1E1E")))
            if tx_hash:
                item.setData(0, Qt.UserRole, tx_hash)
                item.setToolTip(0, "%d %s\nTxId:%s" % (conf, _('Confirmations'), tx_hash) )
            if is_default_label:
                item.setForeground(2, QBrush(QColor('grey')))

            item.setIcon(0, icon)
            self.history_list.insertTopLevelItem(0,item)


        self.history_list.setCurrentItem(self.history_list.topLevelItem(0))
        run_hook('history_tab_update')


    def create_receive_tab(self):
        w = QWidget()
        grid = QGridLayout(w)
        grid.setColumnMinimumWidth(3, 300)
        grid.setColumnStretch(5, 1)

        self.receive_address_e = QLineEdit()
        self.receive_address_e.setReadOnly(True)
        grid.addWidget(QLabel(_('Receiving address')), 0, 0)
        grid.addWidget(self.receive_address_e, 0, 1, 1, 3)
        self.receive_address_e.textChanged.connect(self.update_receive_qr)

        self.receive_message_e = QLineEdit()
        grid.addWidget(QLabel(_('Message')), 1, 0)
        grid.addWidget(self.receive_message_e, 1, 1, 1, 3)
        self.receive_message_e.textChanged.connect(self.update_receive_qr)

        self.receive_amount_e = BTCAmountEdit(self.get_decimal_point)
        grid.addWidget(QLabel(_('Requested amount')), 2, 0)
        grid.addWidget(self.receive_amount_e, 2, 1, 1, 2)
        self.receive_amount_e.textChanged.connect(self.update_receive_qr)

        self.save_request_button = QPushButton(_('Save'))
        self.save_request_button.clicked.connect(self.save_payment_request)
        grid.addWidget(self.save_request_button, 3, 1)
        clear_button = QPushButton(_('New'))
        clear_button.clicked.connect(self.new_receive_address)
        grid.addWidget(clear_button, 3, 2)
        grid.setRowStretch(4, 1)

        self.receive_qr = QRCodeWidget(fixedSize=200)
        grid.addWidget(self.receive_qr, 0, 4, 5, 2)
        self.receive_qr.mousePressEvent = lambda x: self.toggle_qr_window()

        grid.setRowStretch(5, 1)

        self.receive_requests_label = QLabel(_('Saved Requests'))
        self.receive_list = MyTreeWidget(self)
        self.receive_list.customContextMenuRequested.connect(self.receive_list_menu)
        self.receive_list.currentItemChanged.connect(self.receive_item_changed)
        self.receive_list.itemClicked.connect(self.receive_item_changed)
        self.receive_list.setHeaderLabels( [_('Address'), _('Message'), _('Amount')] )
        self.receive_list.setColumnWidth(0, 340)
        h = self.receive_list.header()
        h.setStretchLastSection(False)
        h.setResizeMode(1, QHeaderView.Stretch)

        grid.addWidget(self.receive_requests_label, 6, 0)
        grid.addWidget(self.receive_list, 7, 0, 1, 6)
        return w

    def receive_item_changed(self, item):
        if item is None:
            return
        addr = str(item.text(0))
        amount, message = self.receive_requests[addr]
        self.receive_address_e.setText(addr)
        self.receive_message_e.setText(message)
        self.receive_amount_e.setAmount(amount)


    def receive_list_delete(self, item):
        addr = str(item.text(0))
        self.receive_requests.pop(addr)
        self.update_receive_tab()
        self.clear_receive_tab()

    def receive_list_menu(self, position):
        item = self.receive_list.itemAt(position)
        menu = QMenu()
        menu.addAction(_("Copy to clipboard"), lambda: self.app.clipboard().setText(str(item.text(0))))
        menu.addAction(_("Delete"), lambda: self.receive_list_delete(item))
        menu.exec_(self.receive_list.viewport().mapToGlobal(position))

    def save_payment_request(self):
        addr = str(self.receive_address_e.text())
        amount = self.receive_amount_e.get_amount()
        message = str(self.receive_message_e.text())
        if not message and not amount:
            QMessageBox.warning(self, _('Error'), _('No message or amount'), _('OK'))
            return
        self.receive_requests = self.wallet.storage.get('receive_requests',{}) 
        self.receive_requests[addr] = (amount, message)
        self.wallet.storage.put('receive_requests', self.receive_requests)
        self.update_receive_tab()

    def new_receive_address(self):
        domain = self.wallet.get_account_addresses(self.current_account, include_change=False)
        for addr in domain:
            if not self.wallet.history.get(addr) and addr not in self.receive_requests.keys():
                break
        else:
            if isinstance(self.wallet, Imported_Wallet):
                self.show_message(_('No more addresses in your wallet.'))
                return
            if not self.question(_("Warning: The next address will not be recovered automatically if you restore your wallet from seed; you may need to add it manually.\n\nThis occurs because you have too many unused addresses in your wallet. To avoid this situation, use the existing addresses first.\n\nCreate anyway?")):
                return
            addr = self.wallet.create_new_address(self.current_account, False)
        self.receive_address_e.setText(addr)
        self.receive_message_e.setText('')
        self.receive_amount_e.setAmount(None)

    def clear_receive_tab(self):
        self.receive_requests = self.wallet.storage.get('receive_requests',{}) 
        domain = self.wallet.get_account_addresses(self.current_account, include_change=False)
        for addr in domain:
            if not self.wallet.history.get(addr) and addr not in self.receive_requests.keys():
                break
        else:
            addr = ''
        self.receive_address_e.setText(addr)
        self.receive_message_e.setText('')
        self.receive_amount_e.setAmount(None)

    def toggle_qr_window(self):
        import qrwindow
        if not self.qr_window:
            self.qr_window = qrwindow.QR_Window(self)
            self.qr_window.setVisible(True)
            self.qr_window_geometry = self.qr_window.geometry()
        else:
            if not self.qr_window.isVisible():
                self.qr_window.setVisible(True)
                self.qr_window.setGeometry(self.qr_window_geometry)
            else:
                self.qr_window_geometry = self.qr_window.geometry()
                self.qr_window.setVisible(False)
        self.update_receive_qr()


    def receive_at(self, addr):
        if not bitcoin.is_address(addr):
            return
        self.tabs.setCurrentIndex(2)
        self.receive_address_e.setText(addr)

    def update_receive_tab(self):
        self.receive_requests = self.wallet.storage.get('receive_requests',{}) 
        b = len(self.receive_requests) > 0
        self.receive_list.setVisible(b)
        self.receive_requests_label.setVisible(b)

        self.receive_list.clear()
        for address, v in self.receive_requests.items():
            amount, message = v
            item = QTreeWidgetItem( [ address, message, self.format_amount(amount) if amount else ""] )
            item.setFont(0, QFont(MONOSPACE_FONT))
            self.receive_list.addTopLevelItem(item)


    def update_receive_qr(self):
        import urlparse, urllib
        addr = str(self.receive_address_e.text())
        amount = self.receive_amount_e.get_amount()
        message = unicode(self.receive_message_e.text()).encode('utf8')
        self.save_request_button.setEnabled((amount is not None) or (message != ""))
        if addr:
            query = []
            if amount:
                query.append('amount=%s'%format_satoshis(amount))
            if message:
                query.append('message=%s'%urllib.quote(message))
            p = urlparse.ParseResult(scheme='litecoin', netloc='', path=addr, params='', query='&'.join(query), fragment='')
            url = urlparse.urlunparse(p)
        else:
            url = ""
        self.receive_qr.setData(url)
        if self.qr_window:
            self.qr_window.set_content(addr, amount, message, url)


    def create_send_tab(self):
        w = QWidget()

        self.send_grid = grid = QGridLayout(w)
        grid.setSpacing(8)
        grid.setColumnMinimumWidth(3,300)
        grid.setColumnStretch(5,1)
        grid.setRowStretch(8, 1)

        from paytoedit import PayToEdit
        self.amount_e = BTCAmountEdit(self.get_decimal_point)
        self.payto_e = PayToEdit(self)
        self.payto_help = HelpButton(_('Recipient of the funds.') + '\n\n' + _('You may enter a Litecoin address, a label from your list of contacts (a list of completions will be proposed), or an alias (email-like address that forwards to a Litecoin address)'))
        grid.addWidget(QLabel(_('Pay to')), 1, 0)
        grid.addWidget(self.payto_e, 1, 1, 1, 3)
        grid.addWidget(self.payto_help, 1, 4)

        completer = QCompleter()
        completer.setCaseSensitivity(False)
        self.payto_e.setCompleter(completer)
        completer.setModel(self.completions)

        self.message_e = MyLineEdit()
        self.message_help = HelpButton(_('Description of the transaction (not mandatory).') + '\n\n' + _('The description is not sent to the recipient of the funds. It is stored in your wallet file, and displayed in the \'History\' tab.'))
        grid.addWidget(QLabel(_('Description')), 2, 0)
        grid.addWidget(self.message_e, 2, 1, 1, 3)
        grid.addWidget(self.message_help, 2, 4)

        self.from_label = QLabel(_('From'))
        grid.addWidget(self.from_label, 3, 0)
        self.from_list = MyTreeWidget(self)
        self.from_list.setColumnCount(2)
        self.from_list.setColumnWidth(0, 350)
        self.from_list.setColumnWidth(1, 50)
        self.from_list.setHeaderHidden(True)
        self.from_list.setMaximumHeight(80)
        self.from_list.setContextMenuPolicy(Qt.CustomContextMenu)
        self.from_list.customContextMenuRequested.connect(self.from_list_menu)
        grid.addWidget(self.from_list, 3, 1, 1, 3)
        self.set_pay_from([])

        self.amount_help = HelpButton(_('Amount to be sent.') + '\n\n' \
                                      + _('The amount will be displayed in red if you do not have enough funds in your wallet. Note that if you have frozen some of your addresses, the available funds will be lower than your total balance.') \
                                      + '\n\n' + _('Keyboard shortcut: type "!" to send all your coins.'))
        grid.addWidget(QLabel(_('Amount')), 4, 0)
        grid.addWidget(self.amount_e, 4, 1, 1, 2)
        grid.addWidget(self.amount_help, 4, 3)

        self.fee_e_label = QLabel(_('Fee'))
        self.fee_e = BTCAmountEdit(self.get_decimal_point)
        grid.addWidget(self.fee_e_label, 5, 0)
        grid.addWidget(self.fee_e, 5, 1, 1, 2)
        msg = _('Litecoin transactions are in general not free. A transaction fee is paid by the sender of the funds.') + '\n\n'\
              + _('The amount of fee can be decided freely by the sender. However, transactions with low fees take more time to be processed.') + '\n\n'\
              + _('A suggested fee is automatically added to this field. You may override it. The suggested fee increases with the size of the transaction.')
        self.fee_e_help = HelpButton(msg)
        grid.addWidget(self.fee_e_help, 5, 3)
        self.update_fee_edit()
        self.send_button = EnterButton(_("Send"), self.do_send)
        grid.addWidget(self.send_button, 6, 1)
        b = EnterButton(_("Clear"), self.do_clear)
        grid.addWidget(b, 6, 2)
        self.payto_sig = QLabel('')
        grid.addWidget(self.payto_sig, 7, 0, 1, 4)
        w.setLayout(grid)

        def on_shortcut():
            sendable = self.get_sendable_balance()
            inputs = self.get_coins()
            for i in inputs: self.wallet.add_input_info(i)
            addr = self.payto_e.payto_address if self.payto_e.payto_address else self.dummy_address
            output = ('address', addr, sendable)
            dummy_tx = Transaction(inputs, [output])
            fee = self.wallet.estimated_fee(dummy_tx)
            self.amount_e.setAmount(sendable-fee)
            self.amount_e.textEdited.emit("")
            self.fee_e.setAmount(fee)

        self.amount_e.shortcut.connect(on_shortcut)

        def text_edited(is_fee):
            outputs = self.payto_e.get_outputs()
            amount = self.amount_e.get_amount()
            fee = self.fee_e.get_amount() if is_fee else None
            if amount is None:
                self.fee_e.setAmount(None)
                self.not_enough_funds = False
            else:
                if not outputs:
                    addr = self.payto_e.payto_address if self.payto_e.payto_address else self.dummy_address
                    outputs = [('address', addr, amount)]
                tx = self.wallet.make_unsigned_transaction(outputs, fee, coins = self.get_coins())
                self.not_enough_funds = (tx is None)
                if not is_fee:
                    fee = tx.get_fee() if tx else None
                    self.fee_e.setAmount(fee)

        self.payto_e.textChanged.connect(lambda:text_edited(False))
        self.amount_e.textEdited.connect(lambda:text_edited(False))
        self.fee_e.textEdited.connect(lambda:text_edited(True))

        def entry_changed():
            if not self.not_enough_funds:
                palette = QPalette()
                palette.setColor(self.amount_e.foregroundRole(), QColor('black'))
                text = ""
            else:
                palette = QPalette()
                palette.setColor(self.amount_e.foregroundRole(), QColor('red'))
                text = _( "Not enough funds" )
                c, u = self.wallet.get_frozen_balance()
                if c+u: text += ' (' + self.format_amount(c+u).strip() + ' ' + self.base_unit() + ' ' +_("are frozen") + ')'
            self.statusBar().showMessage(text)
            self.amount_e.setPalette(palette)
            self.fee_e.setPalette(palette)

        self.amount_e.textChanged.connect(entry_changed)
        self.fee_e.textChanged.connect(entry_changed)

        run_hook('create_send_tab', grid)
        return w

    def update_fee_edit(self):
        b = self.config.get('can_edit_fees', False)
        self.fee_e.setVisible(b)
        self.fee_e_label.setVisible(b)
        self.fee_e_help.setVisible(b)

    def from_list_delete(self, item):
        i = self.from_list.indexOfTopLevelItem(item)
        self.pay_from.pop(i)
        self.redraw_from_list()

    def from_list_menu(self, position):
        item = self.from_list.itemAt(position)
        menu = QMenu()
        menu.addAction(_("Remove"), lambda: self.from_list_delete(item))
        menu.exec_(self.from_list.viewport().mapToGlobal(position))

    def set_pay_from(self, domain = None):
        self.pay_from = [] if domain == [] else self.wallet.get_unspent_coins(domain)
        self.redraw_from_list()

    def redraw_from_list(self):
        self.from_list.clear()
        self.from_label.setHidden(len(self.pay_from) == 0)
        self.from_list.setHidden(len(self.pay_from) == 0)

        def format(x):
            h = x.get('prevout_hash')
            return h[0:8] + '...' + h[-8:] + ":%d"%x.get('prevout_n') + u'\t' + "%s"%x.get('address')

        for item in self.pay_from:
            self.from_list.addTopLevelItem(QTreeWidgetItem( [format(item), self.format_amount(item['value']) ]))

    def update_completions(self):
        l = []
        for addr,label in self.wallet.labels.items():
            if addr in self.wallet.addressbook:
                l.append( label + '  <' + addr + '>')

        run_hook('update_completions', l)
        self.completions.setStringList(l)


    def protected(func):
        return lambda s, *args: s.do_protect(func, args)


    def read_send_tab(self):

        if self.payment_request and self.payment_request.has_expired():
            QMessageBox.warning(self, _('Error'), _('Payment request has expired'), _('OK'))
            return

        label = unicode( self.message_e.text() )

        if self.payment_request:
            outputs = self.payment_request.get_outputs()
        else:
            errors = self.payto_e.get_errors()
            if errors:
                self.show_warning(_("Invalid Lines found:") + "\n\n" + '\n'.join([ _("Line #") + str(x[0]+1) + ": " + x[1] for x in errors]))
                return
            outputs = self.payto_e.get_outputs()

        if not outputs:
            QMessageBox.warning(self, _('Error'), _('No outputs'), _('OK'))
            return

        for type, addr, amount in outputs:
            if addr is None:
                QMessageBox.warning(self, _('Error'), _('Litecoin Address is None'), _('OK'))
                return
            if type == 'op_return':
                continue
            if type == 'address' and not bitcoin.is_address(addr):
                QMessageBox.warning(self, _('Error'), _('Invalid Litecoin Address'), _('OK'))
                return
            if amount is None:
                QMessageBox.warning(self, _('Error'), _('Invalid Amount'), _('OK'))
                return

        fee = self.fee_e.get_amount()
        if fee is None:
            QMessageBox.warning(self, _('Error'), _('Invalid Fee'), _('OK'))
            return

        amount = sum(map(lambda x:x[2], outputs))
        confirm_amount = self.config.get('confirm_amount', 1000000000)
        if amount >= confirm_amount:
            o = '\n'.join(map(lambda x:x[1], outputs))
            if not self.question(_("send %(amount)s to %(address)s?")%{ 'amount' : self.format_amount(amount) + ' '+ self.base_unit(), 'address' : o}):
                return

        coins = self.get_coins()
        return outputs, fee, label, coins


    def do_send(self):
        r = self.read_send_tab()
        if not r:
            return
        outputs, fee, label, coins = r

        try:
            tx = self.wallet.make_unsigned_transaction(outputs, fee, None, coins = coins)
            tx.error = None
        except Exception as e:
            traceback.print_exc(file=sys.stdout)
            self.show_message(str(e))
            return

        if tx.get_fee() < tx.required_fee(self.wallet.verifier):
            QMessageBox.warning(self, _('Error'), _("This transaction requires a higher fee, or it will not be propagated by the network."), _('OK'))
            return

        if not self.config.get('can_edit_fees', False):
            if not self.question(_("A fee of %(fee)s will be added to this transaction.\nProceed?")%{ 'fee' : self.format_amount(fee) + ' '+ self.base_unit()}):
                return
        else:
            confirm_fee = self.config.get('confirm_fee', 1000000)
            if fee >= confirm_fee:
                if not self.question(_("The fee for this transaction seems unusually high.\nAre you really sure you want to pay %(fee)s in fees?")%{ 'fee' : self.format_amount(fee) + ' '+ self.base_unit()}):
                    return

        self.send_tx(tx, label)


    @protected
    def send_tx(self, tx, label, password):
        self.send_button.setDisabled(True)

        # call hook to see if plugin needs gui interaction
        run_hook('send_tx', tx)

        # sign the tx
        def sign_thread():
            if self.wallet.is_watching_only():
                return tx
            keypairs = {}
            try:
                self.wallet.add_keypairs(tx, keypairs, password)
                self.wallet.sign_transaction(tx, keypairs, password)
            except Exception as e:
                traceback.print_exc(file=sys.stdout)
                tx.error = str(e)
            return tx

        def sign_done(tx):
            if tx.error:
                self.show_message(tx.error)
                self.send_button.setDisabled(False)
                return
            if label:
                self.wallet.set_label(tx.hash(), label)

            if not tx.is_complete() or self.config.get('show_before_broadcast'):
                self.show_transaction(tx)
                self.do_clear()
                self.send_button.setDisabled(False)
                return

            self.broadcast_transaction(tx)

        # keep a reference to WaitingDialog or the gui might crash
        self.waiting_dialog = WaitingDialog(self, 'Signing..', sign_thread, sign_done)
        self.waiting_dialog.start()



    def broadcast_transaction(self, tx):

        def broadcast_thread():
            pr = self.payment_request
            if pr is None:
                return self.wallet.sendtx(tx)

            if pr.has_expired():
                self.payment_request = None
                return False, _("Payment request has expired")

            status, msg =  self.wallet.sendtx(tx)
            if not status:
                return False, msg

            self.invoices[pr.get_id()] = (pr.get_domain(), pr.get_memo(), pr.get_amount(), pr.get_expiration_date(), PR_PAID, tx.hash())
            self.wallet.storage.put('invoices', self.invoices)
            self.update_invoices_tab()
            self.payment_request = None
            refund_address = self.wallet.addresses()[0]
            ack_status, ack_msg = pr.send_ack(str(tx), refund_address)
            if ack_status:
                msg = ack_msg

            return status, msg

        def broadcast_done(status, msg):
            if status:
                QMessageBox.information(self, '', _('Payment sent.') + '\n' + msg, _('OK'))
                self.do_clear()
            else:
                QMessageBox.warning(self, _('Error'), msg, _('OK'))
            self.send_button.setDisabled(False)

        self.waiting_dialog = WaitingDialog(self, 'Broadcasting..', broadcast_thread, broadcast_done)
        self.waiting_dialog.start()



    def prepare_for_payment_request(self):
        self.tabs.setCurrentIndex(1)
        self.payto_e.is_pr = True
        for e in [self.payto_e, self.amount_e, self.message_e]:
            e.setFrozen(True)
        for h in [self.payto_help, self.amount_help, self.message_help]:
            h.hide()
        self.payto_e.setText(_("please wait..."))
        return True

    def payment_request_ok(self):
        pr = self.payment_request
        pr_id = pr.get_id()
        if pr_id not in self.invoices:
            self.invoices[pr_id] = (pr.get_domain(), pr.get_memo(), pr.get_amount(), pr.get_expiration_date(), PR_UNPAID, None)
            self.wallet.storage.put('invoices', self.invoices)
            self.update_invoices_tab()
        else:
            print_error('invoice already in list')

        status = self.invoices[pr_id][4]
        if status == PR_PAID:
            self.do_clear()
            self.show_message("invoice already paid")
            self.payment_request = None
            return

        self.payto_help.show()
        self.payto_help.set_alt(lambda: self.show_pr_details(pr))

        if not pr.has_expired():
            self.payto_e.setGreen()
        else:
            self.payto_e.setExpired()

        self.payto_e.setText(pr.domain)
        self.amount_e.setText(self.format_amount(pr.get_amount()))
        self.message_e.setText(pr.get_memo())

    def payment_request_error(self):
        self.do_clear()
        self.show_message(self.payment_request.error)
        self.payment_request = None

    def pay_from_URI(self,URI):
        if not URI:
            return
        address, amount, label, message, request_url = util.parse_URI(URI)
        try:
            address, amount, label, message, request_url = util.parse_URI(URI)
        except Exception as e:
            QMessageBox.warning(self, _('Error'), _('Invalid litecoin URI:') + '\n' + str(e), _('OK'))
            return

        self.tabs.setCurrentIndex(1)

        if not request_url:
            if label:
                if self.wallet.labels.get(address) != label:
                    if self.question(_('Save label "%s" for address %s ?'%(label,address))):
                        if address not in self.wallet.addressbook and not self.wallet.is_mine(address):
                            self.wallet.addressbook.append(address)
                            self.wallet.set_label(address, label)
            else:
                label = self.wallet.labels.get(address)
            if address:
                self.payto_e.setText(label + '  <'+ address +'>' if label else address)
            if message:
                self.message_e.setText(message)
            if amount:
                self.amount_e.setAmount(amount)
            return

        from electrum_ltc import paymentrequest
        def payment_request():
            self.payment_request = paymentrequest.PaymentRequest(self.config)
            self.payment_request.read(request_url)
            if self.payment_request.verify():
                self.emit(SIGNAL('payment_request_ok'))
            else:
                self.emit(SIGNAL('payment_request_error'))

        self.pr_thread = threading.Thread(target=payment_request).start()
        self.prepare_for_payment_request()



    def do_clear(self):
        self.not_enough_funds = False
        self.payto_e.is_pr = False
        self.payto_sig.setVisible(False)
        for e in [self.payto_e, self.message_e, self.amount_e, self.fee_e]:
            e.setText('')
            e.setFrozen(False)

        for h in [self.payto_help, self.amount_help, self.message_help]:
            h.show()

        self.payto_help.set_alt(None)
        self.set_pay_from([])
        self.update_status()



    def set_addrs_frozen(self,addrs,freeze):
        for addr in addrs:
            if not addr: continue
            if addr in self.wallet.frozen_addresses and not freeze:
                self.wallet.unfreeze(addr)
            elif addr not in self.wallet.frozen_addresses and freeze:
                self.wallet.freeze(addr)
        self.update_address_tab()



    def create_list_tab(self, headers):
        "generic tab creation method"
        l = MyTreeWidget(self)
        l.setColumnCount( len(headers) )
        l.setHeaderLabels( headers )

        w = QWidget()
        vbox = QVBoxLayout()
        w.setLayout(vbox)

        vbox.setMargin(0)
        vbox.setSpacing(0)
        vbox.addWidget(l)
        buttons = QWidget()
        vbox.addWidget(buttons)

        return l, w


    def create_addresses_tab(self):
        l, w = self.create_list_tab([ _('Address'), _('Label'), _('Balance'), _('Tx')])
        for i,width in enumerate(self.column_widths['receive']):
            l.setColumnWidth(i, width)
        l.setContextMenuPolicy(Qt.CustomContextMenu)
        l.customContextMenuRequested.connect(self.create_receive_menu)
        l.setSelectionMode(QAbstractItemView.ExtendedSelection)
        l.itemDoubleClicked.connect(lambda a, b: self.address_label_clicked(a,b,l,0,1))
        l.itemChanged.connect(lambda a,b: self.address_label_changed(a,b,l,0,1))
        l.currentItemChanged.connect(lambda a,b: self.current_item_changed(a))
        self.address_list = l
        return w




    def save_column_widths(self):
        self.column_widths["receive"] = []
        for i in range(self.address_list.columnCount() -1):
            self.column_widths["receive"].append(self.address_list.columnWidth(i))

        self.column_widths["history"] = []
        for i in range(self.history_list.columnCount() - 1):
            self.column_widths["history"].append(self.history_list.columnWidth(i))

        self.column_widths["contacts"] = []
        for i in range(self.contacts_list.columnCount() - 1):
            self.column_widths["contacts"].append(self.contacts_list.columnWidth(i))

        self.config.set_key("column_widths_2", self.column_widths, True)


    def create_contacts_tab(self):
        l, w = self.create_list_tab([_('Address'), _('Label'), _('Tx')])
        l.setContextMenuPolicy(Qt.CustomContextMenu)
        l.customContextMenuRequested.connect(self.create_contact_menu)
        for i,width in enumerate(self.column_widths['contacts']):
            l.setColumnWidth(i, width)
        l.itemDoubleClicked.connect(lambda a, b: self.address_label_clicked(a,b,l,0,1))
        l.itemChanged.connect(lambda a,b: self.address_label_changed(a,b,l,0,1))
        self.contacts_list = l
        return w


    def create_invoices_tab(self):
        l, w = self.create_list_tab([_('Requestor'), _('Memo'), _('Date'), _('Amount'), _('Status')])
        l.setColumnWidth(0, 150)
        l.setColumnWidth(2, 150)
        l.setColumnWidth(3, 150)
        h = l.header()
        h.setStretchLastSection(False)
        h.setResizeMode(1, QHeaderView.Stretch)
        l.setContextMenuPolicy(Qt.CustomContextMenu)
        l.customContextMenuRequested.connect(self.create_invoice_menu)
        self.invoices_list = l
        return w

    def update_invoices_tab(self):
        invoices = self.wallet.storage.get('invoices', {})
        l = self.invoices_list
        l.clear()
        for key, value in sorted(invoices.items(), key=lambda x: -x[1][3]):
            domain, memo, amount, expiration_date, status, tx_hash = value
            if status == PR_UNPAID and expiration_date and expiration_date < time.time():
                status = PR_EXPIRED
            date_str = datetime.datetime.fromtimestamp(expiration_date).isoformat(' ')[:-3]
            item = QTreeWidgetItem( [ domain, memo, date_str, self.format_amount(amount, whitespaces=True), format_status(status)] )
            item.setData(0, 32, key)
            item.setFont(0, QFont(MONOSPACE_FONT))
            item.setFont(3, QFont(MONOSPACE_FONT))
            l.addTopLevelItem(item)
        l.setCurrentItem(l.topLevelItem(0))

    def delete_imported_key(self, addr):
        if self.question(_("Do you want to remove")+" %s "%addr +_("from your wallet?")):
            self.wallet.delete_imported_key(addr)
            self.update_address_tab()
            self.update_history_tab()

    def edit_account_label(self, k):
        text, ok = QInputDialog.getText(self, _('Rename account'), _('Name') + ':', text = self.wallet.labels.get(k,''))
        if ok:
            label = unicode(text)
            self.wallet.set_label(k,label)
            self.update_address_tab()

    def account_set_expanded(self, item, k, b):
        item.setExpanded(b)
        self.accounts_expanded[k] = b

    def create_account_menu(self, position, k, item):
        menu = QMenu()
        if item.isExpanded():
            menu.addAction(_("Minimize"), lambda: self.account_set_expanded(item, k, False))
        else:
            menu.addAction(_("Maximize"), lambda: self.account_set_expanded(item, k, True))
        menu.addAction(_("Rename"), lambda: self.edit_account_label(k))
        if self.wallet.seed_version > 4:
            menu.addAction(_("View details"), lambda: self.show_account_details(k))
        if self.wallet.account_is_pending(k):
            menu.addAction(_("Delete"), lambda: self.delete_pending_account(k))
        menu.exec_(self.address_list.viewport().mapToGlobal(position))

    def delete_pending_account(self, k):
        self.wallet.delete_pending_account(k)
        self.update_address_tab()

    def create_receive_menu(self, position):
        # fixme: this function apparently has a side effect.
        # if it is not called the menu pops up several times
        #self.address_list.selectedIndexes()

        selected = self.address_list.selectedItems()
        multi_select = len(selected) > 1
        addrs = [unicode(item.text(0)) for item in selected]
        if not multi_select:
            item = self.address_list.itemAt(position)
            if not item: return

            addr = addrs[0]
            if not is_valid(addr):
                k = str(item.data(0,32).toString())
                if k:
                    self.create_account_menu(position, k, item)
                else:
                    item.setExpanded(not item.isExpanded())
                return

        menu = QMenu()
        if not multi_select:
            menu.addAction(_("Copy to clipboard"), lambda: self.app.clipboard().setText(addr))
            menu.addAction(_("Request payment"), lambda: self.receive_at(addr))
            menu.addAction(_("Edit label"), lambda: self.edit_label(True))
            menu.addAction(_("Public keys"), lambda: self.show_public_keys(addr))
            if self.wallet.can_export():
                menu.addAction(_("Private key"), lambda: self.show_private_key(addr))
            if not self.wallet.is_watching_only():
                menu.addAction(_("Sign/verify message"), lambda: self.sign_verify_message(addr))
                menu.addAction(_("Encrypt/decrypt message"), lambda: self.encrypt_message(addr))
            if self.wallet.is_imported(addr):
                menu.addAction(_("Remove from wallet"), lambda: self.delete_imported_key(addr))

        if any(addr not in self.wallet.frozen_addresses for addr in addrs):
            menu.addAction(_("Freeze"), lambda: self.set_addrs_frozen(addrs, True))
        if any(addr in self.wallet.frozen_addresses for addr in addrs):
            menu.addAction(_("Unfreeze"), lambda: self.set_addrs_frozen(addrs, False))

        def can_send(addr):
            return addr not in self.wallet.frozen_addresses and self.wallet.get_addr_balance(addr) != (0, 0)
        if any(can_send(addr) for addr in addrs):
            menu.addAction(_("Send From"), lambda: self.send_from_addresses(addrs))

        run_hook('receive_menu', menu, addrs)
        menu.exec_(self.address_list.viewport().mapToGlobal(position))


    def get_sendable_balance(self):
        return sum(map(lambda x:x['value'], self.get_coins()))


    def get_coins(self):
        if self.pay_from:
            return self.pay_from
        else:
            domain = self.wallet.get_account_addresses(self.current_account)
            for i in self.wallet.frozen_addresses:
                if i in domain: domain.remove(i)
            return self.wallet.get_unspent_coins(domain)


    def send_from_addresses(self, addrs):
        self.set_pay_from( addrs )
        self.tabs.setCurrentIndex(1)


    def payto(self, addr):
        if not addr: return
        label = self.wallet.labels.get(addr)
        m_addr = label + '  <' + addr + '>' if label else addr
        self.tabs.setCurrentIndex(1)
        self.payto_e.setText(m_addr)
        self.amount_e.setFocus()


    def delete_contact(self, x):
        if self.question(_("Do you want to remove")+" %s "%x +_("from your list of contacts?")):
            self.wallet.delete_contact(x)
            self.wallet.set_label(x, None)
            self.update_history_tab()
            self.update_contacts_tab()
            self.update_completions()


    def create_contact_menu(self, position):
        item = self.contacts_list.itemAt(position)
        menu = QMenu()
        if not item:
            menu.addAction(_("New contact"), lambda: self.new_contact_dialog())
        else:
            addr = unicode(item.text(0))
            label = unicode(item.text(1))
            is_editable = item.data(0,32).toBool()
            payto_addr = item.data(0,33).toString()
            menu.addAction(_("Copy to Clipboard"), lambda: self.app.clipboard().setText(addr))
            menu.addAction(_("Pay to"), lambda: self.payto(payto_addr))
            menu.addAction(_("QR code"), lambda: self.show_qrcode("litecoin:" + addr, _("Address")))
            if is_editable:
                menu.addAction(_("Edit label"), lambda: self.edit_label(False))
                menu.addAction(_("Delete"), lambda: self.delete_contact(addr))

        run_hook('create_contact_menu', menu, item)
        menu.exec_(self.contacts_list.viewport().mapToGlobal(position))

    def delete_invoice(self, key):
        self.invoices.pop(key)
        self.wallet.storage.put('invoices', self.invoices)
        self.update_invoices_tab()

    def show_invoice(self, key):
        from electrum_ltc.paymentrequest import PaymentRequest
        domain, memo, value, expiration, status, tx_hash = self.invoices[key]
        pr = PaymentRequest(self.config)
        pr.read_file(key)
        pr.domain = domain
        pr.verify()
        self.show_pr_details(pr, tx_hash)

    def show_pr_details(self, pr, tx_hash=None):
        msg = 'Domain: ' + pr.domain
        msg += '\nStatus: ' + pr.get_status()
        msg += '\nMemo: ' + pr.get_memo()
        msg += '\nPayment URL: ' + pr.payment_url
        msg += '\n\nOutputs:\n' + '\n'.join(map(lambda x: x[1] + ' ' + self.format_amount(x[2])+ self.base_unit(), pr.get_outputs()))
        if tx_hash:
            msg += '\n\nTransaction ID: ' + tx_hash
        QMessageBox.information(self, 'Invoice', msg , 'OK')

    def do_pay_invoice(self, key):
        from electrum_ltc.paymentrequest import PaymentRequest
        domain, memo, value, expiration, status, tx_hash = self.invoices[key]
        pr = PaymentRequest(self.config)
        pr.read_file(key)
        pr.domain = domain
        self.payment_request = pr
        self.prepare_for_payment_request()
        if pr.verify():
            self.payment_request_ok()
        else:
            self.payment_request_error()
            

    def create_invoice_menu(self, position):
        item = self.invoices_list.itemAt(position)
        if not item:
            return
        key = str(item.data(0, 32).toString())
        domain, memo, value, expiration, status, tx_hash = self.invoices[key]
        menu = QMenu()
        menu.addAction(_("Details"), lambda: self.show_invoice(key))
        if status == PR_UNPAID:
            menu.addAction(_("Pay Now"), lambda: self.do_pay_invoice(key))
        menu.addAction(_("Delete"), lambda: self.delete_invoice(key))
        menu.exec_(self.invoices_list.viewport().mapToGlobal(position))



    def update_address_tab(self):
        l = self.address_list
        # extend the syntax for consistency
        l.addChild = l.addTopLevelItem
        l.insertChild = l.insertTopLevelItem

        l.clear()

        accounts = self.wallet.get_accounts()
        if self.current_account is None:
            account_items = sorted(accounts.items())
        else:
            account_items = [(self.current_account, accounts.get(self.current_account))]


        for k, account in account_items:

            if len(accounts) > 1:
                name = self.wallet.get_account_name(k)
                c,u = self.wallet.get_account_balance(k)
                account_item = QTreeWidgetItem( [ name, '', self.format_amount(c+u), ''] )
                l.addTopLevelItem(account_item)
                account_item.setExpanded(self.accounts_expanded.get(k, True))
                account_item.setData(0, 32, k)
            else:
                account_item = l

            sequences = [0,1] if account.has_change() else [0]
            for is_change in sequences:
                if len(sequences) > 1:
                    name = _("Receiving") if not is_change else _("Change")
                    seq_item = QTreeWidgetItem( [ name, '', '', '', ''] )
                    account_item.addChild(seq_item)
                    if not is_change: 
                        seq_item.setExpanded(True)
                else:
                    seq_item = account_item
                    
                used_item = QTreeWidgetItem( [ _("Used"), '', '', '', ''] )
                used_flag = False

                addr_list = account.get_addresses(is_change)
                for address in addr_list:
                    num, is_used = self.wallet.is_used(address)
                    label = self.wallet.labels.get(address,'')
                    c, u = self.wallet.get_addr_balance(address)
                    balance = self.format_amount(c + u)
                    item = QTreeWidgetItem( [ address, label, balance, "%d"%num] )
                    item.setFont(0, QFont(MONOSPACE_FONT))
                    item.setData(0, 32, True) # label can be edited
                    if address in self.wallet.frozen_addresses:
                        item.setBackgroundColor(0, QColor('lightblue'))
                    if self.wallet.is_beyond_limit(address, account, is_change):
                        item.setBackgroundColor(0, QColor('red'))
                    if is_used:
                        if not used_flag:
                            seq_item.insertChild(0, used_item)
                            used_flag = True
                        used_item.addChild(item)
                    else:
                        seq_item.addChild(item)

        # we use column 1 because column 0 may be hidden
        l.setCurrentItem(l.topLevelItem(0),1)


    def update_contacts_tab(self):
        l = self.contacts_list
        l.clear()

        for address in self.wallet.addressbook:
            label = self.wallet.labels.get(address,'')
            n = self.wallet.get_num_tx(address)
            item = QTreeWidgetItem( [ address, label, "%d"%n] )
            item.setFont(0, QFont(MONOSPACE_FONT))
            # 32 = label can be edited (bool)
            item.setData(0,32, True)
            # 33 = payto string
            item.setData(0,33, address)
            l.addTopLevelItem(item)

        run_hook('update_contacts_tab', l)
        l.setCurrentItem(l.topLevelItem(0))


    def create_console_tab(self):
        from console import Console
        self.console = console = Console()
        return console


    def update_console(self):
        console = self.console
        console.history = self.config.get("console-history",[])
        console.history_index = len(console.history)

        console.updateNamespace({'wallet' : self.wallet, 'network' : self.network, 'gui':self})
        console.updateNamespace({'util' : util, 'bitcoin':bitcoin})

        c = commands.Commands(self.wallet, self.network, lambda: self.console.set_json(True))
        methods = {}
        def mkfunc(f, method):
            return lambda *args: apply( f, (method, args, self.password_dialog ))
        for m in dir(c):
            if m[0]=='_' or m in ['network','wallet']: continue
            methods[m] = mkfunc(c._run, m)

        console.updateNamespace(methods)


    def change_account(self,s):
        if s == _("All accounts"):
            self.current_account = None
        else:
            accounts = self.wallet.get_account_names()
            for k, v in accounts.items():
                if v == s:
                    self.current_account = k
        self.update_history_tab()
        self.update_status()
        self.update_address_tab()
        self.update_receive_tab()

    def create_status_bar(self):

        sb = QStatusBar()
        sb.setFixedHeight(35)
        qtVersion = qVersion()

        self.balance_label = QLabel("")
        sb.addWidget(self.balance_label)

        from version_getter import UpdateLabel
        self.updatelabel = UpdateLabel(self.config, sb)

        self.account_selector = QComboBox()
        self.account_selector.setSizeAdjustPolicy(QComboBox.AdjustToContents)
        self.connect(self.account_selector,SIGNAL("activated(QString)"),self.change_account)
        sb.addPermanentWidget(self.account_selector)

        if (int(qtVersion[0]) >= 4 and int(qtVersion[2]) >= 7):
            sb.addPermanentWidget( StatusBarButton( QIcon(":icons/switchgui.png"), _("Switch to Lite Mode"), self.go_lite ) )

        self.lock_icon = QIcon()
        self.password_button = StatusBarButton( self.lock_icon, _("Password"), self.change_password_dialog )
        sb.addPermanentWidget( self.password_button )

        sb.addPermanentWidget( StatusBarButton( QIcon(":icons/preferences.png"), _("Preferences"), self.settings_dialog ) )
        self.seed_button = StatusBarButton( QIcon(":icons/seed.png"), _("Seed"), self.show_seed_dialog )
        sb.addPermanentWidget( self.seed_button )
        self.status_button = StatusBarButton( QIcon(":icons/status_disconnected.png"), _("Network"), self.run_network_dialog )
        sb.addPermanentWidget( self.status_button )

        run_hook('create_status_bar', (sb,))

        self.setStatusBar(sb)


    def update_lock_icon(self):
        icon = QIcon(":icons/lock.png") if self.wallet.use_encryption else QIcon(":icons/unlock.png")
        self.password_button.setIcon( icon )


    def update_buttons_on_seed(self):
        self.seed_button.setVisible(self.wallet.has_seed())
        self.password_button.setVisible(self.wallet.can_change_password())
        self.send_button.setText(_("Create unsigned transaction") if self.wallet.is_watching_only() else _("Send"))


    def change_password_dialog(self):
        from password_dialog import PasswordDialog
        d = PasswordDialog(self.wallet, self)
        d.run()
        self.update_lock_icon()


    def new_contact_dialog(self):

        d = QDialog(self)
        d.setWindowTitle(_("New Contact"))
        vbox = QVBoxLayout(d)
        vbox.addWidget(QLabel(_('New Contact')+':'))

        grid = QGridLayout()
        line1 = QLineEdit()
        line2 = QLineEdit()
        grid.addWidget(QLabel(_("Address")), 1, 0)
        grid.addWidget(line1, 1, 1)
        grid.addWidget(QLabel(_("Name")), 2, 0)
        grid.addWidget(line2, 2, 1)

        vbox.addLayout(grid)
        vbox.addLayout(ok_cancel_buttons(d))

        if not d.exec_():
            return

        address = str(line1.text())
        label = unicode(line2.text())

        if not is_valid(address):
            QMessageBox.warning(self, _('Error'), _('Invalid Address'), _('OK'))
            return

        self.wallet.add_contact(address)
        if label:
            self.wallet.set_label(address, label)

        self.update_contacts_tab()
        self.update_history_tab()
        self.update_completions()
        self.tabs.setCurrentIndex(3)


    @protected
    def new_account_dialog(self, password):

        dialog = QDialog(self)
        dialog.setModal(1)
        dialog.setWindowTitle(_("New Account"))

        vbox = QVBoxLayout()
        vbox.addWidget(QLabel(_('Account name')+':'))
        e = QLineEdit()
        vbox.addWidget(e)
        msg = _("Note: Newly created accounts are 'pending' until they receive litecoins.") + " " \
            + _("You will need to wait for 2 confirmations until the correct balance is displayed and more addresses are created for that account.")
        l = QLabel(msg)
        l.setWordWrap(True)
        vbox.addWidget(l)

        vbox.addLayout(ok_cancel_buttons(dialog))
        dialog.setLayout(vbox)
        r = dialog.exec_()
        if not r: return

        name = str(e.text())
        if not name: return

        self.wallet.create_pending_account(name, password)
        self.update_address_tab()
        self.tabs.setCurrentIndex(3)




    def show_master_public_keys(self):

        dialog = QDialog(self)
        dialog.setModal(1)
        dialog.setWindowTitle(_("Master Public Keys"))

        main_layout = QGridLayout()
        mpk_dict = self.wallet.get_master_public_keys()
        i = 0
        for key, value in mpk_dict.items():
            main_layout.addWidget(QLabel(key), i, 0)
            mpk_text = QRTextEdit()
            mpk_text.setReadOnly(True)
            mpk_text.setMaximumHeight(170)
            mpk_text.setText(value)
            main_layout.addWidget(mpk_text, i + 1, 0)
            i += 2

        vbox = QVBoxLayout()
        vbox.addLayout(main_layout)
        vbox.addLayout(close_button(dialog))

        dialog.setLayout(vbox)
        dialog.exec_()


    @protected
    def show_seed_dialog(self, password):
        if not self.wallet.has_seed():
            QMessageBox.information(self, _('Message'), _('This wallet has no seed'), _('OK'))
            return

        try:
            mnemonic = self.wallet.get_mnemonic(password)
        except Exception:
            QMessageBox.warning(self, _('Error'), _('Incorrect Password'), _('OK'))
            return
        from seed_dialog import SeedDialog
        d = SeedDialog(self, mnemonic, self.wallet.has_imported_keys())
        d.exec_()



    def show_qrcode(self, data, title = _("QR code")):
        if not data: 
            return
        d = QRDialog(data, self, title)
        d.exec_()


    def do_protect(self, func, args):
        if self.wallet.use_encryption:
            password = self.password_dialog()
            if not password:
                return
        else:
            password = None

        if args != (False,):
            args = (self,) + args + (password,)
        else:
            args = (self,password)
        apply( func, args)


    def show_public_keys(self, address):
        if not address: return
        try:
            pubkey_list = self.wallet.get_public_keys(address)
        except Exception as e:
            traceback.print_exc(file=sys.stdout)
            self.show_message(str(e))
            return

        d = QDialog(self)
        d.setMinimumSize(600, 200)
        d.setModal(1)
        vbox = QVBoxLayout()
        vbox.addWidget( QLabel(_("Address") + ': ' + address))
        vbox.addWidget( QLabel(_("Public key") + ':'))
        keys = QRTextEdit()
        keys.setReadOnly(True)
        keys.setText('\n'.join(pubkey_list))
        vbox.addWidget(keys)
        vbox.addLayout(close_button(d))
        d.setLayout(vbox)
        d.exec_()

    @protected
    def show_private_key(self, address, password):
        if not address: return
        try:
            pk_list = self.wallet.get_private_key(address, password)
        except Exception as e:
            traceback.print_exc(file=sys.stdout)
            self.show_message(str(e))
            return

        d = QDialog(self)
        d.setMinimumSize(600, 200)
        d.setModal(1)
        vbox = QVBoxLayout()
        vbox.addWidget( QLabel(_("Address") + ': ' + address))
        vbox.addWidget( QLabel(_("Private key") + ':'))
        keys = QRTextEdit()
        keys.setReadOnly(True)
        keys.setText('\n'.join(pk_list))
        vbox.addWidget(keys)
        vbox.addLayout(close_button(d))
        d.setLayout(vbox)
        d.exec_()


    @protected
    def do_sign(self, address, message, signature, password):
        message = unicode(message.toPlainText())
        message = message.encode('utf-8')
        try:
            sig = self.wallet.sign_message(str(address.text()), message, password)
            signature.setText(sig)
        except Exception as e:
            self.show_message(str(e))

    def do_verify(self, address, message, signature):
        message = unicode(message.toPlainText())
        message = message.encode('utf-8')
        if bitcoin.verify_message(address.text(), str(signature.toPlainText()), message):
            self.show_message(_("Signature verified"))
        else:
            self.show_message(_("Error: wrong signature"))


    def sign_verify_message(self, address=''):
        d = QDialog(self)
        d.setModal(1)
        d.setWindowTitle(_('Sign/verify Message'))
        d.setMinimumSize(410, 290)

        layout = QGridLayout(d)

        message_e = QTextEdit()
        layout.addWidget(QLabel(_('Message')), 1, 0)
        layout.addWidget(message_e, 1, 1)
        layout.setRowStretch(2,3)

        address_e = QLineEdit()
        address_e.setText(address)
        layout.addWidget(QLabel(_('Address')), 2, 0)
        layout.addWidget(address_e, 2, 1)

        signature_e = QTextEdit()
        layout.addWidget(QLabel(_('Signature')), 3, 0)
        layout.addWidget(signature_e, 3, 1)
        layout.setRowStretch(3,1)

        hbox = QHBoxLayout()

        b = QPushButton(_("Sign"))
        b.clicked.connect(lambda: self.do_sign(address_e, message_e, signature_e))
        hbox.addWidget(b)

        b = QPushButton(_("Verify"))
        b.clicked.connect(lambda: self.do_verify(address_e, message_e, signature_e))
        hbox.addWidget(b)

        b = QPushButton(_("Close"))
        b.clicked.connect(d.accept)
        hbox.addWidget(b)
        layout.addLayout(hbox, 4, 1)
        d.exec_()


    @protected
    def do_decrypt(self, message_e, pubkey_e, encrypted_e, password):
        try:
            decrypted = self.wallet.decrypt_message(str(pubkey_e.text()), str(encrypted_e.toPlainText()), password)
            message_e.setText(decrypted)
        except BaseException as e:
            traceback.print_exc(file=sys.stdout)
            self.show_warning(str(e))


    def do_encrypt(self, message_e, pubkey_e, encrypted_e):
        message = unicode(message_e.toPlainText())
        message = message.encode('utf-8')
        try:
            encrypted = bitcoin.encrypt_message(message, str(pubkey_e.text()))
            encrypted_e.setText(encrypted)
        except BaseException as e:
            traceback.print_exc(file=sys.stdout)
            self.show_warning(str(e))


    def encrypt_message(self, address = ''):
        d = QDialog(self)
        d.setModal(1)
        d.setWindowTitle(_('Encrypt/decrypt Message'))
        d.setMinimumSize(610, 490)

        layout = QGridLayout(d)

        message_e = QTextEdit()
        layout.addWidget(QLabel(_('Message')), 1, 0)
        layout.addWidget(message_e, 1, 1)
        layout.setRowStretch(2,3)

        pubkey_e = QLineEdit()
        if address:
            pubkey = self.wallet.get_public_keys(address)[0]
            pubkey_e.setText(pubkey)
        layout.addWidget(QLabel(_('Public key')), 2, 0)
        layout.addWidget(pubkey_e, 2, 1)

        encrypted_e = QTextEdit()
        layout.addWidget(QLabel(_('Encrypted')), 3, 0)
        layout.addWidget(encrypted_e, 3, 1)
        layout.setRowStretch(3,1)

        hbox = QHBoxLayout()
        b = QPushButton(_("Encrypt"))
        b.clicked.connect(lambda: self.do_encrypt(message_e, pubkey_e, encrypted_e))
        hbox.addWidget(b)

        b = QPushButton(_("Decrypt"))
        b.clicked.connect(lambda: self.do_decrypt(message_e, pubkey_e, encrypted_e))
        hbox.addWidget(b)

        b = QPushButton(_("Close"))
        b.clicked.connect(d.accept)
        hbox.addWidget(b)

        layout.addLayout(hbox, 4, 1)
        d.exec_()


    def question(self, msg):
        return QMessageBox.question(self, _('Message'), msg, QMessageBox.Yes | QMessageBox.No, QMessageBox.No) == QMessageBox.Yes

    def show_message(self, msg):
        QMessageBox.information(self, _('Message'), msg, _('OK'))

    def show_warning(self, msg):
        QMessageBox.warning(self, _('Warning'), msg, _('OK'))

    def password_dialog(self, msg=None):
        d = QDialog(self)
        d.setModal(1)
        d.setWindowTitle(_("Enter Password"))

        pw = QLineEdit()
        pw.setEchoMode(2)

        vbox = QVBoxLayout()
        if not msg:
            msg = _('Please enter your password')
        vbox.addWidget(QLabel(msg))

        grid = QGridLayout()
        grid.setSpacing(8)
        grid.addWidget(QLabel(_('Password')), 1, 0)
        grid.addWidget(pw, 1, 1)
        vbox.addLayout(grid)

        vbox.addLayout(ok_cancel_buttons(d))
        d.setLayout(vbox)

        run_hook('password_dialog', pw, grid, 1)
        if not d.exec_(): return
        return unicode(pw.text())








    def tx_from_text(self, txt):
        "json or raw hexadecimal"
        try:
            txt.decode('hex')
            is_hex = True
        except:
            is_hex = False

        if is_hex:
            try:
                return Transaction.deserialize(txt)
            except:
                traceback.print_exc(file=sys.stdout)
                QMessageBox.critical(None, _("Unable to parse transaction"), _("Electrum was unable to parse your transaction"))
                return

        try:
            tx_dict = json.loads(str(txt))
            assert "hex" in tx_dict.keys()
            tx = Transaction.deserialize(tx_dict["hex"])
            #if tx_dict.has_key("input_info"):
            #    input_info = json.loads(tx_dict['input_info'])
            #    tx.add_input_info(input_info)
            return tx
        except Exception:
            traceback.print_exc(file=sys.stdout)
            QMessageBox.critical(None, _("Unable to parse transaction"), _("Electrum was unable to parse your transaction"))


    def read_tx_from_qrcode(self):
        data = run_hook('scan_qr_hook')
        if not data:
            return
        # transactions are binary, but qrcode seems to return utf8...
        z = data.decode('utf8')
        s = ''
        for b in z:
            s += chr(ord(b))
        data = s.encode('hex')
        tx = self.tx_from_text(data)
        if not tx:
            return
        self.show_transaction(tx)


    def read_tx_from_file(self):
        fileName = self.getOpenFileName(_("Select your transaction file"), "*.txn")
        if not fileName:
            return
        try:
            with open(fileName, "r") as f:
                file_content = f.read()
        except (ValueError, IOError, os.error), reason:
            QMessageBox.critical(None, _("Unable to read file or no transaction found"), _("Electrum was unable to open your transaction file") + "\n" + str(reason))

        return self.tx_from_text(file_content)


    @protected
    def sign_raw_transaction(self, tx, password):
        try:
            self.wallet.signrawtransaction(tx, [], password)
        except Exception as e:
            traceback.print_exc(file=sys.stdout)
            QMessageBox.warning(self, _("Error"), str(e))

    def do_process_from_text(self):
        text = text_dialog(self, _('Input raw transaction'), _("Transaction:"), _("Load transaction"))
        if not text:
            return
        tx = self.tx_from_text(text)
        if tx:
            self.show_transaction(tx)

    def do_process_from_file(self):
        tx = self.read_tx_from_file()
        if tx:
            self.show_transaction(tx)

    def do_process_from_txid(self):
        from electrum_ltc import transaction
        txid, ok = QInputDialog.getText(self, _('Lookup transaction'), _('Transaction ID') + ':')
        if ok and txid:
            r = self.network.synchronous_get([ ('blockchain.transaction.get',[str(txid)]) ])[0]
            if r:
                tx = transaction.Transaction.deserialize(r)
                if tx:
                    self.show_transaction(tx)
                else:
                    self.show_message("unknown transaction")

    def do_process_from_csvReader(self, csvReader):
        outputs = []
        errors = []
        errtext = ""
        try:
            for position, row in enumerate(csvReader):
                address = row[0]
                if not bitcoin.is_address(address):
                    errors.append((position, address))
                    continue
                amount = Decimal(row[1])
                amount = int(100000000*amount)
                outputs.append(('address', address, amount))
        except (ValueError, IOError, os.error), reason:
            QMessageBox.critical(None, _("Unable to read file or no transaction found"), _("Electrum was unable to open your transaction file") + "\n" + str(reason))
            return
        if errors != []:
            for x in errors:
                errtext += "CSV Row " + str(x[0]+1) + ": " + x[1] + "\n"
            QMessageBox.critical(None, _("Invalid Addresses"), _("ABORTING! Invalid Addresses found:") + "\n\n" + errtext)
            return

        try:
            tx = self.wallet.make_unsigned_transaction(outputs, None, None)
        except Exception as e:
            self.show_message(str(e))
            return

        self.show_transaction(tx)

    def do_process_from_csv_file(self):
        fileName = self.getOpenFileName(_("Select your transaction CSV"), "*.csv")
        if not fileName:
            return
        try:
            with open(fileName, "r") as f:
                csvReader = csv.reader(f)
                self.do_process_from_csvReader(csvReader)
        except (ValueError, IOError, os.error), reason:
            QMessageBox.critical(None, _("Unable to read file or no transaction found"), _("Electrum was unable to open your transaction file") + "\n" + str(reason))
            return

    def do_process_from_csv_text(self):
        text = text_dialog(self, _('Input CSV'), _("Please enter a list of outputs.") + '\n' \
                               + _("Format: address, amount. One output per line"), _("Load CSV"))
        if not text:
            return
        f = StringIO.StringIO(text)
        csvReader = csv.reader(f)
        self.do_process_from_csvReader(csvReader)



    @protected
    def export_privkeys_dialog(self, password):
        if self.wallet.is_watching_only():
            self.show_message(_("This is a watching-only wallet"))
            return

        d = QDialog(self)
        d.setWindowTitle(_('Private keys'))
        d.setMinimumSize(850, 300)
        vbox = QVBoxLayout(d)

        msg = "%s\n%s\n%s" % (_("WARNING: ALL your private keys are secret."), 
                              _("Exposing a single private key can compromise your entire wallet!"), 
                              _("In particular, DO NOT use 'redeem private key' services proposed by third parties."))
        vbox.addWidget(QLabel(msg))

        e = QTextEdit()
        e.setReadOnly(True)
        vbox.addWidget(e)

        defaultname = 'electrum-ltc-private-keys.csv'
        select_msg = _('Select file to export your private keys to')
        hbox, filename_e, csv_button = filename_field(self, self.config, defaultname, select_msg)
        vbox.addLayout(hbox)

        h, b = ok_cancel_buttons2(d, _('Export'))
        b.setEnabled(False)
        vbox.addLayout(h)

        private_keys = {}
        addresses = self.wallet.addresses(True)
        done = False
        def privkeys_thread():
            for addr in addresses:
                time.sleep(0.1)
                if done: 
                    break
                private_keys[addr] = "\n".join(self.wallet.get_private_key(addr, password))
                d.emit(SIGNAL('computing_privkeys'))
            d.emit(SIGNAL('show_privkeys'))

        def show_privkeys():
            s = "\n".join( map( lambda x: x[0] + "\t"+ x[1], private_keys.items()))
            e.setText(s)
            b.setEnabled(True)

        d.connect(d, QtCore.SIGNAL('computing_privkeys'), lambda: e.setText("Please wait... %d/%d"%(len(private_keys),len(addresses))))
        d.connect(d, QtCore.SIGNAL('show_privkeys'), show_privkeys)
        threading.Thread(target=privkeys_thread).start()

        if not d.exec_():
            done = True
            return

        filename = filename_e.text()
        if not filename:
            return

        try:
            self.do_export_privkeys(filename, private_keys, csv_button.isChecked())
        except (IOError, os.error), reason:
            export_error_label = _("Electrum was unable to produce a private key-export.")
            QMessageBox.critical(None, _("Unable to create csv"), export_error_label + "\n" + str(reason))

        except Exception as e:
            self.show_message(str(e))
            return

        self.show_message(_("Private keys exported."))


    def do_export_privkeys(self, fileName, pklist, is_csv):
        with open(fileName, "w+") as f:
            if is_csv:
                transaction = csv.writer(f)
                transaction.writerow(["address", "private_key"])
                for addr, pk in pklist.items():
                    transaction.writerow(["%34s"%addr,pk])
            else:
                import json
                f.write(json.dumps(pklist, indent = 4))


    def do_import_labels(self):
        labelsFile = self.getOpenFileName(_("Open labels file"), "*.dat")
        if not labelsFile: return
        try:
            f = open(labelsFile, 'r')
            data = f.read()
            f.close()
            for key, value in json.loads(data).items():
                self.wallet.set_label(key, value)
            QMessageBox.information(None, _("Labels imported"), _("Your labels were imported from")+" '%s'" % str(labelsFile))
        except (IOError, os.error), reason:
            QMessageBox.critical(None, _("Unable to import labels"), _("Electrum was unable to import your labels.")+"\n" + str(reason))


    def do_export_labels(self):
        labels = self.wallet.labels
        try:
            fileName = self.getSaveFileName(_("Select file to save your labels"), 'electrum-ltc_labels.dat', "*.dat")
            if fileName:
                with open(fileName, 'w+') as f:
                    json.dump(labels, f)
                QMessageBox.information(None, _("Labels exported"), _("Your labels where exported to")+" '%s'" % str(fileName))
        except (IOError, os.error), reason:
            QMessageBox.critical(None, _("Unable to export labels"), _("Electrum was unable to export your labels.")+"\n" + str(reason))


    def export_history_dialog(self):

        d = QDialog(self)
        d.setWindowTitle(_('Export History'))
        d.setMinimumSize(400, 200)
        vbox = QVBoxLayout(d)

        defaultname = os.path.expanduser('~/electrum-ltc-history.csv')
        select_msg = _('Select file to export your wallet transactions to')

        hbox, filename_e, csv_button = filename_field(self, self.config, defaultname, select_msg)
        vbox.addLayout(hbox)

        vbox.addStretch(1)

        h, b = ok_cancel_buttons2(d, _('Export'))
        vbox.addLayout(h)
        if not d.exec_():
            return

        filename = filename_e.text()
        if not filename:
            return

        try:
            self.do_export_history(self.wallet, filename, csv_button.isChecked())
        except (IOError, os.error), reason:
            export_error_label = _("Electrum was unable to produce a transaction export.")
            QMessageBox.critical(self, _("Unable to export history"), export_error_label + "\n" + str(reason))
            return

        QMessageBox.information(self,_("History exported"), _("Your wallet history has been successfully exported."))


    def do_export_history(self, wallet, fileName, is_csv):
        history = wallet.get_tx_history()
        lines = []
        for item in history:
            tx_hash, confirmations, is_mine, value, fee, balance, timestamp = item
            if confirmations:
                if timestamp is not None:
                    try:
                        time_string = datetime.datetime.fromtimestamp(timestamp).isoformat(' ')[:-3]
                    except [RuntimeError, TypeError, NameError] as reason:
                        time_string = "unknown"
                        pass
                else:
                    time_string = "unknown"
            else:
                time_string = "pending"

            if value is not None:
                value_string = format_satoshis(value, True)
            else:
                value_string = '--'

            if fee is not None:
                fee_string = format_satoshis(fee, True)
            else:
                fee_string = '0'

            if tx_hash:
                label, is_default_label = wallet.get_label(tx_hash)
                label = label.encode('utf-8')
            else:
                label = ""

            balance_string = format_satoshis(balance, False)
            if is_csv:
                lines.append([tx_hash, label, confirmations, value_string, fee_string, balance_string, time_string])
            else:
                lines.append({'txid':tx_hash, 'date':"%16s"%time_string, 'label':label, 'value':value_string})

        with open(fileName, "w+") as f:
            if is_csv:
                transaction = csv.writer(f)
                transaction.writerow(["transaction_hash","label", "confirmations", "value", "fee", "balance", "timestamp"])
                for line in lines:
                    transaction.writerow(line)
            else:
                import json
                f.write(json.dumps(lines, indent = 4))


    def sweep_key_dialog(self):
        d = QDialog(self)
        d.setWindowTitle(_('Sweep private keys'))
        d.setMinimumSize(600, 300)

        vbox = QVBoxLayout(d)
        vbox.addWidget(QLabel(_("Enter private keys")))

        keys_e = QTextEdit()
        keys_e.setTabChangesFocus(True)
        vbox.addWidget(keys_e)

        h, address_e = address_field(self.wallet.addresses())
        vbox.addLayout(h)

        vbox.addStretch(1)
        hbox, button = ok_cancel_buttons2(d, _('Sweep'))
        vbox.addLayout(hbox)
        button.setEnabled(False)

        def get_address():
            addr = str(address_e.text())
            if bitcoin.is_address(addr):
                return addr

        def get_pk():
            pk = str(keys_e.toPlainText()).strip()
            if Wallet.is_private_key(pk):
                return pk.split()

        f = lambda: button.setEnabled(get_address() is not None and get_pk() is not None)
        keys_e.textChanged.connect(f)
        address_e.textChanged.connect(f)
        if not d.exec_():
            return

        fee = self.wallet.fee_per_kb
        tx = Transaction.sweep(get_pk(), self.network, get_address(), fee)
        self.show_transaction(tx)


    @protected
    def do_import_privkey(self, password):
        if not self.wallet.has_imported_keys():
            r = QMessageBox.question(None, _('Warning'), '<b>'+_('Warning') +':\n</b><br/>'+ _('Imported keys are not recoverable from seed.') + ' ' \
                                         + _('If you ever need to restore your wallet from its seed, these keys will be lost.') + '<p>' \
                                         + _('Are you sure you understand what you are doing?'), 3, 4)
            if r == 4: return

        text = text_dialog(self, _('Import private keys'), _("Enter private keys")+':', _("Import"))
        if not text: return

        text = str(text).split()
        badkeys = []
        addrlist = []
        for key in text:
            try:
                addr = self.wallet.import_key(key, password)
            except Exception as e:
                badkeys.append(key)
                continue
            if not addr:
                badkeys.append(key)
            else:
                addrlist.append(addr)
        if addrlist:
            QMessageBox.information(self, _('Information'), _("The following addresses were added") + ':\n' + '\n'.join(addrlist))
        if badkeys:
            QMessageBox.critical(self, _('Error'), _("The following inputs could not be imported") + ':\n'+ '\n'.join(badkeys))
        self.update_address_tab()
        self.update_history_tab()


    def settings_dialog(self):
        self.need_restart = False
        d = QDialog(self)
        d.setWindowTitle(_('Electrum Settings'))
        d.setModal(1)
        vbox = QVBoxLayout()
        grid = QGridLayout()
        grid.setColumnStretch(0,1)
        widgets = []

        lang_label = QLabel(_('Language') + ':')
        lang_help = HelpButton(_('Select which language is used in the GUI (after restart).'))
        lang_combo = QComboBox()
        from electrum_ltc.i18n import languages
        lang_combo.addItems(languages.values())
        try:
            index = languages.keys().index(self.config.get("language",''))
        except Exception:
            index = 0
        lang_combo.setCurrentIndex(index)
        if not self.config.is_modifiable('language'):
            for w in [lang_combo, lang_label]: w.setEnabled(False)
        def on_lang(x):
            lang_request = languages.keys()[lang_combo.currentIndex()]
            if lang_request != self.config.get('language'):
                self.config.set_key("language", lang_request, True)
                self.need_restart = True
        lang_combo.currentIndexChanged.connect(on_lang)
        widgets.append((lang_label, lang_combo, lang_help))

        nz_label = QLabel(_('Zeros after decimal point') + ':')
        nz_help = HelpButton(_('Number of zeros displayed after the decimal point. For example, if this is set to 2, "1." will be displayed as "1.00"'))
        nz = QSpinBox()
        nz.setMinimum(0)
        nz.setMaximum(self.decimal_point)
        nz.setValue(self.num_zeros)
        if not self.config.is_modifiable('num_zeros'):
            for w in [nz, nz_label]: w.setEnabled(False)
        def on_nz():
            value = nz.value()
            if self.num_zeros != value:
                self.num_zeros = value
                self.config.set_key('num_zeros', value, True)
                self.update_history_tab()
                self.update_address_tab()
        nz.valueChanged.connect(on_nz)
        widgets.append((nz_label, nz, nz_help))

        fee_label = QLabel(_('Transaction fee per kb') + ':')
        fee_help = HelpButton(_('Fee per kilobyte of transaction.') + '\n' + _('Recommended value') + ': ' + self.format_amount(10000) + ' ' + self.base_unit())
        fee_e = BTCAmountEdit(self.get_decimal_point)
        fee_e.setAmount(self.wallet.fee_per_kb)
        if not self.config.is_modifiable('fee_per_kb'):
            for w in [fee_e, fee_label]: w.setEnabled(False)
        def on_fee():
            fee = fee_e.get_amount()
            self.wallet.set_fee(fee)
        fee_e.editingFinished.connect(on_fee)
        widgets.append((fee_label, fee_e, fee_help))

        units = ['LTC', 'mLTC', 'bits']
        unit_label = QLabel(_('Base unit') + ':')
        unit_combo = QComboBox()
        unit_combo.addItems(units)
        unit_combo.setCurrentIndex(units.index(self.base_unit()))
        msg = _('Base unit of your wallet.')\
              + '\n1BTC=1000mLTC.\n' \
              + _(' These settings affects the fields in the Send tab')+' '
        unit_help = HelpButton(msg)
        def on_unit(x):
            unit_result = units[unit_combo.currentIndex()]
            if self.base_unit() == unit_result:
                return
            if unit_result == 'LTC':
                self.decimal_point = 8
            elif unit_result == 'mLTC':
                self.decimal_point = 5
            elif unit_result == 'bits':
                self.decimal_point = 2
            else:
                raise Exception('Unknown base unit')
            self.config.set_key('decimal_point', self.decimal_point, True)
            self.update_history_tab()
            self.update_receive_tab()
            self.update_address_tab()
            self.update_invoices_tab()
            fee_e.setAmount(self.wallet.fee_per_kb)
            self.update_status()
        unit_combo.currentIndexChanged.connect(on_unit)
        widgets.append((unit_label, unit_combo, unit_help))

        block_explorers = ['explorer.litecoin.net', 'block-explorer.com', 'Blockr.io']
        block_ex_label = QLabel(_('Online Block Explorer') + ':')
        block_ex_combo = QComboBox()
        block_ex_combo.addItems(block_explorers)
        block_ex_combo.setCurrentIndex(block_explorers.index(self.config.get('block_explorer', 'explorer.litecoin.net')))
        block_ex_help = HelpButton(_('Choose which online block explorer to use for functions that open a web browser'))
        def on_be(x):
            be_result = block_explorers[block_ex_combo.currentIndex()]
            self.config.set_key('block_explorer', be_result, True)
        block_ex_combo.currentIndexChanged.connect(on_be)
        widgets.append((block_ex_label, block_ex_combo, block_ex_help))

        from electrum_ltc import qrscanner
        system_cameras = qrscanner._find_system_cameras()
        qr_combo = QComboBox()
        qr_combo.addItem("Default","default")
        for camera, device in system_cameras.items():
            qr_combo.addItem(camera, device)
        #combo.addItem("Manually specify a device", config.get("video_device"))
        index = qr_combo.findData(self.config.get("video_device"))
        qr_combo.setCurrentIndex(index)
        qr_label = QLabel(_('Video Device') + ':')
        qr_combo.setEnabled(qrscanner.zbar is not None)
        qr_help = HelpButton(_("Install the zbar package to enable this.\nOn linux, type: 'apt-get install python-zbar'"))
        on_video_device = lambda x: self.config.set_key("video_device", str(qr_combo.itemData(x).toString()), True)
        qr_combo.currentIndexChanged.connect(on_video_device)
        widgets.append((qr_label, qr_combo, qr_help))
                                   
        usechange_cb = QCheckBox(_('Use change addresses'))
        usechange_cb.setChecked(self.wallet.use_change)
        usechange_help = HelpButton(_('Using change addresses makes it more difficult for other people to track your transactions.'))
        if not self.config.is_modifiable('use_change'): usechange_cb.setEnabled(False)
        def on_usechange(x):
            usechange_result = x == Qt.Checked
            if self.wallet.use_change != usechange_result:
                self.wallet.use_change = usechange_result
                self.wallet.storage.put('use_change', self.wallet.use_change)
        usechange_cb.stateChanged.connect(on_usechange)
        widgets.append((usechange_cb, None, usechange_help))

        showtx_cb = QCheckBox(_('Show transaction before broadcast'))
        showtx_cb.setChecked(self.config.get('show_before_broadcast', False))
        showtx_cb.stateChanged.connect(lambda x: self.config.set_key('show_before_broadcast', showtx_cb.isChecked()))
        showtx_help = HelpButton(_('Display the details of your transactions before broadcasting it.'))
        widgets.append((showtx_cb, None, showtx_help))

        can_edit_fees_cb = QCheckBox(_('Set transaction fees manually'))
        can_edit_fees_cb.setChecked(self.config.get('can_edit_fees', False))
        def on_editfees(x):
            self.config.set_key('can_edit_fees', x == Qt.Checked)
            self.update_fee_edit()
        can_edit_fees_cb.stateChanged.connect(on_editfees)
        can_edit_fees_help = HelpButton(_('This option lets you edit fees in the send tab.'))
        widgets.append((can_edit_fees_cb, None, can_edit_fees_help))

        for a,b,c in widgets:
            i = grid.rowCount()
            if b: 
                grid.addWidget(a, i, 0)
                grid.addWidget(b, i, 1)
            else:
                grid.addWidget(a, i, 0, 1, 2)
            grid.addWidget(c, i, 2)

        vbox.addLayout(grid)
        vbox.addStretch(1)
        vbox.addLayout(close_button(d))
        d.setLayout(vbox)

        # run the dialog
        d.exec_()

        run_hook('close_settings_dialog')
        if self.need_restart:
            QMessageBox.warning(self, _('Success'), _('Please restart Electrum to activate the new GUI settings'), _('OK'))



    def run_network_dialog(self):
        if not self.network:
            return
        NetworkDialog(self.wallet.network, self.config, self).do_exec()

    def closeEvent(self, event):
        self.config.set_key("is_maximized", self.isMaximized())
        if not self.isMaximized():
            g = self.geometry()
            self.config.set_key("winpos-qt", [g.left(),g.top(),g.width(),g.height()])
        self.save_column_widths()
        self.config.set_key("console-history", self.console.history[-50:], True)
        self.wallet.storage.put('accounts_expanded', self.accounts_expanded)
        event.accept()


    def plugins_dialog(self):
        from electrum_ltc.plugins import plugins

        d = QDialog(self)
        d.setWindowTitle(_('Electrum Plugins'))
        d.setModal(1)

        vbox = QVBoxLayout(d)

        # plugins
        scroll = QScrollArea()
        scroll.setEnabled(True)
        scroll.setWidgetResizable(True)
        scroll.setMinimumSize(400,250)
        vbox.addWidget(scroll)

        w = QWidget()
        scroll.setWidget(w)
        w.setMinimumHeight(len(plugins)*35)

        grid = QGridLayout()
        grid.setColumnStretch(0,1)
        w.setLayout(grid)

        def do_toggle(cb, p, w):
            if p.is_enabled():
                if p.disable():
                    p.close()
            else:
                if p.enable():
                    p.load_wallet(self.wallet)
                    p.init_qt(self.gui_object)
            r = p.is_enabled()
            cb.setChecked(r)
            if w: w.setEnabled(r)

        def mk_toggle(cb, p, w):
            return lambda: do_toggle(cb,p,w)

        for i, p in enumerate(plugins):
            try:
                cb = QCheckBox(p.fullname())
                cb.setDisabled(not p.is_available())
                cb.setChecked(p.is_enabled())
                grid.addWidget(cb, i, 0)
                if p.requires_settings():
                    w = p.settings_widget(self)
                    w.setEnabled( p.is_enabled() )
                    grid.addWidget(w, i, 1)
                else:
                    w = None
                cb.clicked.connect(mk_toggle(cb,p,w))
                grid.addWidget(HelpButton(p.description()), i, 2)
            except Exception:
                print_msg(_("Error: cannot display plugin"), p)
                traceback.print_exc(file=sys.stdout)
        grid.setRowStretch(i+1,1)

        vbox.addLayout(close_button(d))

        d.exec_()


    def show_account_details(self, k):
        account = self.wallet.accounts[k]

        d = QDialog(self)
        d.setWindowTitle(_('Account Details'))
        d.setModal(1)

        vbox = QVBoxLayout(d)
        name = self.wallet.get_account_name(k)
        label = QLabel('Name: ' + name)
        vbox.addWidget(label)

        vbox.addWidget(QLabel(_('Address type') + ': ' + account.get_type()))

        vbox.addWidget(QLabel(_('Derivation') + ': ' + k))

        vbox.addWidget(QLabel(_('Master Public Key:')))

        text = QTextEdit()
        text.setReadOnly(True)
        text.setMaximumHeight(170)
        vbox.addWidget(text)

        mpk_text = '\n'.join( account.get_master_pubkeys() )
        text.setText(mpk_text)

        vbox.addLayout(close_button(d))
        d.exec_()<|MERGE_RESOLUTION|>--- conflicted
+++ resolved
@@ -205,12 +205,7 @@
         run_hook('close_wallet')
 
     def load_wallet(self, wallet):
-<<<<<<< HEAD
         import electrum_ltc as electrum
-
-=======
-        import electrum
->>>>>>> 5b84cbe9
         self.wallet = wallet
         self.update_wallet_format()
         # address used to create a dummy transaction and estimate transaction fee
