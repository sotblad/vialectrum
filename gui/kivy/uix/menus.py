--- conflicted
+++ resolved
@@ -7,11 +7,7 @@
 from kivy.properties import ListProperty
 from kivy.uix.widget import Widget
 
-<<<<<<< HEAD
-from vialectrum_gui.i18n import _
-=======
-from electrum_ltc_gui.kivy.i18n import _
->>>>>>> 35ce0806
+from vialectrum_gui.kivy.i18n import _
 
 class ContextMenuItem(Widget):
     '''abstract class
