<<<<<<< HEAD
from electrum_ltc.plugins import BasePlugin, hook
from electrum_ltc_gui.qt.util import WaitingDialog, EnterButton
from electrum_ltc.util import print_msg
from electrum_ltc.i18n import _
=======
from electrum.plugins import BasePlugin, hook
from electrum_gui.qt.util import WaitingDialog, EnterButton
from electrum.util import print_msg, print_error
from electrum.i18n import _
>>>>>>> 09f4359f

from PyQt4.QtGui import *
from PyQt4.QtCore import *

import traceback
import zlib
import json
from io import BytesIO
import sys
import platform

try:
    import amodem.audio
    import amodem.recv
    import amodem.send
    import amodem.config
    print_error('Audio MODEM is available.')
    amodem.log.addHandler(amodem.logging.StreamHandler(sys.stderr))
    amodem.log.setLevel(amodem.logging.INFO)
except ImportError:
    amodem = None
    print_error('Audio MODEM is not found.')


class Plugin(BasePlugin):

    def __init__(self, config, name):
        BasePlugin.__init__(self, config, name)
        if self.is_available():
            self.modem_config = amodem.config.slowest()
            self.library_name = {
                'Linux': 'libportaudio.so'
            }[platform.system()]

    def fullname(self):
        return 'Audio MODEM'

    def description(self):
        return ('Provides support for air-gapped transaction signing.\n\n'
                'Requires http://github.com/romanz/amodem/')

    def is_available(self):
        return amodem is not None

    def requires_settings(self):
        return True

    def settings_widget(self, window):
        return EnterButton(_('Settings'), self.settings_dialog)

    def settings_dialog(self):
        d = QDialog()
        d.setWindowTitle("Settings")

        layout = QGridLayout(d)
        layout.addWidget(QLabel(_('Bit rate [kbps]: ')), 0, 0)

        bitrates = list(sorted(amodem.config.bitrates.keys()))

        def _index_changed(index):
            bitrate = bitrates[index]
            self.modem_config = amodem.config.bitrates[bitrate]

        combo = QComboBox()
        combo.addItems(map(str, bitrates))
        combo.currentIndexChanged.connect(_index_changed)
        layout.addWidget(combo, 0, 1)

        ok_button = QPushButton(_("OK"))
        ok_button.clicked.connect(d.accept)
        layout.addWidget(ok_button, 1, 1)

        return bool(d.exec_())

    @hook
    def transaction_dialog(self, dialog):
        b = QPushButton()
        b.setIcon(QIcon(":icons/speaker.png"))

        def handler():
            blob = json.dumps(dialog.tx.as_dict())
            self.sender = self._send(parent=dialog, blob=blob)
            self.sender.start()
        b.clicked.connect(handler)
        dialog.buttons.insertWidget(1, b)

    @hook
    def scan_text_edit(self, parent):
        def handler():
            self.receiver = self._recv(parent=parent)
            self.receiver.start()
        button = add_button(parent=parent, icon_name=':icons/microphone.png')
        button.clicked.connect(handler)

    @hook
    def show_text_edit(self, parent):
        def handler():
            blob = str(parent.toPlainText())
            self.sender = self._send(parent=parent, blob=blob)
            self.sender.start()
        button = add_button(parent=parent, icon_name=':icons/speaker.png')
        button.clicked.connect(handler)

    def _audio_interface(self):
        return amodem.audio.Interface(
            config=self.modem_config,
            name=self.library_name
        )

    def _send(self, parent, blob):
        def sender_thread():
            try:
                with self._audio_interface() as interface:
                    src = BytesIO(blob)
                    dst = interface.player()
                    amodem.send.main(config=self.modem_config, src=src, dst=dst)
            except Exception:
                traceback.print_exc()

        print_msg('Sending:', repr(blob))
        blob = zlib.compress(blob)

        kbps = self.modem_config.modem_bps / 1e3
        msg = 'Sending to Audio MODEM ({0:.1f} kbps)...'.format(kbps)
        return WaitingDialog(parent=parent, message=msg, run_task=sender_thread)

    def _recv(self, parent):
        def receiver_thread():
            try:
                with self._audio_interface() as interface:
                    src = interface.recorder()
                    dst = BytesIO()
                    amodem.recv.main(config=self.modem_config, src=src, dst=dst)
                    return dst.getvalue()
            except Exception:
                traceback.print_exc()

        def on_success(blob):
            if blob:
                blob = zlib.decompress(blob)
                print_msg('Received:', repr(blob))
                parent.setText(blob)

        kbps = self.modem_config.modem_bps / 1e3
        msg = 'Receiving from Audio MODEM ({0:.1f} kbps)...'.format(kbps)
        return WaitingDialog(parent=parent, message=msg,
                             run_task=receiver_thread, on_success=on_success)


def add_button(parent, icon_name):
    audio_button = QToolButton(parent)
    audio_button.setIcon(QIcon(icon_name))
    audio_button.setStyleSheet("QToolButton { border: none; padding: 0px; }")
    audio_button.setVisible(True)

    parent_resizeEvent = parent.resizeEvent

    def resizeEvent(e):
        result = parent_resizeEvent(e)
        qr_button = parent.button
        left = qr_button.geometry().left() - audio_button.sizeHint().width()
        top = qr_button.geometry().top()
        audio_button.move(left, top)
        return result

    parent.resizeEvent = resizeEvent
    return audio_button<|MERGE_RESOLUTION|>--- conflicted
+++ resolved
@@ -1,14 +1,7 @@
-<<<<<<< HEAD
 from electrum_ltc.plugins import BasePlugin, hook
 from electrum_ltc_gui.qt.util import WaitingDialog, EnterButton
-from electrum_ltc.util import print_msg
+from electrum_ltc.util import print_msg, print_error
 from electrum_ltc.i18n import _
-=======
-from electrum.plugins import BasePlugin, hook
-from electrum_gui.qt.util import WaitingDialog, EnterButton
-from electrum.util import print_msg, print_error
-from electrum.i18n import _
->>>>>>> 09f4359f
 
 from PyQt4.QtGui import *
 from PyQt4.QtCore import *
