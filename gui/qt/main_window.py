--- conflicted
+++ resolved
@@ -1083,15 +1083,8 @@
             if addr is None:
                 QMessageBox.warning(self, _('Error'), _('Litecoin Address is None'), _('OK'))
                 return
-<<<<<<< HEAD
-            if type == 'op_return':
-                continue
-            if type == 'address' and not bitcoin.is_address(addr):
+            if _type == 'address' and not bitcoin.is_address(addr):
                 QMessageBox.warning(self, _('Error'), _('Invalid Litecoin Address'), _('OK'))
-=======
-            if _type == 'address' and not bitcoin.is_address(addr):
-                QMessageBox.warning(self, _('Error'), _('Invalid Bitcoin Address'), _('OK'))
->>>>>>> 8863b6f2
                 return
             if amount is None:
                 QMessageBox.warning(self, _('Error'), _('Invalid Amount'), _('OK'))
