# -*- coding: utf-8 -*-

from decimal import Decimal

from PyQt5.QtCore import *
from PyQt5.QtGui import *
from PyQt5.QtWidgets import (QLineEdit, QStyle, QStyleOptionFrame)

<<<<<<< HEAD
from decimal import Decimal
from vialectrum.util import format_satoshis_plain
=======
from electrum_ltc.util import format_satoshis_plain, decimal_point_to_base_unit_name, FEERATE_PRECISION
>>>>>>> 6e46c5d2


class MyLineEdit(QLineEdit):
    frozen = pyqtSignal()

    def setFrozen(self, b):
        self.setReadOnly(b)
        self.setFrame(not b)
        self.frozen.emit()

class AmountEdit(MyLineEdit):
    shortcut = pyqtSignal()

    def __init__(self, base_unit, is_int=False, parent=None):
        QLineEdit.__init__(self, parent)
        # This seems sufficient for hundred-BTC amounts with 8 decimals
        self.setFixedWidth(140)
        self.base_unit = base_unit
        self.textChanged.connect(self.numbify)
        self.is_int = is_int
        self.is_shortcut = False
        self.help_palette = QPalette()
        self.extra_precision = 0

    def decimal_point(self):
        return 8

    def max_precision(self):
        return self.decimal_point() + self.extra_precision

    def numbify(self):
        text = self.text().strip()
        if text == '!':
            self.shortcut.emit()
            return
        pos = self.cursorPosition()
        chars = '0123456789'
        if not self.is_int: chars +='.'
        s = ''.join([i for i in text if i in chars])
        if not self.is_int:
            if '.' in s:
                p = s.find('.')
                s = s.replace('.','')
                s = s[:p] + '.' + s[p:p+self.max_precision()]
        self.setText(s)
        # setText sets Modified to False.  Instead we want to remember
        # if updates were because of user modification.
        self.setModified(self.hasFocus())
        self.setCursorPosition(pos)

    def paintEvent(self, event):
        QLineEdit.paintEvent(self, event)
        if self.base_unit:
            panel = QStyleOptionFrame()
            self.initStyleOption(panel)
            textRect = self.style().subElementRect(QStyle.SE_LineEditContents, panel, self)
            textRect.adjust(2, 0, -10, 0)
            painter = QPainter(self)
            painter.setPen(self.help_palette.brush(QPalette.Disabled, QPalette.Text).color())
            painter.drawText(textRect, Qt.AlignRight | Qt.AlignVCenter, self.base_unit())

    def get_amount(self):
        try:
            return (int if self.is_int else Decimal)(str(self.text()))
        except:
            return None

    def setAmount(self, x):
        self.setText("%d"%x)


class BTCAmountEdit(AmountEdit):

    def __init__(self, decimal_point, is_int=False, parent=None):
        AmountEdit.__init__(self, self._base_unit, is_int, parent)
        self.decimal_point = decimal_point

    def _base_unit(self):
<<<<<<< HEAD
        p = self.decimal_point()
        if p == 8:
            return 'VIA'
        if p == 5:
            return 'mVIA'
        if p == 2:
            return 'uVIA'
        raise Exception('Unknown base unit')
=======
        return decimal_point_to_base_unit_name(self.decimal_point())
>>>>>>> 6e46c5d2

    def get_amount(self):
        try:
            x = Decimal(str(self.text()))
        except:
            return None
        # scale it to max allowed precision, make it an int
        power = pow(10, self.max_precision())
        max_prec_amount = int(power * x)
        # if the max precision is simply what unit conversion allows, just return
        if self.max_precision() == self.decimal_point():
            return max_prec_amount
        # otherwise, scale it back to the expected unit
        amount = Decimal(max_prec_amount) / pow(10, self.max_precision()-self.decimal_point())
        return Decimal(amount) if not self.is_int else int(amount)

    def setAmount(self, amount):
        if amount is None:
            self.setText(" ") # Space forces repaint in case units changed
        else:
            self.setText(format_satoshis_plain(amount, self.decimal_point()))


class FeerateEdit(BTCAmountEdit):

    def __init__(self, decimal_point, is_int=False, parent=None):
        super().__init__(decimal_point, is_int, parent)
        self.extra_precision = FEERATE_PRECISION

    def _base_unit(self):
        return 'sat/byte'

    def get_amount(self):
        sat_per_byte_amount = BTCAmountEdit.get_amount(self)
        if sat_per_byte_amount is None:
            return None
        return 1000 * sat_per_byte_amount<|MERGE_RESOLUTION|>--- conflicted
+++ resolved
@@ -6,12 +6,7 @@
 from PyQt5.QtGui import *
 from PyQt5.QtWidgets import (QLineEdit, QStyle, QStyleOptionFrame)
 
-<<<<<<< HEAD
-from decimal import Decimal
-from vialectrum.util import format_satoshis_plain
-=======
-from electrum_ltc.util import format_satoshis_plain, decimal_point_to_base_unit_name, FEERATE_PRECISION
->>>>>>> 6e46c5d2
+from vialectrum.util import format_satoshis_plain, decimal_point_to_base_unit_name, FEERATE_PRECISION
 
 
 class MyLineEdit(QLineEdit):
@@ -90,18 +85,7 @@
         self.decimal_point = decimal_point
 
     def _base_unit(self):
-<<<<<<< HEAD
-        p = self.decimal_point()
-        if p == 8:
-            return 'VIA'
-        if p == 5:
-            return 'mVIA'
-        if p == 2:
-            return 'uVIA'
-        raise Exception('Unknown base unit')
-=======
         return decimal_point_to_base_unit_name(self.decimal_point())
->>>>>>> 6e46c5d2
 
     def get_amount(self):
         try:
