--- conflicted
+++ resolved
@@ -779,12 +779,7 @@
     def new_payment_request(self):
         addr = self.wallet.get_unused_address()
         if addr is None:
-<<<<<<< HEAD
             from electrum_ltc.wallet import Imported_Wallet
-            if isinstance(self.wallet, Imported_Wallet):
-                self.show_message(_('No more addresses in your wallet.'))
-=======
-            from electrum.wallet import Imported_Wallet
             if not self.wallet.is_deterministic():
                 msg = [
                     _('No more addresses in your wallet.'),
@@ -792,7 +787,6 @@
                     _('If you want to create new addresses, use a deterministic wallet instead.')
                    ]
                 self.show_message(' '.join(msg))
->>>>>>> 569a3b4f
                 return
             if not self.question(_("Warning: The next address will not be recovered automatically if you restore your wallet from seed; you may need to add it manually.\n\nThis occurs because you have too many unused addresses in your wallet. To avoid this situation, use the existing addresses first.\n\nCreate anyway?")):
                 return
