--- conflicted
+++ resolved
@@ -34,11 +34,7 @@
       install:
         - sudo docker build  --no-cache -t vialectrum-wine-builder-img ./contrib/build-wine/docker/
       script:
-<<<<<<< HEAD
-        - sudo docker run --name vialectrum-wine-builder-cont -v $PWD:/opt/vialectrum --rm --workdir /opt/vialectrum/contrib/build-wine vialectrum-wine-builder-img ./build.sh $TRAVIS_COMMIT
-=======
-        - sudo docker run --name electrum-ltc-wine-builder-cont -v $PWD:/opt/wine64/drive_c/electrum-ltc --rm --workdir /opt/wine64/drive_c/electrum-ltc/contrib/build-wine electrum-ltc-wine-builder-img ./build.sh
->>>>>>> b043c1be
+        - sudo docker run --name vialectrum-wine-builder-cont -v $PWD:/opt/wine64/drive_c/vialectrum --rm --workdir /opt/wine64/drive_c/vialectrum/contrib/build-wine vialectrum-wine-builder-img ./build.sh
       after_success: true
     - os: osx
       language: c
