--- conflicted
+++ resolved
@@ -65,21 +65,12 @@
 
 # Litecoin network constants
 TESTNET = False
-<<<<<<< HEAD
-NOLNET = False
 ADDRTYPE_P2PKH = 48
 ADDRTYPE_P2SH = 50
 ADDRTYPE_P2SH_ALT = 5
 SEGWIT_HRP = "ltc"
 HEADERS_URL = "https://electrum-ltc.org/blockchain_headers"
 GENESIS = "12a765e31ffd4059bada1e25190f6e98c99d9714d334efa41a195a7e7e04bfe2"
-=======
-ADDRTYPE_P2PKH = 0
-ADDRTYPE_P2SH = 5
-SEGWIT_HRP = "bc"
-HEADERS_URL = "https://headers.electrum.org/blockchain_headers"
-GENESIS = "000000000019d6689c085ae165831e934ff763ae46a2a6c172b3f1b60a8ce26f"
->>>>>>> 1daecf28
 SERVERLIST = 'servers.json'
 DEFAULT_PORTS = {'t':'50001', 's':'50002'}
 DEFAULT_SERVERS = read_json_dict('servers.json')
@@ -488,10 +479,10 @@
 # extended key export format for segwit
 
 SCRIPT_TYPES = {
-    'p2pkh':0,
+    'p2pkh':48,
     'p2wpkh':1,
     'p2wpkh-p2sh':2,
-    'p2sh':5,
+    'p2sh':50,
     'p2wsh':6,
     'p2wsh-p2sh':7
 }
