#!/usr/bin/python

# python setup.py sdist --format=zip,gztar

from setuptools import setup
import os
import sys
import platform
import imp


version = imp.load_source('version', 'lib/version.py')
util = imp.load_source('version', 'lib/util.py')

if sys.version_info[:3] < (2, 6, 0):
    sys.exit("Error: Electrum requires Python version >= 2.6.0...")

usr_share = '/usr/share'
if not os.access(usr_share, os.W_OK):
    usr_share = os.getenv("XDG_DATA_HOME", os.path.join(os.getenv("HOME"), ".local", "share"))

data_files = []
if (len(sys.argv) > 1 and (sys.argv[1] == "sdist")) or (platform.system() != 'Windows' and platform.system() != 'Darwin'):
    print "Including all files"
    data_files += [
        (os.path.join(usr_share, 'applications/'), ['electrum-ltc.desktop']),
        (os.path.join(usr_share, 'app-install', 'icons/'), ['icons/electrum-ltc.png'])
    ]
    if not os.path.exists('locale'):
        os.mkdir('locale')
    for lang in os.listdir('locale'):
        if os.path.exists('locale/%s/LC_MESSAGES/electrum.mo' % lang):
            data_files.append((os.path.join(usr_share, 'locale/%s/LC_MESSAGES' % lang), ['locale/%s/LC_MESSAGES/electrum.mo' % lang]))

appdata_dir = util.appdata_dir()
if not os.access(appdata_dir, os.W_OK):
    appdata_dir = os.path.join(usr_share, "electrum-ltc")

data_files += [
    (appdata_dir, ["data/README"]),
    (os.path.join(appdata_dir, "cleanlook"), [
        "data/cleanlook/name.cfg",
        "data/cleanlook/style.css"
    ]),
    (os.path.join(appdata_dir, "sahara"), [
        "data/sahara/name.cfg",
        "data/sahara/style.css"
    ]),
    (os.path.join(appdata_dir, "dark"), [
        "data/dark/name.cfg",
        "data/dark/style.css"
    ])
]


setup(
    name="Electrum-LTC",
    version=version.ELECTRUM_VERSION,
<<<<<<< HEAD
    install_requires=['slowaes', 'ecdsa>=0.9', 'ltc_scrypt'],
=======
    install_requires=['slowaes', 'ecdsa>=0.9', 'pbkdf2'],
>>>>>>> 2bbcae44
    package_dir={
        'electrum_ltc': 'lib',
        'electrum_ltc_gui': 'gui',
        'electrum_ltc_plugins': 'plugins',
    },
    scripts=['electrum-ltc'],
    data_files=data_files,
    py_modules=[
        'electrum_ltc.account',
        'electrum_ltc.bitcoin',
        'electrum_ltc.blockchain',
        'electrum_ltc.bmp',
        'electrum_ltc.commands',
        'electrum_ltc.daemon',
        'electrum_ltc.i18n',
        'electrum_ltc.interface',
        'electrum_ltc.mnemonic',
        'electrum_ltc.msqr',
        'electrum_ltc.network',
        'electrum_ltc.paymentrequest',
        'electrum_ltc.paymentrequest_pb2',
        'electrum_ltc.plugins',
        'electrum_ltc.pyqrnative',
        'electrum_ltc.scrypt',
        'electrum_ltc.simple_config',
        'electrum_ltc.socks',
        'electrum_ltc.synchronizer',
        'electrum_ltc.transaction',
        'electrum_ltc.util',
        'electrum_ltc.verifier',
        'electrum_ltc.version',
        'electrum_ltc.wallet',
        'electrum_ltc.wallet_bitkey',
        'electrum_ltc_gui.gtk',
        'electrum_ltc_gui.qt.__init__',
        'electrum_ltc_gui.qt.amountedit',
        'electrum_ltc_gui.qt.console',
        'electrum_ltc_gui.qt.history_widget',
        'electrum_ltc_gui.qt.icons_rc',
        'electrum_ltc_gui.qt.installwizard',
        'electrum_ltc_gui.qt.lite_window',
        'electrum_ltc_gui.qt.main_window',
        'electrum_ltc_gui.qt.network_dialog',
        'electrum_ltc_gui.qt.password_dialog',
        'electrum_ltc_gui.qt.qrcodewidget',
        'electrum_ltc_gui.qt.receiving_widget',
        'electrum_ltc_gui.qt.seed_dialog',
        'electrum_ltc_gui.qt.transaction_dialog',
        'electrum_ltc_gui.qt.util',
        'electrum_ltc_gui.qt.version_getter',
        'electrum_ltc_gui.stdio',
        'electrum_ltc_gui.text',
        'electrum_ltc_plugins.exchange_rate',
        'electrum_ltc_plugins.labels',
        'electrum_ltc_plugins.pointofsale',
        'electrum_ltc_plugins.qrscanner',
        'electrum_ltc_plugins.virtualkeyboard',
    ],
    description="Lightweight Litecoin Wallet",
    author="ecdsa",
    author_email="ecdsa@github",
    license="GNU GPLv3",
    url="http://electrum-ltc.org",
    long_description="""Lightweight Litecoin Wallet"""
)<|MERGE_RESOLUTION|>--- conflicted
+++ resolved
@@ -56,11 +56,7 @@
 setup(
     name="Electrum-LTC",
     version=version.ELECTRUM_VERSION,
-<<<<<<< HEAD
-    install_requires=['slowaes', 'ecdsa>=0.9', 'ltc_scrypt'],
-=======
-    install_requires=['slowaes', 'ecdsa>=0.9', 'pbkdf2'],
->>>>>>> 2bbcae44
+    install_requires=['slowaes', 'ecdsa>=0.9', 'pbkdf2', 'ltc_scrypt'],
     package_dir={
         'electrum_ltc': 'lib',
         'electrum_ltc_gui': 'gui',
