#!/usr/bin/env python
#
# Electrum - Lightweight Bitcoin Client
# Copyright (C) 2015 Thomas Voegtlin
#
# Permission is hereby granted, free of charge, to any person
# obtaining a copy of this software and associated documentation files
# (the "Software"), to deal in the Software without restriction,
# including without limitation the rights to use, copy, modify, merge,
# publish, distribute, sublicense, and/or sell copies of the Software,
# and to permit persons to whom the Software is furnished to do so,
# subject to the following conditions:
#
# The above copyright notice and this permission notice shall be
# included in all copies or substantial portions of the Software.
#
# THE SOFTWARE IS PROVIDED "AS IS", WITHOUT WARRANTY OF ANY KIND,
# EXPRESS OR IMPLIED, INCLUDING BUT NOT LIMITED TO THE WARRANTIES OF
# MERCHANTABILITY, FITNESS FOR A PARTICULAR PURPOSE AND
# NONINFRINGEMENT. IN NO EVENT SHALL THE AUTHORS OR COPYRIGHT HOLDERS
# BE LIABLE FOR ANY CLAIM, DAMAGES OR OTHER LIABILITY, WHETHER IN AN
# ACTION OF CONTRACT, TORT OR OTHERWISE, ARISING FROM, OUT OF OR IN
# CONNECTION WITH THE SOFTWARE OR THE USE OR OTHER DEALINGS IN THE
# SOFTWARE.
import random
import time
import threading
import base64
from functools import partial
import traceback
import sys

import smtplib
import imaplib
import email
from email.mime.multipart import MIMEMultipart
from email.mime.base import MIMEBase
from email.encoders import encode_base64

from PyQt5.QtGui import *
from PyQt5.QtCore import *
from PyQt5.QtWidgets import (QVBoxLayout, QLabel, QGridLayout, QLineEdit,
                             QInputDialog)

<<<<<<< HEAD
from vialectrum.plugins import BasePlugin, hook
from vialectrum.paymentrequest import PaymentRequest
from vialectrum.i18n import _
from vialectrum_gui.qt.util import (EnterButton, Buttons, CloseButton, OkButton,
=======
from electrum_ltc.plugins import BasePlugin, hook
from electrum_ltc.paymentrequest import PaymentRequest
from electrum_ltc.i18n import _
from electrum_ltc.util import PrintError
from electrum_ltc_gui.qt.util import (EnterButton, Buttons, CloseButton, OkButton,
>>>>>>> 35ce0806
                                      WindowModalDialog, get_parent_main_window)


class Processor(threading.Thread, PrintError):
    polling_interval = 5*60

    def __init__(self, imap_server, username, password, callback):
        threading.Thread.__init__(self)
        self.daemon = True
        self.username = username
        self.password = password
        self.imap_server = imap_server
        self.on_receive = callback
        self.M = None
        self.connect_wait = 100  # ms, between failed connection attempts

    def poll(self):
        try:
            self.M.select()
        except:
            return
        typ, data = self.M.search(None, 'ALL')
        for num in str(data[0], 'utf8').split():
            typ, msg_data = self.M.fetch(num, '(RFC822)')
            msg = email.message_from_string(str(msg_data[0][1], 'utf8'))
            p = msg.get_payload()
            if not msg.is_multipart():
                p = [p]
                continue
            for item in p:
                if item.get_content_type() == "application/viacoin-paymentrequest":
                    pr_str = item.get_payload()
                    pr_str = base64.b64decode(pr_str)
                    self.on_receive(pr_str)

    def run(self):
        while True:
            try:
                self.M = imaplib.IMAP4_SSL(self.imap_server)
                self.M.login(self.username, self.password)
            except BaseException as e:
                self.print_error(e)
                self.connect_wait *= 2
            # Reconnect when host changes
            while self.M and self.M.host == self.imap_server:
                self.poll()
                time.sleep(self.polling_interval)
            time.sleep(random.randint(0, self.connect_wait))

    def send(self, recipient, message, payment_request):
        msg = MIMEMultipart()
        msg['Subject'] = message
        msg['To'] = recipient
        msg['From'] = self.username
        part = MIMEBase('application', "viacoin-paymentrequest")
        part.set_payload(payment_request)
        encode_base64(part)
        part.add_header('Content-Disposition', 'attachment; filename="payreq.via"')
        msg.attach(part)
        try:
            s = smtplib.SMTP_SSL(self.imap_server, timeout=2)
            s.login(self.username, self.password)
            s.sendmail(self.username, [recipient], msg.as_string())
            s.quit()
        except BaseException as e:
            self.print_error(e)


class QEmailSignalObject(QObject):
    email_new_invoice_signal = pyqtSignal()


class Plugin(BasePlugin):

    def fullname(self):
        return 'Email'

    def description(self):
        return _("Send and receive payment requests via email")

    def is_available(self):
        return True

    def __init__(self, parent, config, name):
        BasePlugin.__init__(self, parent, config, name)
        self.imap_server = self.config.get('email_server', '')
        self.username = self.config.get('email_username', '')
        self.password = self.config.get('email_password', '')
        if self.imap_server and self.username and self.password:
            self.processor = Processor(self.imap_server, self.username, self.password, self.on_receive)
            self.processor.start()
        self.obj = QEmailSignalObject()
        self.obj.email_new_invoice_signal.connect(self.new_invoice)
        self.wallets = set()

    def on_receive(self, pr_str):
        self.print_error('received payment request')
        self.pr = PaymentRequest(pr_str)
        self.obj.email_new_invoice_signal.emit()

    @hook
    def load_wallet(self, wallet, main_window):
        self.wallets |= {wallet}

    @hook
    def close_wallet(self, wallet):
        self.wallets -= {wallet}

    def new_invoice(self):
        for wallet in self.wallets:
            wallet.invoices.add(self.pr)
        #main_window.invoice_list.update()

    @hook
    def receive_list_menu(self, menu, addr):
        window = get_parent_main_window(menu)
        menu.addAction(_("Send via e-mail"), lambda: self.send(window, addr))

    def send(self, window, addr):
        from vialectrum import paymentrequest
        r = window.wallet.receive_requests.get(addr)
        message = r.get('memo', '')
        if r.get('signature'):
            pr = paymentrequest.serialize_request(r)
        else:
            pr = paymentrequest.make_request(self.config, r)
        if not pr:
            return
        recipient, ok = QInputDialog.getText(window, 'Send request', 'Email invoice to:')
        if not ok:
            return
        recipient = str(recipient)
        payload = pr.SerializeToString()
        self.print_error('sending mail to', recipient)
        try:
            # FIXME this runs in the GUI thread and blocks it...
            self.processor.send(recipient, message, payload)
        except BaseException as e:
            traceback.print_exc(file=sys.stderr)
            window.show_message(str(e))
        else:
            window.show_message(_('Request sent.'))

    def requires_settings(self):
        return True

    def settings_widget(self, window):
        return EnterButton(_('Settings'), partial(self.settings_dialog, window))

    def settings_dialog(self, window):
        d = WindowModalDialog(window, _("Email settings"))
        d.setMinimumSize(500, 200)

        vbox = QVBoxLayout(d)
        vbox.addWidget(QLabel(_('Server hosting your email acount')))
        grid = QGridLayout()
        vbox.addLayout(grid)
        grid.addWidget(QLabel('Server (IMAP)'), 0, 0)
        server_e = QLineEdit()
        server_e.setText(self.imap_server)
        grid.addWidget(server_e, 0, 1)

        grid.addWidget(QLabel('Username'), 1, 0)
        username_e = QLineEdit()
        username_e.setText(self.username)
        grid.addWidget(username_e, 1, 1)

        grid.addWidget(QLabel('Password'), 2, 0)
        password_e = QLineEdit()
        password_e.setText(self.password)
        grid.addWidget(password_e, 2, 1)

        vbox.addStretch()
        vbox.addLayout(Buttons(CloseButton(d), OkButton(d)))

        if not d.exec_():
            return

        server = str(server_e.text())
        self.config.set_key('email_server', server)
        self.imap_server = server

        username = str(username_e.text())
        self.config.set_key('email_username', username)
        self.username = username

        password = str(password_e.text())
        self.config.set_key('email_password', password)
        self.password = password

        check_connection = CheckConnectionThread(server, username, password)
        check_connection.connection_error_signal.connect(lambda e: window.show_message(
            _("Unable to connect to mail server:\n {}").format(e) + "\n" +
            _("Please check your connection and credentials.")
        ))
        check_connection.start()


class CheckConnectionThread(QThread):
    connection_error_signal = pyqtSignal(str)

    def __init__(self, server, username, password):
        super().__init__()
        self.server = server
        self.username = username
        self.password = password

    def run(self):
        try:
            conn = imaplib.IMAP4_SSL(self.server)
            conn.login(self.username, self.password)
        except BaseException as e:
            self.connection_error_signal.emit(str(e))<|MERGE_RESOLUTION|>--- conflicted
+++ resolved
@@ -42,18 +42,11 @@
 from PyQt5.QtWidgets import (QVBoxLayout, QLabel, QGridLayout, QLineEdit,
                              QInputDialog)
 
-<<<<<<< HEAD
 from vialectrum.plugins import BasePlugin, hook
 from vialectrum.paymentrequest import PaymentRequest
 from vialectrum.i18n import _
+from vialectrum.util import PrintError
 from vialectrum_gui.qt.util import (EnterButton, Buttons, CloseButton, OkButton,
-=======
-from electrum_ltc.plugins import BasePlugin, hook
-from electrum_ltc.paymentrequest import PaymentRequest
-from electrum_ltc.i18n import _
-from electrum_ltc.util import PrintError
-from electrum_ltc_gui.qt.util import (EnterButton, Buttons, CloseButton, OkButton,
->>>>>>> 35ce0806
                                       WindowModalDialog, get_parent_main_window)
 
 
