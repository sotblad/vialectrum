--- conflicted
+++ resolved
@@ -30,7 +30,7 @@
 MSG_NEEDS_FW_UPDATE_SEGWIT = _('Firmware version (or "Litecoin" app) too old for Segwit support. Please update at') + \
                       ' https://www.ledgerwallet.com'
 MULTI_OUTPUT_SUPPORT = '1.1.4'
-SEGWIT_SUPPORT = '1.1.10'
+SEGWIT_SUPPORT = '1.1.9'
 SEGWIT_SUPPORT_SPECIAL = '1.0.4'
 
 
@@ -124,17 +124,10 @@
     def perform_hw1_preflight(self):
         try:
             firmwareInfo = self.dongleObject.getFirmwareVersion()
-<<<<<<< HEAD
-            firmware = firmwareInfo['version'].split(".")
-            self.multiOutputSupported = int(firmware[0]) >= 1 and int(firmware[1]) >= 1 and int(firmware[2]) >= 4
-            self.segwitSupported = (int(firmware[0]) >= 1 and int(firmware[1]) >= 1 and int(firmware[2]) >= 9) or (firmwareInfo['specialVersion'] == 0x20 and int(firmware[0]) == 1 and int(firmware[1]) == 0 and int(firmware[2]) >= 4)
-            self.nativeSegwitSupported = int(firmware[0]) >= 1 and int(firmware[1]) >= 1 and int(firmware[2]) >= 9
-=======
             firmware = firmwareInfo['version']
             self.multiOutputSupported = self.versiontuple(firmware) >= self.versiontuple(MULTI_OUTPUT_SUPPORT)
             self.nativeSegwitSupported = self.versiontuple(firmware) >= self.versiontuple(SEGWIT_SUPPORT)
             self.segwitSupported = self.nativeSegwitSupported or (firmwareInfo['specialVersion'] == 0x20 and self.versiontuple(firmware) >= self.versiontuple(SEGWIT_SUPPORT_SPECIAL))
->>>>>>> 3c755aaa
 
             if not checkFirmware(firmwareInfo):
                 self.dongleObject.dongle.close()
