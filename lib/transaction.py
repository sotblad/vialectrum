--- conflicted
+++ resolved
@@ -880,15 +880,8 @@
 
     def required_fee(self, verifier):
         # see https://en.bitcoin.it/wiki/Transaction_fees
-<<<<<<< HEAD
         threshold = 57600000*4
-        size = len(str(self))/2
-=======
-        threshold = 57600000
         size = len(self.serialize(-1))/2
-        if size >= 10000:
-            return True
->>>>>>> 01ad103c
 
         fee = 0
         for o in self.get_outputs():
