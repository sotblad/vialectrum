#!/usr/bin/env python
#
# Electrum - lightweight Bitcoin client
# Copyright (C) 2015 Thomas Voegtlin
#
# Permission is hereby granted, free of charge, to any person
# obtaining a copy of this software and associated documentation files
# (the "Software"), to deal in the Software without restriction,
# including without limitation the rights to use, copy, modify, merge,
# publish, distribute, sublicense, and/or sell copies of the Software,
# and to permit persons to whom the Software is furnished to do so,
# subject to the following conditions:
#
# The above copyright notice and this permission notice shall be
# included in all copies or substantial portions of the Software.
#
# THE SOFTWARE IS PROVIDED "AS IS", WITHOUT WARRANTY OF ANY KIND,
# EXPRESS OR IMPLIED, INCLUDING BUT NOT LIMITED TO THE WARRANTIES OF
# MERCHANTABILITY, FITNESS FOR A PARTICULAR PURPOSE AND
# NONINFRINGEMENT. IN NO EVENT SHALL THE AUTHORS OR COPYRIGHT HOLDERS
# BE LIABLE FOR ANY CLAIM, DAMAGES OR OTHER LIABILITY, WHETHER IN AN
# ACTION OF CONTRACT, TORT OR OTHERWISE, ARISING FROM, OUT OF OR IN
# CONNECTION WITH THE SOFTWARE OR THE USE OR OTHER DEALINGS IN THE
# SOFTWARE.

import webbrowser
import datetime

<<<<<<< HEAD
from vialectrum.wallet import UnrelatedTransactionException, TX_HEIGHT_LOCAL
from .util import *
from vialectrum.i18n import _
from vialectrum.util import block_explorer_URL
from vialectrum.util import timestamp_to_datetime, profiler

try:
    from vialectrum.plot import plot_history
=======
from electrum_ltc.wallet import AddTransactionException, TX_HEIGHT_LOCAL
from .util import *
from electrum_ltc.i18n import _
from electrum_ltc.util import block_explorer_URL, profiler

try:
    from electrum_ltc.plot import plot_history, NothingToPlotException
>>>>>>> 7fc579b5
except:
    plot_history = None

# note: this list needs to be kept in sync with another in kivy
TX_ICONS = [
    "unconfirmed.png",
    "warning.png",
    "unconfirmed.png",
    "offline_tx.png",
    "clock1.png",
    "clock2.png",
    "clock3.png",
    "clock4.png",
    "clock5.png",
    "confirmed.png",
]


class HistoryList(MyTreeWidget, AcceptFileDragDrop):
    filter_columns = [2, 3, 4]  # Date, Description, Amount

    def __init__(self, parent=None):
        MyTreeWidget.__init__(self, parent, self.create_menu, [], 3)
        AcceptFileDragDrop.__init__(self, ".txn")
        self.refresh_headers()
        self.setColumnHidden(1, True)
        self.setSortingEnabled(True)
        self.sortByColumn(0, Qt.AscendingOrder)
        self.start_timestamp = None
        self.end_timestamp = None
        self.years = []
        self.create_toolbar_buttons()

    def format_date(self, d):
        return str(datetime.date(d.year, d.month, d.day)) if d else _('None')

    def refresh_headers(self):
        headers = ['', '', _('Date'), _('Description'), _('Amount'), _('Balance')]
        fx = self.parent.fx
        if fx and fx.show_history():
            headers.extend(['%s '%fx.ccy + _('Value')])
            self.editable_columns |= {6}
            if fx.get_history_capital_gains_config():
                headers.extend(['%s '%fx.ccy + _('Acquisition price')])
                headers.extend(['%s '%fx.ccy + _('Capital Gains')])
        else:
            self.editable_columns -= {6}
        self.update_headers(headers)

    def get_domain(self):
        '''Replaced in address_dialog.py'''
        return self.wallet.get_addresses()

    def on_combo(self, x):
        s = self.period_combo.itemText(x)
        x = s == _('Custom')
        self.start_button.setEnabled(x)
        self.end_button.setEnabled(x)
        if s == _('All'):
            self.start_timestamp = None
            self.end_timestamp = None
            self.start_button.setText("-")
            self.end_button.setText("-")
        else:
            try:
                year = int(s)
            except:
                return
            start_date = datetime.datetime(year, 1, 1)
            end_date = datetime.datetime(year+1, 1, 1)
            self.start_timestamp = time.mktime(start_date.timetuple())
            self.end_timestamp = time.mktime(end_date.timetuple())
            self.start_button.setText(_('From') + ' ' + self.format_date(start_date))
            self.end_button.setText(_('To') + ' ' + self.format_date(end_date))
        self.update()

    def create_toolbar_buttons(self):
        self.period_combo = QComboBox()
        self.start_button = QPushButton('-')
        self.start_button.pressed.connect(self.select_start_date)
        self.start_button.setEnabled(False)
        self.end_button = QPushButton('-')
        self.end_button.pressed.connect(self.select_end_date)
        self.end_button.setEnabled(False)
        self.period_combo.addItems([_('All'), _('Custom')])
        self.period_combo.activated.connect(self.on_combo)

    def get_toolbar_buttons(self):
        return self.period_combo, self.start_button, self.end_button

    def on_hide_toolbar(self):
        self.start_timestamp = None
        self.end_timestamp = None
        self.update()

    def save_toolbar_state(self, state, config):
        config.set_key('show_toolbar_history', state)

    def select_start_date(self):
        self.start_timestamp = self.select_date(self.start_button)
        self.update()

    def select_end_date(self):
        self.end_timestamp = self.select_date(self.end_button)
        self.update()

    def select_date(self, button):
        d = WindowModalDialog(self, _("Select date"))
        d.setMinimumSize(600, 150)
        d.date = None
        vbox = QVBoxLayout()
        def on_date(date):
            d.date = date
        cal = QCalendarWidget()
        cal.setGridVisible(True)
        cal.clicked[QDate].connect(on_date)
        vbox.addWidget(cal)
        vbox.addLayout(Buttons(OkButton(d), CancelButton(d)))
        d.setLayout(vbox)
        if d.exec_():
            if d.date is None:
                return None
            date = d.date.toPyDate()
            button.setText(self.format_date(date))
            return time.mktime(date.timetuple())

    def show_summary(self):
        h = self.summary
        if not h:
            self.parent.show_message(_("Nothing to summarize."))
            return
        start_date = h.get('start_date')
        end_date = h.get('end_date')
        format_amount = lambda x: self.parent.format_amount(x.value) + ' ' + self.parent.base_unit()
        d = WindowModalDialog(self, _("Summary"))
        d.setMinimumSize(600, 150)
        vbox = QVBoxLayout()
        grid = QGridLayout()
        grid.addWidget(QLabel(_("Start")), 0, 0)
        grid.addWidget(QLabel(self.format_date(start_date)), 0, 1)
        grid.addWidget(QLabel(_("End")), 1, 0)
        grid.addWidget(QLabel(self.format_date(end_date)), 1, 1)
        grid.addWidget(QLabel(_("Initial balance")), 2, 0)
        grid.addWidget(QLabel(format_amount(h['start_balance'])), 2, 1)
        grid.addWidget(QLabel(str(h.get('start_fiat_balance'))), 2, 2)
        grid.addWidget(QLabel(_("Final balance")), 4, 0)
        grid.addWidget(QLabel(format_amount(h['end_balance'])), 4, 1)
        grid.addWidget(QLabel(str(h.get('end_fiat_balance'))), 4, 2)
        grid.addWidget(QLabel(_("Income")), 5, 0)
        grid.addWidget(QLabel(format_amount(h.get('income'))), 5, 1)
        grid.addWidget(QLabel(str(h.get('fiat_income'))), 5, 2)
        grid.addWidget(QLabel(_("Expenditures")), 6, 0)
        grid.addWidget(QLabel(format_amount(h.get('expenditures'))), 6, 1)
        grid.addWidget(QLabel(str(h.get('fiat_expenditures'))), 6, 2)
        grid.addWidget(QLabel(_("Capital gains")), 7, 0)
        grid.addWidget(QLabel(str(h.get('capital_gains'))), 7, 2)
        grid.addWidget(QLabel(_("Unrealized gains")), 8, 0)
        grid.addWidget(QLabel(str(h.get('unrealized_gains', ''))), 8, 2)
        vbox.addLayout(grid)
        vbox.addLayout(Buttons(CloseButton(d)))
        d.setLayout(vbox)
        d.exec_()

    def plot_history_dialog(self):
        if plot_history is None:
            self.parent.show_message(
                _("Can't plot history.") + '\n' +
                _("Perhaps some dependencies are missing...") + " (matplotlib?)")
            return
        try:
            plt = plot_history(self.transactions)
            plt.show()
        except NothingToPlotException as e:
            self.parent.show_message(str(e))

    @profiler
    def on_update(self):
        self.wallet = self.parent.wallet
        fx = self.parent.fx
        r = self.wallet.get_full_history(domain=self.get_domain(), from_timestamp=self.start_timestamp, to_timestamp=self.end_timestamp, fx=fx)
        self.transactions = r['transactions']
        self.summary = r['summary']
        if not self.years and self.transactions:
            from datetime import date
            start_date = self.transactions[0].get('date') or date.today()
            end_date = self.transactions[-1].get('date') or date.today()
            self.years = [str(i) for i in range(start_date.year, end_date.year + 1)]
            self.period_combo.insertItems(1, self.years)
        item = self.currentItem()
        current_tx = item.data(0, Qt.UserRole) if item else None
        self.clear()
        if fx: fx.history_used_spot = False
        for tx_item in self.transactions:
            tx_hash = tx_item['txid']
            height = tx_item['height']
            conf = tx_item['confirmations']
            timestamp = tx_item['timestamp']
            value = tx_item['value'].value
            balance = tx_item['balance'].value
            label = tx_item['label']
            status, status_str = self.wallet.get_tx_status(tx_hash, height, conf, timestamp)
            has_invoice = self.wallet.invoices.paid.get(tx_hash)
            icon = QIcon(":icons/" + TX_ICONS[status])
            v_str = self.parent.format_amount(value, True, whitespaces=True)
            balance_str = self.parent.format_amount(balance, whitespaces=True)
            entry = ['', tx_hash, status_str, label, v_str, balance_str]
            fiat_value = None
            if value is not None and fx and fx.show_history():
                fiat_value = tx_item['fiat_value'].value
                value_str = fx.format_fiat(fiat_value)
                entry.append(value_str)
                # fixme: should use is_mine
                if value < 0:
                    entry.append(fx.format_fiat(tx_item['acquisition_price'].value))
                    entry.append(fx.format_fiat(tx_item['capital_gain'].value))
            item = SortableTreeWidgetItem(entry)
            item.setIcon(0, icon)
            item.setToolTip(0, str(conf) + " confirmation" + ("s" if conf != 1 else ""))
            item.setData(0, SortableTreeWidgetItem.DataRole, (status, conf))
            if has_invoice:
                item.setIcon(3, QIcon(":icons/seal"))
            for i in range(len(entry)):
                if i>3:
                    item.setTextAlignment(i, Qt.AlignRight | Qt.AlignVCenter)
                if i!=2:
                    item.setFont(i, QFont(MONOSPACE_FONT))
            if value and value < 0:
                item.setForeground(3, QBrush(QColor("#BC1E1E")))
                item.setForeground(4, QBrush(QColor("#BC1E1E")))
            if fiat_value and not tx_item['fiat_default']:
                item.setForeground(6, QBrush(QColor("#1E1EFF")))
            if tx_hash:
                item.setData(0, Qt.UserRole, tx_hash)
            self.insertTopLevelItem(0, item)
            if current_tx == tx_hash:
                self.setCurrentItem(item)

    def on_edited(self, item, column, prior):
        '''Called only when the text actually changes'''
        key = item.data(0, Qt.UserRole)
        text = item.text(column)
        # fixme
        if column == 3:
            self.parent.wallet.set_label(key, text)
            self.update_labels()
            self.parent.update_completions()
        elif column == 6:
            self.parent.wallet.set_fiat_value(key, self.parent.fx.ccy, text)
            self.on_update()

    def on_doubleclick(self, item, column):
        if self.permit_edit(item, column):
            super(HistoryList, self).on_doubleclick(item, column)
        else:
            tx_hash = item.data(0, Qt.UserRole)
            tx = self.wallet.transactions.get(tx_hash)
            self.parent.show_transaction(tx)

    def update_labels(self):
        root = self.invisibleRootItem()
        child_count = root.childCount()
        for i in range(child_count):
            item = root.child(i)
            txid = item.data(0, Qt.UserRole)
            label = self.wallet.get_label(txid)
            item.setText(3, label)

    def update_item(self, tx_hash, height, conf, timestamp):
        status, status_str = self.wallet.get_tx_status(tx_hash, height, conf, timestamp)
        icon = QIcon(":icons/" +  TX_ICONS[status])
        items = self.findItems(tx_hash, Qt.UserRole|Qt.MatchContains|Qt.MatchRecursive, column=1)
        if items:
            item = items[0]
            item.setIcon(0, icon)
            item.setData(0, SortableTreeWidgetItem.DataRole, (status, conf))
            item.setText(2, status_str)

    def create_menu(self, position):
        self.selectedIndexes()
        item = self.currentItem()
        if not item:
            return
        column = self.currentColumn()
        tx_hash = item.data(0, Qt.UserRole)
        if not tx_hash:
            return
        if column is 0:
            column_title = "ID"
            column_data = tx_hash
        else:
            column_title = self.headerItem().text(column)
            column_data = item.text(column)
        tx_URL = block_explorer_URL(self.config, 'tx', tx_hash)
        height, conf, timestamp = self.wallet.get_tx_height(tx_hash)
        tx = self.wallet.transactions.get(tx_hash)
        is_relevant, is_mine, v, fee = self.wallet.get_wallet_delta(tx)
        is_unconfirmed = height <= 0
        pr_key = self.wallet.invoices.paid.get(tx_hash)
        menu = QMenu()
        if height == TX_HEIGHT_LOCAL:
            menu.addAction(_("Remove"), lambda: self.remove_local_tx(tx_hash))
        menu.addAction(_("Copy {}").format(column_title), lambda: self.parent.app.clipboard().setText(column_data))
        for c in self.editable_columns:
            menu.addAction(_("Edit {}").format(self.headerItem().text(c)), lambda: self.editItem(item, c))
        menu.addAction(_("Details"), lambda: self.parent.show_transaction(tx))
        if is_unconfirmed and tx:
            rbf = is_mine and not tx.is_final()
            if rbf:
                menu.addAction(_("Increase fee"), lambda: self.parent.bump_fee_dialog(tx))
            else:
                child_tx = self.wallet.cpfp(tx, 0)
                if child_tx:
                    menu.addAction(_("Child pays for parent"), lambda: self.parent.cpfp(tx, child_tx))
        if pr_key:
            menu.addAction(QIcon(":icons/seal"), _("View invoice"), lambda: self.parent.show_invoice(pr_key))
        if tx_URL:
            menu.addAction(_("View on block explorer"), lambda: webbrowser.open(tx_URL))
        menu.exec_(self.viewport().mapToGlobal(position))

    def remove_local_tx(self, delete_tx):
        to_delete = {delete_tx}
        to_delete |= self.wallet.get_depending_transactions(delete_tx)
        question = _("Are you sure you want to remove this transaction?")
        if len(to_delete) > 1:
            question = _(
                "Are you sure you want to remove this transaction and {} child transactions?".format(len(to_delete) - 1)
            )
        answer = QMessageBox.question(self.parent, _("Please confirm"), question, QMessageBox.Yes, QMessageBox.No)
        if answer == QMessageBox.No:
            return
        for tx in to_delete:
            self.wallet.remove_transaction(tx)
        self.wallet.save_transactions(write=True)
        # need to update at least: history_list, utxo_list, address_list
        self.parent.need_update.set()

    def onFileAdded(self, fn):
        try:
            with open(fn) as f:
                tx = self.parent.tx_from_text(f.read())
                self.parent.save_transaction_into_wallet(tx)
        except IOError as e:
            self.parent.show_error(e)

    def export_history_dialog(self):
        d = WindowModalDialog(self, _('Export History'))
        d.setMinimumSize(400, 200)
        vbox = QVBoxLayout(d)
        defaultname = os.path.expanduser('~/vialectrum-history.csv')
        select_msg = _('Select file to export your wallet transactions to')
        hbox, filename_e, csv_button = filename_field(self, self.config, defaultname, select_msg)
        vbox.addLayout(hbox)
        vbox.addStretch(1)
        hbox = Buttons(CancelButton(d), OkButton(d, _('Export')))
        vbox.addLayout(hbox)
        #run_hook('export_history_dialog', self, hbox)
        self.update()
        if not d.exec_():
            return
        filename = filename_e.text()
        if not filename:
            return
        try:
            self.do_export_history(self.wallet, filename, csv_button.isChecked())
        except (IOError, os.error) as reason:
            export_error_label = _("Electrum was unable to produce a transaction export.")
            self.parent.show_critical(export_error_label + "\n" + str(reason), title=_("Unable to export history"))
            return
        self.parent.show_message(_("Your wallet history has been successfully exported."))

    def do_export_history(self, wallet, fileName, is_csv):
        history = self.transactions
        lines = []
        for item in history:
            if is_csv:
                lines.append([item['txid'], item.get('label', ''), item['confirmations'], item['value'], item['date']])
            else:
                lines.append(item)
        with open(fileName, "w+") as f:
            if is_csv:
                import csv
                transaction = csv.writer(f, lineterminator='\n')
                transaction.writerow(["transaction_hash","label", "confirmations", "value", "timestamp"])
                for line in lines:
                    transaction.writerow(line)
            else:
                from vialectrum.util import json_encode
                f.write(json_encode(history))<|MERGE_RESOLUTION|>--- conflicted
+++ resolved
@@ -26,24 +26,13 @@
 import webbrowser
 import datetime
 
-<<<<<<< HEAD
-from vialectrum.wallet import UnrelatedTransactionException, TX_HEIGHT_LOCAL
+from vialectrum.wallet import AddTransactionException, TX_HEIGHT_LOCAL
 from .util import *
 from vialectrum.i18n import _
-from vialectrum.util import block_explorer_URL
-from vialectrum.util import timestamp_to_datetime, profiler
+from vialectrum.util import block_explorer_URL, profiler
 
 try:
-    from vialectrum.plot import plot_history
-=======
-from electrum_ltc.wallet import AddTransactionException, TX_HEIGHT_LOCAL
-from .util import *
-from electrum_ltc.i18n import _
-from electrum_ltc.util import block_explorer_URL, profiler
-
-try:
-    from electrum_ltc.plot import plot_history, NothingToPlotException
->>>>>>> 7fc579b5
+    from vialectrum.plot import plot_history, NothingToPlotException
 except:
     plot_history = None
 
