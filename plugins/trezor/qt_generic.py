from functools import partial
from unicodedata import normalize
import threading

from PyQt4.Qt import QGridLayout, QInputDialog, QPushButton
from PyQt4.Qt import QVBoxLayout, QLabel, SIGNAL
<<<<<<< HEAD
import PyQt4.QtCore as QtCore
from electrum_ltc_gui.qt.main_window import ElectrumWindow
from electrum_ltc_gui.qt.installwizard import InstallWizard
from electrum_ltc_gui.qt.password_dialog import PasswordDialog
from electrum_ltc_gui.qt.util import *

from electrum_ltc.i18n import _
=======
from trezor import TrezorPlugin
from electrum_gui.qt.main_window import ElectrumWindow, StatusBarButton
from electrum_gui.qt.password_dialog import PasswordDialog
from electrum_gui.qt.util import *

from electrum.i18n import _
from electrum.plugins import hook
from electrum.util import PrintError
>>>>>>> b50ace42


class QtHandler(PrintError):
    '''An interface between the GUI (here, QT) and the device handling
    logic for handling I/O.  This is a generic implementation of the
    Trezor protocol; derived classes can customize it.'''

    def __init__(self, win, pin_matrix_widget_class, device):
        win.connect(win, SIGNAL('message_done'), self.dialog_stop)
        win.connect(win, SIGNAL('message_dialog'), self.message_dialog)
        win.connect(win, SIGNAL('pin_dialog'), self.pin_dialog)
        win.connect(win, SIGNAL('passphrase_dialog'), self.passphrase_dialog)
        self.win = win
        self.windows = [win]
        self.pin_matrix_widget_class = pin_matrix_widget_class
        self.device = device
        self.done = threading.Event()
        self.dialog = None

    def stop(self):
        self.win.emit(SIGNAL('message_done'))

    def show_message(self, msg, cancel_callback=None):
        self.win.emit(SIGNAL('message_dialog'), msg, cancel_callback)

    def get_pin(self, msg):
        self.done.clear()
        self.win.emit(SIGNAL('pin_dialog'), msg)
        self.done.wait()
        return self.response

    def get_passphrase(self, msg):
        self.done.clear()
        self.win.emit(SIGNAL('passphrase_dialog'), msg)
        self.done.wait()
        return self.passphrase

    def pin_dialog(self, msg):
        # Needed e.g. when renaming label and haven't entered PIN
        self.dialog_stop()
        d = WindowModalDialog(self.windows[-1], _("Enter PIN"))
        matrix = self.pin_matrix_widget_class()
        vbox = QVBoxLayout()
        vbox.addWidget(QLabel(msg))
        vbox.addWidget(matrix)
        vbox.addLayout(Buttons(CancelButton(d), OkButton(d)))
        d.setLayout(vbox)
        if not d.exec_():
            self.response = None  # FIXME: this is lost?
        self.response = str(matrix.get_value())
        self.done.set()

    def passphrase_dialog(self, msg):
        self.dialog_stop()
        d = PasswordDialog(self.windows[-1], None, None, msg, False)
        confirmed, p, phrase = d.run()
        if confirmed:
            phrase = normalize('NFKD', unicode(phrase or ''))
        self.passphrase = phrase
        self.done.set()

    def message_dialog(self, msg, cancel_callback):
        # Called more than once during signing, to confirm output and fee
        self.dialog_stop()
        title = _('Please check your %s device') % self.device
        dialog = self.dialog = WindowModalDialog(self.windows[-1], title)
        l = QLabel(msg)
        vbox = QVBoxLayout(dialog)
        if cancel_callback:
            vbox.addLayout(Buttons(CancelButton(dialog)))
            dialog.connect(dialog, SIGNAL('rejected()'), cancel_callback)
        vbox.addWidget(l)
        dialog.show()

    def dialog_stop(self):
        if self.dialog:
            self.dialog.hide()
            self.dialog = None

    def pop_window(self):
        self.windows.pop()

    def push_window(self, window):
        self.windows.append(window)


class QtPlugin(TrezorPlugin):
    # Derived classes must provide the following class-static variables:
    #   icon_file
    #   pin_matrix_widget_class

    def create_handler(self, window):
        return QtHandler(window, self.pin_matrix_widget_class, self.device)

    @hook
    def load_wallet(self, wallet, window):
        self.print_error("load_wallet")
        self.wallet = wallet
        self.wallet.plugin = self
        self.button = StatusBarButton(QIcon(self.icon_file), self.device,
                                      partial(self.settings_dialog, window))
        if type(window) is ElectrumWindow:
            window.statusBar().addPermanentWidget(self.button)
        if self.handler is None:
            self.handler = self.create_handler(window)
        msg = self.wallet.sanity_check()
        if msg:
            window.show_error(msg)

    @hook
    def installwizard_load_wallet(self, wallet, window):
        if type(wallet) != self.wallet_class:
            return
        self.load_wallet(wallet, window)

    @hook
    def installwizard_restore(self, wizard, storage):
        if storage.get('wallet_type') != self.wallet_class.wallet_type:
            return
        seed = wizard.enter_seed_dialog(_("Enter your %s seed") % self.device,
                                        None, func=lambda x: True)
        if not seed:
            return
        wallet = self.wallet_class(storage)
        self.wallet = wallet
        handler = self.create_handler(wizard)
        msg = "\n".join([_("Please enter your %s passphrase.") % self.device,
                         _("Press OK if you do not use one.")])
        passphrase = handler.get_passphrase(msg)
        if passphrase is None:
            return
        password = wizard.password_dialog()
        wallet.add_seed(seed, password)
        wallet.add_cosigner_seed(seed, 'x/', password, passphrase)
        wallet.create_main_account(password)
        # disable plugin as this is a free-standing wallet
        self.set_enabled(False)
        return wallet

    @hook
    def receive_menu(self, menu, addrs):
        if (not self.wallet.is_watching_only() and
                self.atleast_version(1, 3) and len(addrs) == 1):
            menu.addAction(_("Show on %s") % self.device,
                           lambda: self.show_address(addrs[0]))

    def show_address(self, address):
        self.wallet.check_proper_device()
        try:
            address_path = self.wallet.address_id(address)
            address_n = self.get_client().expand_path(address_path)
        except Exception, e:
            self.give_error(e)
        try:
            self.get_client().get_address('Bitcoin', address_n, True)
        except Exception, e:
            self.give_error(e)
        finally:
            self.handler.stop()

    def settings_dialog(self, window):

        def rename():
            title = _("Set Device Label")
            msg = _("Enter new label:")
            response = QInputDialog().getText(dialog, title, msg)
            if not response[1]:
                return
            new_label = str(response[0])
            try:
                client.change_label(new_label)
            finally:
                self.handler.stop()
            device_label.setText(new_label)

        def update_pin_info():
            features = client.features
            pin_label.setText(noyes[features.pin_protection])
            pin_button.setText(_("Change") if features.pin_protection
                               else _("Set"))
            clear_pin_button.setVisible(features.pin_protection)

        def set_pin(remove):
            try:
                client.set_pin(remove=remove)
            finally:
                self.handler.stop()
            update_pin_info()

        client = self.get_client()
        features = client.features
        noyes = [_("No"), _("Yes")]
        bl_hash = features.bootloader_hash.encode('hex').upper()
        bl_hash = "%s...%s" % (bl_hash[:10], bl_hash[-10:])
        info_tab = QWidget()
        layout = QGridLayout(info_tab)
        device_label = QLabel(features.label)
        rename_button = QPushButton(_("Rename"))
        rename_button.clicked.connect(rename)
        pin_label = QLabel()
        pin_button = QPushButton()
        pin_button.clicked.connect(partial(set_pin, False))
        clear_pin_button = QPushButton(_("Clear"))
        clear_pin_button.clicked.connect(partial(set_pin, True))
        update_pin_info()

        version = "%d.%d.%d" % (features.major_version,
                                features.minor_version,
                                features.patch_version)
        rows = [
            (_("Bootloader Hash"), bl_hash),
            (_("Device ID"), features.device_id),
            (_("Device Label"), device_label, rename_button),
            (_("Firmware Version"), version),
            (_("Language"), features.language),
            (_("Has Passphrase"), noyes[features.passphrase_protection]),
            (_("Has PIN"), pin_label, pin_button, clear_pin_button)
        ]

        for row_num, items in enumerate(rows):
            for col_num, item in enumerate(items):
                widget = item if isinstance(item, QWidget) else QLabel(item)
                layout.addWidget(widget, row_num, col_num)

        dialog = WindowModalDialog(None, _("%s Settings") % self.device)
        vbox = QVBoxLayout()
        tabs = QTabWidget()
        tabs.addTab(info_tab, _("Information"))
        tabs.addTab(QWidget(), _("Advanced"))
        vbox.addWidget(tabs)
        vbox.addStretch(1)
        vbox.addLayout(Buttons(CloseButton(dialog)))

        dialog.setLayout(vbox)
        self.handler.push_window(dialog)
        try:
            dialog.exec_()
        finally:
            self.handler.pop_window()<|MERGE_RESOLUTION|>--- conflicted
+++ resolved
@@ -4,24 +4,14 @@
 
 from PyQt4.Qt import QGridLayout, QInputDialog, QPushButton
 from PyQt4.Qt import QVBoxLayout, QLabel, SIGNAL
-<<<<<<< HEAD
-import PyQt4.QtCore as QtCore
-from electrum_ltc_gui.qt.main_window import ElectrumWindow
-from electrum_ltc_gui.qt.installwizard import InstallWizard
+from trezor import TrezorPlugin
+from electrum_ltc_gui.qt.main_window import ElectrumWindow, StatusBarButton
 from electrum_ltc_gui.qt.password_dialog import PasswordDialog
 from electrum_ltc_gui.qt.util import *
 
 from electrum_ltc.i18n import _
-=======
-from trezor import TrezorPlugin
-from electrum_gui.qt.main_window import ElectrumWindow, StatusBarButton
-from electrum_gui.qt.password_dialog import PasswordDialog
-from electrum_gui.qt.util import *
-
-from electrum.i18n import _
-from electrum.plugins import hook
-from electrum.util import PrintError
->>>>>>> b50ace42
+from electrum_ltc.plugins import hook
+from electrum_ltc.util import PrintError
 
 
 class QtHandler(PrintError):
@@ -176,7 +166,7 @@
         except Exception, e:
             self.give_error(e)
         try:
-            self.get_client().get_address('Bitcoin', address_n, True)
+            self.get_client().get_address('Litecoin', address_n, True)
         except Exception, e:
             self.give_error(e)
         finally:
