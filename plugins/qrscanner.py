--- conflicted
+++ resolved
@@ -180,60 +180,4 @@
         if d.exec_():
           return True
         else:
-<<<<<<< HEAD
-          return False
-
-
-
-def parse_uri(uri):
-    if not uri:
-        return {}
-
-    if ':' not in uri:
-        # It's just an address (not BIP21)
-        return {'address': uri}
-
-    if '//' not in uri:
-        # Workaround for urlparse, it don't handle bitcoin: URI properly
-        uri = uri.replace(':', '://')
-        
-    uri = urlparse(uri)
-    result = {'address': uri.netloc} 
-    
-    if uri.query.startswith('?'):
-        params = parse_qs(uri.query[1:])
-    else:
-        params = parse_qs(uri.query)    
-
-    for k,v in params.items():
-        if k in ('amount', 'label', 'message'):
-            result[k] = v[0]
-        
-    return result    
-
-
-
-
-
-if __name__ == '__main__':
-    # Run some tests
-    
-    assert(parse_uri('LcUP7ZU3Xpk1BUR3qut3dTjC3aK5JoZMYx') ==
-           {'address': 'LcUP7ZU3Xpk1BUR3qut3dTjC3aK5JoZMYx'})
-
-    assert(parse_uri('litecoin://LcUP7ZU3Xpk1BUR3qut3dTjC3aK5JoZMYx') ==
-           {'address': 'LcUP7ZU3Xpk1BUR3qut3dTjC3aK5JoZMYx'})
-    
-    assert(parse_uri('litecoin:LcUP7ZU3Xpk1BUR3qut3dTjC3aK5JoZMYx') ==
-           {'address': 'LcUP7ZU3Xpk1BUR3qut3dTjC3aK5JoZMYx'})
-    
-    assert(parse_uri('litecoin:LcUP7ZU3Xpk1BUR3qut3dTjC3aK5JoZMYx?amount=10') ==
-           {'amount': '10', 'address': 'LcUP7ZU3Xpk1BUR3qut3dTjC3aK5JoZMYx'})
-    
-    assert(parse_uri('litecoin:LcUP7ZU3Xpk1BUR3qut3dTjC3aK5JoZMYx?amount=10&label=devfund&message=Donation%20to%20the%20dev%20fund') ==
-           {'amount': '10', 'label': 'devfund', 'message': 'Donation to the dev fund', 'address': 'LcUP7ZU3Xpk1BUR3qut3dTjC3aK5JoZMYx'})
-    
-    
-=======
-          return False
->>>>>>> f43ddf1d
+          return False