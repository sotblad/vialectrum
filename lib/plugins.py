#!/usr/bin/env python
#
# Electrum - lightweight Bitcoin client
# Copyright (C) 2015 Thomas Voegtlin
#
# This program is free software: you can redistribute it and/or modify
# it under the terms of the GNU General Public License as published by
# the Free Software Foundation, either version 3 of the License, or
# (at your option) any later version.
#
# This program is distributed in the hope that it will be useful,
# but WITHOUT ANY WARRANTY; without even the implied warranty of
# MERCHANTABILITY or FITNESS FOR A PARTICULAR PURPOSE. See the
# GNU General Public License for more details.
#
# You should have received a copy of the GNU General Public License
# along with this program. If not, see <http://www.gnu.org/licenses/>.

from collections import namedtuple
import traceback
import sys
import os
import imp
import pkgutil
import time

from util import *
from i18n import _
from util import profiler, PrintError, DaemonThread, UserCancelled


class Plugins(DaemonThread):

    @profiler
    def __init__(self, config, is_local, gui_name):
        DaemonThread.__init__(self)
        if is_local:
            find = imp.find_module('plugins')
            plugins = imp.load_module('electrum_ltc_plugins', *find)
        else:
            plugins = __import__('electrum_ltc_plugins')
        self.pkgpath = os.path.dirname(plugins.__file__)
        self.config = config
        self.hw_wallets = {}
        self.plugins = {}
        self.gui_name = gui_name
        self.descriptions = {}
        self.device_manager = DeviceMgr(config)
        self.load_plugins()
        self.add_jobs(self.device_manager.thread_jobs())
        self.start()

    def load_plugins(self):
        for loader, name, ispkg in pkgutil.iter_modules([self.pkgpath]):
            m = loader.find_module(name).load_module(name)
            d = m.__dict__
            gui_good = self.gui_name in d.get('available_for', [])
            # We register wallet types even if the GUI isn't provided
            # otherwise the user gets a misleading message like
            # "Unknown wallet type: 2fa"
            details = d.get('registers_wallet_type')
            if details:
                self.register_plugin_wallet(name, gui_good, details)
            if not gui_good:
                continue
            self.descriptions[name] = d
            if not d.get('requires_wallet_type') and self.config.get('use_' + name):
                try:
                    self.load_plugin(name)
                except BaseException as e:
                    traceback.print_exc(file=sys.stdout)
                    self.print_error("cannot initialize plugin %s:" % name,
                                     str(e))

    def get(self, name):
        return self.plugins.get(name)

    def count(self):
        return len(self.plugins)

    def load_plugin(self, name):
        full_name = 'electrum_ltc_plugins.' + name + '.' + self.gui_name
        loader = pkgutil.find_loader(full_name)
        if not loader:
            raise RuntimeError("%s implementation for %s plugin not found"
                               % (self.gui_name, name))
        p = loader.load_module(full_name)
        plugin = p.Plugin(self, self.config, name)
        self.add_jobs(plugin.thread_jobs())
        self.plugins[name] = plugin
        self.print_error("loaded", name)
        return plugin

    def close_plugin(self, plugin):
        self.remove_jobs(plugin.thread_jobs())

    def enable(self, name):
        self.config.set_key('use_' + name, True, True)
        p = self.get(name)
        if p:
            return p
        return self.load_plugin(name)

    def disable(self, name):
        self.config.set_key('use_' + name, False, True)
        p = self.get(name)
        if not p:
            return
        self.plugins.pop(name)
        p.close()
        self.print_error("closed", name)

    def toggle(self, name):
        p = self.get(name)
        return self.disable(name) if p else self.enable(name)

    def is_available(self, name, w):
        d = self.descriptions.get(name)
        if not d:
            return False
        deps = d.get('requires', [])
        for dep, s in deps:
            try:
                __import__(dep)
            except ImportError:
                return False
        requires = d.get('requires_wallet_type', [])
        return not requires or w.wallet_type in requires

    def hardware_wallets(self, action):
        wallet_types, descs = [], []
        for name, (gui_good, details) in self.hw_wallets.items():
            if gui_good:
                try:
                    p = self.wallet_plugin_loader(name)
                    if action == 'restore' or p.is_enabled():
                        wallet_types.append(details[1])
                        descs.append(details[2])
                except:
                    traceback.print_exc()
                    self.print_error("cannot load plugin for:", name)
        return wallet_types, descs

    def register_plugin_wallet(self, name, gui_good, details):
        from wallet import Wallet

        def dynamic_constructor(storage):
            return self.wallet_plugin_loader(name).wallet_class(storage)

        if details[0] == 'hardware':
            self.hw_wallets[name] = (gui_good, details)
        self.print_error("registering wallet %s: %s" %(name, details))
        Wallet.register_plugin_wallet(details[0], details[1],
                                      dynamic_constructor)

    def wallet_plugin_loader(self, name):
        if not name in self.plugins:
            self.load_plugin(name)
        return self.plugins[name]

    def run(self):
        while self.is_running():
            time.sleep(0.1)
            self.run_jobs()
        self.print_error("stopped")


hook_names = set()
hooks = {}

def hook(func):
    hook_names.add(func.func_name)
    return func

def run_hook(name, *args):
    results = []
    f_list = hooks.get(name, [])
    for p, f in f_list:
        if p.is_enabled():
            try:
                r = f(*args)
            except Exception:
                print_error("Plugin error")
                traceback.print_exc(file=sys.stdout)
                r = False
            if r:
                results.append(r)

    if results:
        assert len(results) == 1, results
        return results[0]


class BasePlugin(PrintError):

    def __init__(self, parent, config, name):
        self.parent = parent  # The plugins object
        self.name = name
        self.config = config
        self.wallet = None
        # add self to hooks
        for k in dir(self):
            if k in hook_names:
                l = hooks.get(k, [])
                l.append((self, getattr(self, k)))
                hooks[k] = l

    def diagnostic_name(self):
        return self.name

    def __str__(self):
        return self.name

    def close(self):
        # remove self from hooks
        for k in dir(self):
            if k in hook_names:
                l = hooks.get(k, [])
                l.remove((self, getattr(self, k)))
                hooks[k] = l
        self.parent.close_plugin(self)
        self.on_close()

    def on_close(self):
        pass

    def requires_settings(self):
        return False

    def thread_jobs(self):
        return []

    def is_enabled(self):
        return self.is_available() and self.config.get('use_'+self.name) is True

    def is_available(self):
        return True

    def settings_dialog(self):
        pass


class DeviceNotFoundError(Exception):
    pass

class DeviceUnpairableError(Exception):
    pass

Device = namedtuple("Device", "path interface_number id_ product_key")
DeviceInfo = namedtuple("DeviceInfo", "device description initialized")

class DeviceMgr(ThreadJob, PrintError):
    '''Manages hardware clients.  A client communicates over a hardware
    channel with the device.

    In addition to tracking device HID IDs, the device manager tracks
    hardware wallets and manages wallet pairing.  A HID ID may be
    paired with a wallet when it is confirmed that the hardware device
    matches the wallet, i.e. they have the same master public key.  A
    HID ID can be unpaired if e.g. it is wiped.

    Because of hotplugging, a wallet must request its client
    dynamically each time it is required, rather than caching it
    itself.

    The device manager is shared across plugins, so just one place
    does hardware scans when needed.  By tracking HID IDs, if a device
    is plugged into a different port the wallet is automatically
    re-paired.

    Wallets are informed on connect / disconnect events.  It must
    implement connected(), disconnected() callbacks.  Being connected
    implies a pairing.  Callbacks can happen in any thread context,
    and we do them without holding the lock.

    Confusingly, the HID ID (serial number) reported by the HID system
    doesn't match the device ID reported by the device itself.  We use
    the HID IDs.

    This plugin is thread-safe.  Currently only devices supported by
    hidapi are implemented.'''

    def __init__(self, config):
        super(DeviceMgr, self).__init__()
        # Keyed by wallet.  The value is the device id if the wallet
        # has been paired, and None otherwise.
        self.wallets = {}
        # A list of clients.  The key is the client, the value is
        # a (path, id_) pair.
        self.clients = {}
        # What we recognise.  Each entry is a (vendor_id, product_id)
        # pair.
        self.recognised_hardware = set()
        # For synchronization
        self.lock = threading.RLock()
        self.config = config

    def thread_jobs(self):
        # Thread job to handle device timeouts
        return [self]

    def run(self):
        '''Handle device timeouts.  Runs in the context of the Plugins
        thread.'''
        with self.lock:
            clients = list(self.clients.keys())
        cutoff = time.time() - self.config.get_session_timeout()
        for client in clients:
            client.timeout(cutoff)

    def register_devices(self, device_pairs):
        for pair in device_pairs:
            self.recognised_hardware.add(pair)

    def create_client(self, device, handler, plugin):
        # Get from cache first
        client = self.client_lookup(device.id_)
        if client:
            return client
        client = plugin.create_client(device, handler)
        if client:
            self.print_error("Registering", client)
            with self.lock:
                self.clients[client] = (device.path, device.id_)
        return client

    def wallet_id(self, wallet):
        with self.lock:
            return self.wallets.get(wallet)

    def wallet_by_id(self, id_):
        with self.lock:
            for wallet, wallet_id in self.wallets.items():
                if wallet_id == id_:
                    return wallet
            return None

    def unpair_wallet(self, wallet):
        with self.lock:
            if not wallet in self.wallets:
                return
            wallet_id = self.wallets.pop(wallet)
            client = self.client_lookup(wallet_id)
            self.clients.pop(client, None)
        wallet.unpaired()
        if client:
            client.close()

    def unpair_id(self, id_):
        with self.lock:
            wallet = self.wallet_by_id(id_)
        if wallet:
            self.unpair_wallet(wallet)

    def pair_wallet(self, wallet, id_):
        with self.lock:
            self.wallets[wallet] = id_
        wallet.paired()

    def client_lookup(self, id_):
        with self.lock:
            for client, (path, client_id) in self.clients.items():
                if client_id == id_:
                    return client
        return None

    def client_by_id(self, id_, handler):
        '''Returns a client for the device ID if one is registered.  If
        a device is wiped or in bootloader mode pairing is impossible;
        in such cases we communicate by device ID and not wallet.'''
        self.scan_devices(handler)
        return self.client_lookup(id_)

    def client_for_wallet(self, plugin, wallet, force_pair):
        assert wallet.handler

        devices = self.scan_devices(wallet.handler)
        wallet_id = self.wallet_id(wallet)

        client = self.client_lookup(wallet_id)
        if client:
            # An unpaired client might have another wallet's handler
            # from a prior scan.  Replace to fix dialog parenting.
            client.handler = wallet.handler
            return client

        for device in devices:
            if device.id_ == wallet_id:
                return self.create_client(device, wallet.handler, plugin)

        if force_pair:
            return self.force_pair_wallet(plugin, wallet, devices)

        return None

    def force_pair_wallet(self, plugin, wallet, devices):
        first_address, derivation = wallet.first_address()
        assert first_address

        # The wallet has not been previously paired, so let the user
        # choose an unpaired device and compare its first address.
        info = self.select_device(wallet, plugin, devices)

        client = self.client_lookup(info.device.id_)
        if client and client.is_pairable():
            # See comment above for same code
            client.handler = wallet.handler
            # This will trigger a PIN/passphrase entry request
            try:
                client_first_address = client.first_address(derivation)
            except (UserCancelled, RuntimeError):
                 # Bad / cancelled PIN / passphrase
                client_first_address = None
            if client_first_address == first_address:
                self.pair_wallet(wallet, info.device.id_)
                return client

        # The user input has wrong PIN or passphrase, or cancelled input,
        # or it is not pairable
        raise DeviceUnpairableError(
<<<<<<< HEAD
            _('Unable to pair with your %s.\n\n'
              'Ensure you are able to pair it, or you have the seed phrase, '
              'before you request litecoins to be sent to this wallet.'
            ) % plugin.device)
=======
            _('Electrum cannot pair with your %s.\n\n'
              'Before you request bitcoins to be sent to addresses in this '
              'wallet, ensure you can pair with your device, or that you have '
              'its seed (and passphrase, if any).  Otherwise all bitcoins you '
              'receive will be unspendable.') % plugin.device)
>>>>>>> 25bf63e5

    def unpaired_device_infos(self, handler, plugin, devices=None):
        '''Returns a list of DeviceInfo objects: one for each connected,
        unpaired device accepted by the plugin.'''
        if devices is None:
            devices = self.scan_devices(handler)
        devices = [dev for dev in devices if not self.wallet_by_id(dev.id_)]

        states = [_("wiped"), _("initialized")]
        infos = []
        for device in devices:
            if not device.product_key in plugin.DEVICE_IDS:
                continue
            client = self.create_client(device, handler, plugin)
            if not client:
                continue
            state = states[client.is_initialized()]
            label = client.label() or _("An unnamed %s") % plugin.device
            descr = "%s (%s)" % (label, state)
            infos.append(DeviceInfo(device, descr, client.is_initialized()))

        return infos

    def select_device(self, wallet, plugin, devices=None):
        '''Ask the user to select a device to use if there is more than one,
        and return the DeviceInfo for the device.'''
        while True:
            infos = self.unpaired_device_infos(wallet.handler, plugin, devices)
            if infos:
                break
            msg = _('Could not connect to your %s.  Verify the cable is '
                    'connected and that no other application is using it.\n\n'
                    'Try to connect again?') % plugin.device
            if not wallet.handler.yes_no_question(msg):
                raise UserCancelled()
            devices = None

        if len(infos) == 1:
            return infos[0]
        msg = _("Please select which %s device to use:") % plugin.device
        descriptions = [info.description for info in infos]
        return infos[wallet.handler.query_choice(msg, descriptions)]

    def scan_devices(self, handler):
        # All currently supported hardware libraries use hid, so we
        # assume it here.  This can be easily abstracted if necessary.
        # Note this import must be local so those without hardware
        # wallet libraries are not affected.
        import hid

        self.print_error("scanning devices...")

        # First see what's connected that we know about
        devices = []
        for d in hid.enumerate(0, 0):
            product_key = (d['vendor_id'], d['product_id'])
            if product_key in self.recognised_hardware:
                # Older versions of hid don't provide interface_number
                interface_number = d.get('interface_number', 0)
                devices.append(Device(d['path'], interface_number,
                                      d['serial_number'], product_key))

        # Now find out what was disconnected
        pairs = [(dev.path, dev.id_) for dev in devices]
        disconnected_ids = []
        with self.lock:
            connected = {}
            for client, pair in self.clients.items():
                if pair in pairs:
                    connected[client] = pair
                else:
                    disconnected_ids.append(pair[1])
            self.clients = connected

        # Unpair disconnected devices
        for id_ in disconnected_ids:
            self.unpair_id(id_)

        return devices<|MERGE_RESOLUTION|>--- conflicted
+++ resolved
@@ -418,18 +418,11 @@
         # The user input has wrong PIN or passphrase, or cancelled input,
         # or it is not pairable
         raise DeviceUnpairableError(
-<<<<<<< HEAD
-            _('Unable to pair with your %s.\n\n'
-              'Ensure you are able to pair it, or you have the seed phrase, '
-              'before you request litecoins to be sent to this wallet.'
-            ) % plugin.device)
-=======
             _('Electrum cannot pair with your %s.\n\n'
-              'Before you request bitcoins to be sent to addresses in this '
+              'Before you request litecoins to be sent to addresses in this '
               'wallet, ensure you can pair with your device, or that you have '
-              'its seed (and passphrase, if any).  Otherwise all bitcoins you '
+              'its seed (and passphrase, if any).  Otherwise all litecoins you '
               'receive will be unspendable.') % plugin.device)
->>>>>>> 25bf63e5
 
     def unpaired_device_infos(self, handler, plugin, devices=None):
         '''Returns a list of DeviceInfo objects: one for each connected,
