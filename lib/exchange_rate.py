from datetime import datetime
import inspect
import requests
import sys
import os
import json
from threading import Thread
import time
import csv
import decimal
from decimal import Decimal

from .bitcoin import COIN
from .i18n import _
from .util import PrintError, ThreadJob


# See https://en.wikipedia.org/wiki/ISO_4217
CCY_PRECISIONS = {'BHD': 3, 'BIF': 0, 'BYR': 0, 'CLF': 4, 'CLP': 0,
                  'CVE': 0, 'DJF': 0, 'GNF': 0, 'IQD': 3, 'ISK': 0,
                  'JOD': 3, 'JPY': 0, 'KMF': 0, 'KRW': 0, 'KWD': 3,
                  'LYD': 3, 'MGA': 1, 'MRO': 1, 'OMR': 3, 'PYG': 0,
                  'RWF': 0, 'TND': 3, 'UGX': 0, 'UYI': 0, 'VND': 0,
                  'VUV': 0, 'XAF': 0, 'XAU': 4, 'XOF': 0, 'XPF': 0}


class ExchangeBase(PrintError):

    def __init__(self, on_quotes, on_history):
        self.history = {}
        self.quotes = {}
        self.on_quotes = on_quotes
        self.on_history = on_history

    def get_json(self, site, get_string):
        # APIs must have https
        url = ''.join(['https://', site, get_string])
        response = requests.request('GET', url, headers={'User-Agent' : 'Electrum'}, timeout=10)
        return response.json()

    def get_csv(self, site, get_string):
        url = ''.join(['https://', site, get_string])
        response = requests.request('GET', url, headers={'User-Agent' : 'Electrum'})
        reader = csv.DictReader(response.content.decode().split('\n'))
        return list(reader)

    def name(self):
        return self.__class__.__name__

    def update_safe(self, ccy):
        try:
            self.print_error("getting fx quotes for", ccy)
            self.quotes = self.get_rates(ccy)
            self.print_error("received fx quotes")
        except BaseException as e:
            self.print_error("failed fx quotes:", e)
        self.on_quotes()

    def update(self, ccy):
        t = Thread(target=self.update_safe, args=(ccy,))
        t.setDaemon(True)
        t.start()

    def read_historical_rates(self, ccy, cache_dir):
        filename = os.path.join(cache_dir, self.name() + '_'+ ccy)
        if os.path.exists(filename):
            timestamp = os.stat(filename).st_mtime
            try:
                with open(filename, 'r', encoding='utf-8') as f:
                    h = json.loads(f.read())
                h['timestamp'] = timestamp
            except:
                h = None
        else:
            h = None
        if h:
            self.history[ccy] = h
            self.on_history()
        return h

    def get_historical_rates_safe(self, ccy, cache_dir):
        try:
            self.print_error("requesting fx history for", ccy)
            h = self.request_history(ccy)
            self.print_error("received fx history for", ccy)
        except BaseException as e:
            self.print_error("failed fx history:", e)
            return
        filename = os.path.join(cache_dir, self.name() + '_' + ccy)
        with open(filename, 'w', encoding='utf-8') as f:
            f.write(json.dumps(h))
        h['timestamp'] = time.time()
        self.history[ccy] = h
        self.on_history()

    def get_historical_rates(self, ccy, cache_dir):
        if ccy not in self.history_ccys():
            return
        h = self.history.get(ccy)
        if h is None:
            h = self.read_historical_rates(ccy, cache_dir)
        if h is None or h['timestamp'] < time.time() - 24*3600:
            t = Thread(target=self.get_historical_rates_safe, args=(ccy, cache_dir))
            t.setDaemon(True)
            t.start()

    def history_ccys(self):
        return []

    def historical_rate(self, ccy, d_t):
        return self.history.get(ccy, {}).get(d_t.strftime('%Y-%m-%d'), 'NaN')

    def get_currencies(self):
        rates = self.get_rates('')
        return sorted([str(a) for (a, b) in rates.items() if b is not None and len(a)==3])


class Bit2C(ExchangeBase):

    def get_rates(self, ccy):
        json = self.get_json('www.bit2c.co.il', '/Exchanges/VIANIS/Ticker.json')
        return {'NIS': Decimal(json['ll'])}


class BitcoinAverage(ExchangeBase):

    def get_rates(self, ccy):
        json = self.get_json('apiv2.bitcoinaverage.com', '/indices/global/ticker/short')
        return dict([(r.replace("VIA", ""), Decimal(json[r]['last']))
                     for r in json if r != 'timestamp'])

    def history_ccys(self):
        return ['AUD', 'BRL', 'CAD', 'CHF', 'CNY', 'EUR', 'GBP', 'IDR', 'ILS',
                'MXN', 'NOK', 'NZD', 'PLN', 'RON', 'RUB', 'SEK', 'SGD', 'USD',
                'ZAR']

    def request_history(self, ccy):
        history = self.get_csv('apiv2.bitcoinaverage.com',
                               "/indices/global/history/VIA%s?period=alltime&format=csv" % ccy)
        return dict([(h['DateTime'][:10], h['Average'])
                     for h in history])


class BitcoinVenezuela(ExchangeBase):

    def get_rates(self, ccy):
        json = self.get_json('api.bitcoinvenezuela.com', '/')
        rates = [(r, json['VIA'][r]) for r in json['VIA']
                 if json['VIA'][r] is not None]  # Giving NULL sometimes
        return dict(rates)

    def history_ccys(self):
        return ['ARS', 'EUR', 'USD', 'VEF']

    def request_history(self, ccy):
        return self.get_json('api.bitcoinvenezuela.com',
                             "/historical/index.php?coin=VIA")[ccy +'_VIA']

class Bitfinex(ExchangeBase):

    def get_rates(self, ccy):
        json = self.get_json('api.bitfinex.com', '/v1/pubticker/viausd')
        return {'USD': Decimal(json['last_price'])}


class Bitso(ExchangeBase):

    def get_rates(self, ccy):
        json = self.get_json('api.bitso.com', '/v3/ticker/?book=via_mxn')
        return {'MXN': Decimal(json['payload']['last'])}


class BitStamp(ExchangeBase):

    def get_rates(self, ccy):
        json = self.get_json('www.bitstamp.net', '/api/v2/ticker/viausd/')
        return {'USD': Decimal(json['last'])}


class Coinbase(ExchangeBase):

    def get_rates(self, ccy):
        json = self.get_json('api.coinbase.com',
                             '/v2/exchange-rates?currency=VIA')
        rates = json['data']['rates']
        return dict([(k, Decimal(rates[k])) for k in rates])


class CoinSpot(ExchangeBase):

    def get_rates(self, ccy):
        json = self.get_json('www.coinspot.com.au', '/pubapi/latest')
        return {'AUD': Decimal(json['prices']['via']['last'])}


class GoCoin(ExchangeBase):

    def get_rates(self, ccy):
        json = self.get_json('x.g0cn.com', '/prices')
        via_prices = json['prices']['VIA']
        return dict([(r, Decimal(via_prices[r])) for r in via_prices])


class HitBTC(ExchangeBase):

    def get_rates(self, ccy):
        ccys = ['EUR', 'USD']
        json = self.get_json('api.hitbtc.com', '/api/1/public/VIA%s/ticker' % ccy)
        result = dict.fromkeys(ccys)
        if ccy in ccys:
            result[ccy] = Decimal(json['last'])
        return result


class Kraken(ExchangeBase):

    def get_rates(self, ccy):
        dicts = self.get_json('api.kraken.com', '/0/public/AssetPairs')
        pairs = [k for k in dicts['result'] if k.startswith('XVIAZ')]
        json = self.get_json('api.kraken.com',
                             '/0/public/Ticker?pair=%s' % ','.join(pairs))
        ccys = [p[5:] for p in pairs]
        result = dict.fromkeys(ccys)
        result[ccy] = Decimal(json['result']['XVIAZ'+ccy]['c'][0])
        return result

    def history_ccys(self):
        return ['EUR', 'USD']

    def request_history(self, ccy):
        query = '/0/public/OHLC?pair=VIA%s&interval=1440' % ccy
        json = self.get_json('api.kraken.com', query)
        history = json['result']['XVIAZ'+ccy]
        return dict([(time.strftime('%Y-%m-%d', time.localtime(t[0])), t[4])
                                    for t in history])


class OKCoin(ExchangeBase):

    def get_rates(self, ccy):
        json = self.get_json('www.okcoin.com', '/api/v1/ticker.do?symbol=via_usd')
        return {'USD': Decimal(json['ticker']['last'])}


class MercadoBitcoin(ExchangeBase):

    def get_rates(self,ccy):
        json = self.get_json('www.mercadobitcoin.net', '/api/via/ticker/')
        return {'BRL': Decimal(json['ticker']['last'])}

class TheRockTrading(ExchangeBase):

    def get_rates(self, ccy):
        json = self.get_json('api.therocktrading.com', 
                             '/v1/funds/LTCEUR/ticker')
        return {'EUR': Decimal(json['last'])}

class QuadrigaCX(ExchangeBase):

    def get_rates(self,ccy):
        json = self.get_json('api.quadrigacx.com', '/v2/ticker?book=ltc_cad')
        return {'CAD': Decimal(json['last'])}


class WEX(ExchangeBase):

    def get_rates(self, ccy):
        json_eur = self.get_json('wex.nz', '/api/3/ticker/via_eur')
        json_rub = self.get_json('wex.nz', '/api/3/ticker/via_rur')
        json_usd = self.get_json('wex.nz', '/api/3/ticker/via_usd')
        return {'EUR': Decimal(json_eur['via_eur']['last']),
                'RUB': Decimal(json_rub['via_rur']['last']),
                'USD': Decimal(json_usd['via_usd']['last'])}


def dictinvert(d):
    inv = {}
    for k, vlist in d.items():
        for v in vlist:
            keys = inv.setdefault(v, [])
            keys.append(k)
    return inv

def get_exchanges_and_currencies():
    import os, json
    path = os.path.join(os.path.dirname(__file__), 'currencies.json')
    try:
        with open(path, 'r', encoding='utf-8') as f:
            return json.loads(f.read())
    except:
        pass
    d = {}
    is_exchange = lambda obj: (inspect.isclass(obj)
                               and issubclass(obj, ExchangeBase)
                               and obj != ExchangeBase)
    exchanges = dict(inspect.getmembers(sys.modules[__name__], is_exchange))
    for name, klass in exchanges.items():
        exchange = klass(None, None)
        try:
            d[name] = exchange.get_currencies()
            print(name, "ok")
        except:
            print(name, "error")
            continue
    with open(path, 'w', encoding='utf-8') as f:
        f.write(json.dumps(d, indent=4, sort_keys=True))
    return d


CURRENCIES = get_exchanges_and_currencies()


def get_exchanges_by_ccy(history=True):
    if not history:
        return dictinvert(CURRENCIES)
    d = {}
    exchanges = CURRENCIES.keys()
    for name in exchanges:
        klass = globals()[name]
        exchange = klass(None, None)
        d[name] = exchange.history_ccys()
    return dictinvert(d)


class FxThread(ThreadJob):

    def __init__(self, config, network):
        self.config = config
        self.network = network
        self.ccy = self.get_currency()
        self.history_used_spot = False
        self.ccy_combo = None
        self.hist_checkbox = None
        self.cache_dir = os.path.join(config.path, 'cache')
        self.set_exchange(self.config_exchange())
        if not os.path.exists(self.cache_dir):
            os.mkdir(self.cache_dir)

    def get_currencies(self, h):
        d = get_exchanges_by_ccy(h)
        return sorted(d.keys())

    def get_exchanges_by_ccy(self, ccy, h):
        d = get_exchanges_by_ccy(h)
        return d.get(ccy, [])

    def ccy_amount_str(self, amount, commas):
        prec = CCY_PRECISIONS.get(self.ccy, 2)
        fmt_str = "{:%s.%df}" % ("," if commas else "", max(0, prec))
        try:
            rounded_amount = round(amount, prec)
        except decimal.InvalidOperation:
            rounded_amount = amount
        return fmt_str.format(rounded_amount)

    def run(self):
        # This runs from the plugins thread which catches exceptions
        if self.is_enabled():
            if self.timeout ==0 and self.show_history():
                self.exchange.get_historical_rates(self.ccy, self.cache_dir)
            if self.timeout <= time.time():
                self.timeout = time.time() + 150
                self.exchange.update(self.ccy)

    def is_enabled(self):
        return bool(self.config.get('use_exchange_rate'))

    def set_enabled(self, b):
        return self.config.set_key('use_exchange_rate', bool(b))

    def get_history_config(self):
        return bool(self.config.get('history_rates'))

    def set_history_config(self, b):
        self.config.set_key('history_rates', bool(b))

    def get_history_capital_gains_config(self):
        return bool(self.config.get('history_rates_capital_gains', False))

    def set_history_capital_gains_config(self, b):
        self.config.set_key('history_rates_capital_gains', bool(b))

    def get_fiat_address_config(self):
        return bool(self.config.get('fiat_address'))

    def set_fiat_address_config(self, b):
        self.config.set_key('fiat_address', bool(b))

    def get_currency(self):
        '''Use when dynamic fetching is needed'''
        return self.config.get("currency", "EUR")

    def config_exchange(self):
        return self.config.get('use_exchange', 'BitcoinAverage')

    def show_history(self):
        return self.is_enabled() and self.get_history_config() and self.ccy in self.exchange.history_ccys()

    def set_currency(self, ccy):
        self.ccy = ccy
        self.config.set_key('currency', ccy, True)
        self.timeout = 0 # Because self.ccy changes
        self.on_quotes()

    def set_exchange(self, name):
        class_ = globals().get(name, BitcoinAverage)
        self.print_error("using exchange", name)
        if self.config_exchange() != name:
            self.config.set_key('use_exchange', name, True)
        self.exchange = class_(self.on_quotes, self.on_history)
        # A new exchange means new fx quotes, initially empty.  Force
        # a quote refresh
        self.timeout = 0
        self.exchange.read_historical_rates(self.ccy, self.cache_dir)

    def on_quotes(self):
        if self.network:
            self.network.trigger_callback('on_quotes')

    def on_history(self):
        if self.network:
            self.network.trigger_callback('on_history')

    def exchange_rate(self):
        '''Returns None, or the exchange rate as a Decimal'''
        rate = self.exchange.quotes.get(self.ccy)
        if rate is None:
            return Decimal('NaN')
        return Decimal(rate)

    def format_amount(self, btc_balance):
        rate = self.exchange_rate()
        return '' if rate.is_nan() else "%s" % self.value_str(btc_balance, rate)

    def format_amount_and_units(self, btc_balance):
        rate = self.exchange_rate()
        return '' if rate.is_nan() else "%s %s" % (self.value_str(btc_balance, rate), self.ccy)

    def get_fiat_status_text(self, btc_balance, base_unit, decimal_point):
        rate = self.exchange_rate()
        return _("  (No FX rate available)") if rate.is_nan() else " 1 %s~%s %s" % (base_unit,
            self.value_str(COIN / (10**(8 - decimal_point)), rate), self.ccy)

    def fiat_value(self, satoshis, rate):
        return Decimal('NaN') if satoshis is None else Decimal(satoshis) / COIN * Decimal(rate)

    def value_str(self, satoshis, rate):
        return self.format_fiat(self.fiat_value(satoshis, rate))

    def format_fiat(self, value):
        if value.is_nan():
            return _("No data")
        return "%s" % (self.ccy_amount_str(value, True))

    def history_rate(self, d_t):
        if d_t is None:
            return Decimal('NaN')
        rate = self.exchange.historical_rate(self.ccy, d_t)
        # Frequently there is no rate for today, until tomorrow :)
        # Use spot quotes in that case
        if rate == 'NaN' and (datetime.today().date() - d_t.date()).days <= 2:
            rate = self.exchange.quotes.get(self.ccy, 'NaN')
            self.history_used_spot = True
        return Decimal(rate)

    def historical_value_str(self, satoshis, d_t):
        return self.format_fiat(self.historical_value(satoshis, d_t))

    def historical_value(self, satoshis, d_t):
        return self.fiat_value(satoshis, self.history_rate(d_t))

    def timestamp_rate(self, timestamp):
<<<<<<< HEAD
        from vialectrum.util import timestamp_to_datetime
=======
        from .util import timestamp_to_datetime
>>>>>>> 543d1e1d
        date = timestamp_to_datetime(timestamp)
        return self.history_rate(date)<|MERGE_RESOLUTION|>--- conflicted
+++ resolved
@@ -251,7 +251,7 @@
 class TheRockTrading(ExchangeBase):
 
     def get_rates(self, ccy):
-        json = self.get_json('api.therocktrading.com', 
+        json = self.get_json('api.therocktrading.com',
                              '/v1/funds/LTCEUR/ticker')
         return {'EUR': Decimal(json['last'])}
 
@@ -470,10 +470,6 @@
         return self.fiat_value(satoshis, self.history_rate(d_t))
 
     def timestamp_rate(self, timestamp):
-<<<<<<< HEAD
-        from vialectrum.util import timestamp_to_datetime
-=======
         from .util import timestamp_to_datetime
->>>>>>> 543d1e1d
         date = timestamp_to_datetime(timestamp)
         return self.history_rate(date)