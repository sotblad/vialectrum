#!/usr/bin/env python
#
# Electrum - lightweight Bitcoin client
# Copyright (C) 2012 thomasv@gitorious
#
# This program is free software: you can redistribute it and/or modify
# it under the terms of the GNU General Public License as published by
# the Free Software Foundation, either version 3 of the License, or
# (at your option) any later version.
#
# This program is distributed in the hope that it will be useful,
# but WITHOUT ANY WARRANTY; without even the implied warranty of
# MERCHANTABILITY or FITNESS FOR A PARTICULAR PURPOSE. See the
# GNU General Public License for more details.
#
# You should have received a copy of the GNU General Public License
# along with this program. If not, see <http://www.gnu.org/licenses/>.

from PyQt4.QtCore import *
from PyQt4.QtGui import *
from qrtextedit import QRTextEdit

import re
from decimal import Decimal
from electrum_ltc import bitcoin

RE_ADDRESS = '[1-9A-HJ-NP-Za-km-z]{26,}'
RE_ALIAS = '(.*?)\s*\<([1-9A-HJ-NP-Za-km-z]{26,})\>'

frozen_style = "QWidget { background-color:none; border:none;}"
normal_style = "QTextEdit { }"

class PayToEdit(QRTextEdit):

    def __init__(self, win):
        QRTextEdit.__init__(self)
        self.win = win
        self.amount_edit = win.amount_e
        self.document().contentsChanged.connect(self.update_size)
        self.heightMin = 0
        self.heightMax = 150
        self.setMinimumHeight(27)
        self.setMaximumHeight(27)
        self.c = None
        self.textChanged.connect(self.check_text)
        self.outputs = []
        self.is_pr = False
<<<<<<< HEAD

    def qr_input(self):
        from electrum_ltc.plugins import run_hook
        run_hook('scan_qr_hook', lambda x: self.win.pay_from_URI(x))
=======
        self.scan_f = self.win.pay_from_URI
>>>>>>> a40ed149

    def lock_amount(self):
        self.amount_edit.setFrozen(True)

    def unlock_amount(self):
        self.amount_edit.setFrozen(False)

    def setFrozen(self, b):
        self.setReadOnly(b)
        self.setStyleSheet(frozen_style if b else normal_style)

    def setGreen(self):
        self.is_pr = True
        self.setStyleSheet("QWidget { background-color:#80ff80;}")

    def setExpired(self):
        self.is_pr = True
        self.setStyleSheet("QWidget { background-color:#ffcccc;}")

    def parse_address_and_amount(self, line):
        x, y = line.split(',')
        address = self.parse_address(x)
        amount = self.parse_amount(y)
        return address, amount


    def parse_amount(self, x):
        p = pow(10, self.amount_edit.decimal_point())
        return int( p * Decimal(x.strip()))


    def parse_address(self, line):
        r = line.strip()
        m = re.match('^'+RE_ALIAS+'$', r)
        address = m.group(2) if m else r
        assert bitcoin.is_address(address)
        return address


    def check_text(self):
        if self.is_pr:
            return

        # filter out empty lines
        lines = filter( lambda x: x, self.lines())
        outputs = []
        total = 0

        self.payto_address = None

        if len(lines) == 1:
            try:
                self.payto_address = self.parse_address(lines[0])
            except:
                pass

            if self.payto_address:
                self.unlock_amount()
                return

        for line in lines:
            try:
                to_address, amount = self.parse_address_and_amount(line)
            except:
                continue
                
            outputs.append((to_address, amount))
            total += amount

        self.outputs = outputs
        self.payto_address = None

        if total:
            self.amount_edit.setAmount(total)
        else:
            self.amount_edit.setText("")

        if total or len(lines)>1:
            self.lock_amount()
        else:
            self.unlock_amount()


    def get_outputs(self):
        if self.payto_address:
            try:
                amount = self.amount_edit.get_amount()
            except:
                amount = None

            self.outputs = [(self.payto_address, amount)]

        return self.outputs[:]


    def lines(self):
        return str(self.toPlainText()).split('\n')


    def is_multiline(self):
        return len(self.lines()) > 1


    def update_size(self):
        docHeight = self.document().size().height()
        if self.heightMin <= docHeight <= self.heightMax:
            self.setMinimumHeight(docHeight + 2)
            self.setMaximumHeight(docHeight + 2)


    def setCompleter(self, completer):
        self.c = completer
        self.c.setWidget(self)
        self.c.setCompletionMode(QCompleter.PopupCompletion)
        self.c.activated.connect(self.insertCompletion)


    def insertCompletion(self, completion):
        if self.c.widget() != self:
            return
        tc = self.textCursor()
        extra = completion.length() - self.c.completionPrefix().length()
        tc.movePosition(QTextCursor.Left)
        tc.movePosition(QTextCursor.EndOfWord)
        tc.insertText(completion.right(extra))
        self.setTextCursor(tc)
 

    def textUnderCursor(self):
        tc = self.textCursor()
        tc.select(QTextCursor.WordUnderCursor)
        return tc.selectedText()


    def keyPressEvent(self, e):
        if self.isReadOnly():
            return

        if self.c.popup().isVisible():
            if e.key() in [Qt.Key_Enter, Qt.Key_Return]:
                e.ignore()
                return

        if e.key() in [Qt.Key_Tab]:
            e.ignore()
            return

        if e.key() in [Qt.Key_Down, Qt.Key_Up] and not self.is_multiline():
            e.ignore()
            return

        isShortcut = (e.modifiers() and Qt.ControlModifier) and e.key() == Qt.Key_E

        if not self.c or not isShortcut:
            QTextEdit.keyPressEvent(self, e)


        ctrlOrShift = e.modifiers() and (Qt.ControlModifier or Qt.ShiftModifier)
        if self.c is None or (ctrlOrShift and e.text().isEmpty()):
            return

        eow = QString("~!@#$%^&*()_+{}|:\"<>?,./;'[]\\-=")
        hasModifier = (e.modifiers() != Qt.NoModifier) and not ctrlOrShift;
        completionPrefix = self.textUnderCursor()

        if not isShortcut and (hasModifier or e.text().isEmpty() or completionPrefix.length() < 1 or eow.contains(e.text().right(1)) ):
            self.c.popup().hide()
            return

        if completionPrefix != self.c.completionPrefix():
            self.c.setCompletionPrefix(completionPrefix);
            self.c.popup().setCurrentIndex(self.c.completionModel().index(0, 0))

        cr = self.cursorRect()
        cr.setWidth(self.c.popup().sizeHintForColumn(0) + self.c.popup().verticalScrollBar().sizeHint().width())
        self.c.complete(cr)

<|MERGE_RESOLUTION|>--- conflicted
+++ resolved
@@ -45,14 +45,7 @@
         self.textChanged.connect(self.check_text)
         self.outputs = []
         self.is_pr = False
-<<<<<<< HEAD
-
-    def qr_input(self):
-        from electrum_ltc.plugins import run_hook
-        run_hook('scan_qr_hook', lambda x: self.win.pay_from_URI(x))
-=======
         self.scan_f = self.win.pay_from_URI
->>>>>>> a40ed149
 
     def lock_amount(self):
         self.amount_edit.setFrozen(True)
