import base64
import re
import threading

from binascii import hexlify, unhexlify
from functools import partial

from electrum_ltc.account import BIP32_Account
from electrum_ltc.bitcoin import (bc_address_to_hash_160, xpub_from_pubkey,
                              public_key_to_bc_address, EncodeBase58Check,
                              TYPE_ADDRESS, TYPE_SCRIPT)
from electrum_ltc.i18n import _
from electrum_ltc.plugins import BasePlugin, hook
from electrum_ltc.transaction import (deserialize, is_extended_pubkey,
                                  Transaction, x_to_xpub)
from electrum_ltc.keystore import Hardware_KeyStore

from ..hw_wallet import HW_PluginBase


# TREZOR initialization methods
TIM_NEW, TIM_RECOVER, TIM_MNEMONIC, TIM_PRIVKEY = range(0, 4)

class TrezorCompatibleKeyStore(Hardware_KeyStore):
<<<<<<< HEAD
    root = "m/44'/2'"
    account_id = 0
=======
>>>>>>> c101379e

    def load(self, storage, name):
        self.xpub = storage.get('master_public_keys', {}).get(name)
        self.account_id = int(storage.get('account_id'))

    def get_derivation(self):
        return "m/44'/0'/%d'"%self.account_id

    def get_client(self, force_pair=True):
        return self.plugin.get_client(self, force_pair)

    def init_xpub(self):
        client = self.get_client()
        self.xpub = client.get_xpub(self.get_derivation())

    def decrypt_message(self, pubkey, message, password):
        raise RuntimeError(_('Electrum and %s encryption and decryption are currently incompatible') % self.device)
        address = public_key_to_bc_address(pubkey.decode('hex'))
        client = self.get_client()
        address_path = self.address_id(address)
        address_n = client.expand_path(address_path)
        payload = base64.b64decode(message)
        nonce, message, msg_hmac = payload[:33], payload[33:-8], payload[-8:]
        result = client.decrypt_message(address_n, nonce, message, msg_hmac)
        return result.message

    def sign_message(self, sequence, message, password):
        client = self.get_client()
        address_path = self.get_derivation() + "/%d/%d"%sequence
        address_n = client.expand_path(address_path)
        msg_sig = client.sign_message('Litecoin', address_n, message)
        return msg_sig.signature

    def sign_transaction(self, tx, password):
        if tx.is_complete():
            return
        # previous transactions used as inputs
        prev_tx = {}
        # path of the xpubs that are involved
        xpub_path = {}
        for txin in tx.inputs():
            tx_hash = txin['prevout_hash']
            prev_tx[tx_hash] = txin['prev_tx'] 
            for x_pubkey in txin['x_pubkeys']:
                if not is_extended_pubkey(x_pubkey):
                    continue
                xpub = x_to_xpub(x_pubkey)
                if xpub == self.get_master_public_key():
                    xpub_path[xpub] = self.get_derivation()

        self.plugin.sign_transaction(self, tx, prev_tx, xpub_path)


class TrezorCompatiblePlugin(HW_PluginBase):
    # Derived classes provide:
    #
    #  class-static variables: client_class, firmware_URL, handler_class,
    #     libraries_available, libraries_URL, minimum_firmware,
    #     wallet_class, ckd_public, types, HidTransport

    MAX_LABEL_LEN = 32

    def __init__(self, parent, config, name):
        HW_PluginBase.__init__(self, parent, config, name)
        self.main_thread = threading.current_thread()
        # FIXME: move to base class when Ledger is fixed
        if self.libraries_available:
            self.device_manager().register_devices(self.DEVICE_IDS)

    def _try_hid(self, device):
        self.print_error("Trying to connect over USB...")
        if device.interface_number == 1:
            pair = [None, device.path]
        else:
            pair = [device.path, None]

        try:
            return self.hid_transport(pair)
        except BaseException as e:
            raise
            self.print_error("cannot connect at", device.path, str(e))
            return None
 
    def _try_bridge(self, device):
        self.print_error("Trying to connect over Trezor Bridge...")

        try:
            return self.bridge_transport({'path': hexlify(device.path)})
        except BaseException as e:
            self.print_error("cannot connect to bridge", str(e))
            return None

    def create_client(self, device, handler):
        transport = self._try_bridge(device) or self._try_hid(device)
        if not transport:
            self.print_error("cannot connect to device")
            return

        self.print_error("connected to device at", device.path)

        client = self.client_class(transport, handler, self)

        # Try a ping for device sanity
        try:
            client.ping('t')
        except BaseException as e:
            self.print_error("ping failed", str(e))
            return None

        if not client.atleast_version(*self.minimum_firmware):
            msg = (_('Outdated %s firmware for device labelled %s. Please '
                     'download the updated firmware from %s') %
                   (self.device, client.label(), self.firmware_URL))
            handler.show_error(msg)
            return None

        return client

    def get_client(self, keystore, force_pair=True):
        # All client interaction should not be in the main GUI thread
        assert self.main_thread != threading.current_thread()
        devmgr = self.device_manager()
        client = devmgr.client_for_keystore(self, keystore, force_pair)
        if client:
            client.used()
        return client

    def initialize_device(self, keystore):
        # Initialization method
        msg = _("Choose how you want to initialize your %s.\n\n"
                "The first two methods are secure as no secret information "
                "is entered into your computer.\n\n"
                "For the last two methods you input secrets on your keyboard "
                "and upload them to your %s, and so you should "
                "only do those on a computer you know to be trustworthy "
                "and free of malware."
        ) % (self.device, self.device)

        methods = [
            # Must be short as QT doesn't word-wrap radio button text
            _("Let the device generate a completely new seed randomly"),
            _("Recover from a seed you have previously written down"),
            _("Upload a BIP39 mnemonic to generate the seed"),
            _("Upload a master private key")
        ]

        method = keystore.handler.query_choice(msg, methods)
        (item, label, pin_protection, passphrase_protection) \
            = wallet.handler.request_trezor_init_settings(method, self.device)

        if method == TIM_RECOVER and self.device == 'TREZOR':
            # Warn user about firmware lameness
            keystore.handler.show_error(_(
                "You will be asked to enter 24 words regardless of your "
                "seed's actual length.  If you enter a word incorrectly or "
                "misspell it, you cannot change it or go back - you will need "
                "to start again from the beginning.\n\nSo please enter "
                "the words carefully!"))

        language = 'english'

        def initialize_method():
            client = self.get_client(keystore)

            if method == TIM_NEW:
                strength = 64 * (item + 2)  # 128, 192 or 256
                client.reset_device(True, strength, passphrase_protection,
                                    pin_protection, label, language)
            elif method == TIM_RECOVER:
                word_count = 6 * (item + 2)  # 12, 18 or 24
                client.step = 0
                client.recovery_device(word_count, passphrase_protection,
                                       pin_protection, label, language)
            elif method == TIM_MNEMONIC:
                pin = pin_protection  # It's the pin, not a boolean
                client.load_device_by_mnemonic(str(item), pin,
                                               passphrase_protection,
                                               label, language)
            else:
                pin = pin_protection  # It's the pin, not a boolean
                client.load_device_by_xprv(item, pin, passphrase_protection,
                                           label, language)
            # After successful initialization create accounts
            keystore.init_xpub()
            #wallet.create_main_account()

        return initialize_method

    def setup_device(self, keystore, on_done, on_error):
        '''Called when creating a new wallet.  Select the device to use.  If
        the device is uninitialized, go through the intialization
        process.  Then create the wallet accounts.'''
        devmgr = self.device_manager()
        device_info = devmgr.select_device(keystore, self)
        devmgr.pair_wallet(keystore, device_info.device.id_)
        if device_info.initialized:
            task = keystore.init_xpub
        else:
            task = self.initialize_device(keystore)
        keystore.thread.add(task, on_done=on_done, on_error=on_error)

    def sign_transaction(self, keystore, tx, prev_tx, xpub_path):
        self.prev_tx = prev_tx
        self.xpub_path = xpub_path
        client = self.get_client(keystore)
        inputs = self.tx_inputs(tx, True)
        outputs = self.tx_outputs(keystore.get_derivation(), tx)
        signed_tx = client.sign_tx('Litecoin', inputs, outputs)[1]
        raw = signed_tx.encode('hex')
        tx.update_signatures(raw)

    def show_address(self, wallet, address):
        client = self.get_client(wallet.keystore)
        if not client.atleast_version(1, 3):
            wallet.handler.show_error(_("Your device firmware is too old"))
            return
        address_path = wallet.address_id(address)
        address_n = client.expand_path(address_path)
        client.get_address('Litecoin', address_n, True)

    def tx_inputs(self, tx, for_sig=False):
        inputs = []
        for txin in tx.inputs():
            txinputtype = self.types.TxInputType()
            if txin.get('is_coinbase'):
                prev_hash = "\0"*32
                prev_index = 0xffffffff  # signed int -1
            else:
                if for_sig:
                    x_pubkeys = txin['x_pubkeys']
                    if len(x_pubkeys) == 1:
                        x_pubkey = x_pubkeys[0]
                        xpub, s = BIP32_Account.parse_xpubkey(x_pubkey)
                        xpub_n = self.client_class.expand_path(self.xpub_path[xpub])
                        txinputtype.address_n.extend(xpub_n + s)
                    else:
                        def f(x_pubkey):
                            if is_extended_pubkey(x_pubkey):
                                xpub, s = BIP32_Account.parse_xpubkey(x_pubkey)
                            else:
                                xpub = xpub_from_pubkey(x_pubkey.decode('hex'))
                                s = []
                            node = self.ckd_public.deserialize(xpub)
                            return self.types.HDNodePathType(node=node, address_n=s)
                        pubkeys = map(f, x_pubkeys)
                        multisig = self.types.MultisigRedeemScriptType(
                            pubkeys=pubkeys,
                            signatures=map(lambda x: x.decode('hex') if x else '', txin.get('signatures')),
                            m=txin.get('num_sig'),
                        )
                        txinputtype = self.types.TxInputType(
                            script_type=self.types.SPENDMULTISIG,
                            multisig=multisig
                        )
                        # find which key is mine
                        for x_pubkey in x_pubkeys:
                            if is_extended_pubkey(x_pubkey):
                                xpub, s = BIP32_Account.parse_xpubkey(x_pubkey)
                                if xpub in self.xpub_path:
                                    xpub_n = self.client_class.expand_path(self.xpub_path[xpub])
                                    txinputtype.address_n.extend(xpub_n + s)
                                    break

                prev_hash = unhexlify(txin['prevout_hash'])
                prev_index = txin['prevout_n']

            txinputtype.prev_hash = prev_hash
            txinputtype.prev_index = prev_index

            if 'scriptSig' in txin:
                script_sig = txin['scriptSig'].decode('hex')
                txinputtype.script_sig = script_sig

            if 'sequence' in txin:
                sequence = txin['sequence']
                txinputtype.sequence = sequence

            inputs.append(txinputtype)

        return inputs

    def tx_outputs(self, derivation, tx):
        outputs = []
        for i, (_type, address, amount) in enumerate(tx.outputs()):
            txoutputtype = self.types.TxOutputType()
            txoutputtype.amount = amount
            change, index = tx.output_info[i]
            if _type == TYPE_SCRIPT:
                txoutputtype.script_type = self.types.PAYTOOPRETURN
                txoutputtype.op_return_data = address[2:]
            elif _type == TYPE_ADDRESS:
                if change is not None:
                    address_path = "%s/%d/%d"%(derivation, change, index)
                    address_n = self.client_class.expand_path(address_path)
                    txoutputtype.address_n.extend(address_n)
                else:
                    txoutputtype.address = address
                addrtype, hash_160 = bc_address_to_hash_160(address)
                if addrtype == 48:
                    txoutputtype.script_type = self.types.PAYTOADDRESS
                elif addrtype == 5:
                    txoutputtype.script_type = self.types.PAYTOSCRIPTHASH
                else:
                    raise BaseException('addrtype')
            else:
                raise BaseException('addrtype')
            outputs.append(txoutputtype)

        return outputs

    def electrum_tx_to_txtype(self, tx):
        t = self.types.TransactionType()
        d = deserialize(tx.raw)
        t.version = d['version']
        t.lock_time = d['lockTime']
        inputs = self.tx_inputs(tx)
        t.inputs.extend(inputs)
        for vout in d['outputs']:
            o = t.bin_outputs.add()
            o.amount = vout['value']
            o.script_pubkey = vout['scriptPubKey'].decode('hex')
        return t

    # This function is called from the trezor libraries (via tx_api)
    def get_tx(self, tx_hash):
        tx = self.prev_tx[tx_hash]
        return self.electrum_tx_to_txtype(tx)

    @staticmethod
    def is_valid_seed(seed):
        return True<|MERGE_RESOLUTION|>--- conflicted
+++ resolved
@@ -22,18 +22,13 @@
 TIM_NEW, TIM_RECOVER, TIM_MNEMONIC, TIM_PRIVKEY = range(0, 4)
 
 class TrezorCompatibleKeyStore(Hardware_KeyStore):
-<<<<<<< HEAD
-    root = "m/44'/2'"
-    account_id = 0
-=======
->>>>>>> c101379e
 
     def load(self, storage, name):
         self.xpub = storage.get('master_public_keys', {}).get(name)
         self.account_id = int(storage.get('account_id'))
 
     def get_derivation(self):
-        return "m/44'/0'/%d'"%self.account_id
+        return "m/44'/2'/%d'"%self.account_id
 
     def get_client(self, force_pair=True):
         return self.plugin.get_client(self, force_pair)
