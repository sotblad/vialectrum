# -*- mode: python -*-

from PyInstaller.utils.hooks import collect_data_files, collect_submodules

import sys
for i, x in enumerate(sys.argv):
    if x == '--name':
        VERSION = sys.argv[i+1]
        break
else:
    raise BaseException('no version')

home = '/Users/pooler/electrum-ltc/'
block_cipher=None

# see https://github.com/pyinstaller/pyinstaller/issues/2005
hiddenimports = []
hiddenimports += collect_submodules('trezorlib')
hiddenimports += collect_submodules('btchip')
hiddenimports += collect_submodules('keepkeylib')

datas = [
<<<<<<< HEAD
    (home+'lib/currencies.json', 'electrum_ltc'),
    (home+'lib/servers.json', 'electrum_ltc'),
    (home+'lib/checkpoints.json', 'electrum_ltc'),
    (home+'lib/wordlist/english.txt', 'electrum_ltc/wordlist'),
    (home+'lib/locale', 'electrum_ltc/locale'),
    (home+'plugins', 'electrum_ltc_plugins'),
=======
    (home+'lib/currencies.json', 'electrum'),
    (home+'lib/servers.json', 'electrum'),
    (home+'lib/checkpoints.json', 'electrum'),
    (home+'lib/servers_testnet.json', 'electrum'),
    (home+'lib/checkpoints_testnet.json', 'electrum'),
    (home+'lib/wordlist/english.txt', 'electrum/wordlist'),
    (home+'lib/locale', 'electrum/locale'),
    (home+'plugins', 'electrum_plugins'),
>>>>>>> 7ae1a4cd
]
datas += collect_data_files('trezorlib')
datas += collect_data_files('btchip')
datas += collect_data_files('keepkeylib')

# We don't put these files in to actually include them in the script but to make the Analysis method scan them for imports
a = Analysis([home+'electrum-ltc',
              home+'gui/qt/main_window.py',
              home+'gui/text.py',
              home+'lib/util.py',
              home+'lib/wallet.py',
              home+'lib/simple_config.py',
              home+'lib/bitcoin.py',
              home+'lib/dnssec.py',
              home+'lib/commands.py',
              home+'plugins/cosigner_pool/qt.py',
              home+'plugins/email_requests/qt.py',
              home+'plugins/trezor/client.py',
              home+'plugins/trezor/qt.py',
              home+'plugins/keepkey/qt.py',
              home+'plugins/ledger/qt.py',
              ],
             datas=datas,
             hiddenimports=hiddenimports,
             hookspath=[])

# http://stackoverflow.com/questions/19055089/pyinstaller-onefile-warning-pyconfig-h-when-importing-scipy-or-scipy-signal
for d in a.datas:
    if 'pyconfig' in d[0]: 
        a.datas.remove(d)
        break

pyz = PYZ(a.pure, a.zipped_data, cipher=block_cipher)

exe = EXE(pyz,
          a.scripts,
          a.binaries,
          a.datas,
          name='Electrum-LTC',
          debug=False,
          strip=False,
          upx=True,
          icon=home+'electrum.icns',
          console=False)

app = BUNDLE(exe,
             version = VERSION,
             name='Electrum-LTC.app',
             icon=home+'electrum.icns',
             bundle_identifier=None,
             info_plist = {
                 'NSHighResolutionCapable':'True'
             }
)

<|MERGE_RESOLUTION|>--- conflicted
+++ resolved
@@ -1,94 +1,85 @@
-# -*- mode: python -*-
-
-from PyInstaller.utils.hooks import collect_data_files, collect_submodules
-
-import sys
-for i, x in enumerate(sys.argv):
-    if x == '--name':
-        VERSION = sys.argv[i+1]
-        break
-else:
-    raise BaseException('no version')
-
-home = '/Users/pooler/electrum-ltc/'
-block_cipher=None
-
-# see https://github.com/pyinstaller/pyinstaller/issues/2005
-hiddenimports = []
-hiddenimports += collect_submodules('trezorlib')
-hiddenimports += collect_submodules('btchip')
-hiddenimports += collect_submodules('keepkeylib')
-
-datas = [
-<<<<<<< HEAD
-    (home+'lib/currencies.json', 'electrum_ltc'),
-    (home+'lib/servers.json', 'electrum_ltc'),
-    (home+'lib/checkpoints.json', 'electrum_ltc'),
-    (home+'lib/wordlist/english.txt', 'electrum_ltc/wordlist'),
-    (home+'lib/locale', 'electrum_ltc/locale'),
-    (home+'plugins', 'electrum_ltc_plugins'),
-=======
-    (home+'lib/currencies.json', 'electrum'),
-    (home+'lib/servers.json', 'electrum'),
-    (home+'lib/checkpoints.json', 'electrum'),
-    (home+'lib/servers_testnet.json', 'electrum'),
-    (home+'lib/checkpoints_testnet.json', 'electrum'),
-    (home+'lib/wordlist/english.txt', 'electrum/wordlist'),
-    (home+'lib/locale', 'electrum/locale'),
-    (home+'plugins', 'electrum_plugins'),
->>>>>>> 7ae1a4cd
-]
-datas += collect_data_files('trezorlib')
-datas += collect_data_files('btchip')
-datas += collect_data_files('keepkeylib')
-
-# We don't put these files in to actually include them in the script but to make the Analysis method scan them for imports
-a = Analysis([home+'electrum-ltc',
-              home+'gui/qt/main_window.py',
-              home+'gui/text.py',
-              home+'lib/util.py',
-              home+'lib/wallet.py',
-              home+'lib/simple_config.py',
-              home+'lib/bitcoin.py',
-              home+'lib/dnssec.py',
-              home+'lib/commands.py',
-              home+'plugins/cosigner_pool/qt.py',
-              home+'plugins/email_requests/qt.py',
-              home+'plugins/trezor/client.py',
-              home+'plugins/trezor/qt.py',
-              home+'plugins/keepkey/qt.py',
-              home+'plugins/ledger/qt.py',
-              ],
-             datas=datas,
-             hiddenimports=hiddenimports,
-             hookspath=[])
-
-# http://stackoverflow.com/questions/19055089/pyinstaller-onefile-warning-pyconfig-h-when-importing-scipy-or-scipy-signal
-for d in a.datas:
-    if 'pyconfig' in d[0]: 
-        a.datas.remove(d)
-        break
-
-pyz = PYZ(a.pure, a.zipped_data, cipher=block_cipher)
-
-exe = EXE(pyz,
-          a.scripts,
-          a.binaries,
-          a.datas,
-          name='Electrum-LTC',
-          debug=False,
-          strip=False,
-          upx=True,
-          icon=home+'electrum.icns',
-          console=False)
-
-app = BUNDLE(exe,
-             version = VERSION,
-             name='Electrum-LTC.app',
-             icon=home+'electrum.icns',
-             bundle_identifier=None,
-             info_plist = {
-                 'NSHighResolutionCapable':'True'
-             }
-)
-
+# -*- mode: python -*-
+
+from PyInstaller.utils.hooks import collect_data_files, collect_submodules
+
+import sys
+for i, x in enumerate(sys.argv):
+    if x == '--name':
+        VERSION = sys.argv[i+1]
+        break
+else:
+    raise BaseException('no version')
+
+home = '/Users/pooler/electrum-ltc/'
+block_cipher=None
+
+# see https://github.com/pyinstaller/pyinstaller/issues/2005
+hiddenimports = []
+hiddenimports += collect_submodules('trezorlib')
+hiddenimports += collect_submodules('btchip')
+hiddenimports += collect_submodules('keepkeylib')
+
+datas = [
+    (home+'lib/currencies.json', 'electrum_ltc'),
+    (home+'lib/servers.json', 'electrum_ltc'),
+    (home+'lib/checkpoints.json', 'electrum_ltc'),
+    (home+'lib/servers_testnet.json', 'electrum_ltc'),
+    (home+'lib/checkpoints_testnet.json', 'electrum_ltc'),
+    (home+'lib/wordlist/english.txt', 'electrum_ltc/wordlist'),
+    (home+'lib/locale', 'electrum_ltc/locale'),
+    (home+'plugins', 'electrum_ltc_plugins'),
+]
+datas += collect_data_files('trezorlib')
+datas += collect_data_files('btchip')
+datas += collect_data_files('keepkeylib')
+
+# We don't put these files in to actually include them in the script but to make the Analysis method scan them for imports
+a = Analysis([home+'electrum-ltc',
+              home+'gui/qt/main_window.py',
+              home+'gui/text.py',
+              home+'lib/util.py',
+              home+'lib/wallet.py',
+              home+'lib/simple_config.py',
+              home+'lib/bitcoin.py',
+              home+'lib/dnssec.py',
+              home+'lib/commands.py',
+              home+'plugins/cosigner_pool/qt.py',
+              home+'plugins/email_requests/qt.py',
+              home+'plugins/trezor/client.py',
+              home+'plugins/trezor/qt.py',
+              home+'plugins/keepkey/qt.py',
+              home+'plugins/ledger/qt.py',
+              ],
+             datas=datas,
+             hiddenimports=hiddenimports,
+             hookspath=[])
+
+# http://stackoverflow.com/questions/19055089/pyinstaller-onefile-warning-pyconfig-h-when-importing-scipy-or-scipy-signal
+for d in a.datas:
+    if 'pyconfig' in d[0]: 
+        a.datas.remove(d)
+        break
+
+pyz = PYZ(a.pure, a.zipped_data, cipher=block_cipher)
+
+exe = EXE(pyz,
+          a.scripts,
+          a.binaries,
+          a.datas,
+          name='Electrum-LTC',
+          debug=False,
+          strip=False,
+          upx=True,
+          icon=home+'electrum.icns',
+          console=False)
+
+app = BUNDLE(exe,
+             version = VERSION,
+             name='Electrum-LTC.app',
+             icon=home+'electrum.icns',
+             bundle_identifier=None,
+             info_plist = {
+                 'NSHighResolutionCapable':'True'
+             }
+)
+