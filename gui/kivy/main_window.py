--- conflicted
+++ resolved
@@ -5,27 +5,15 @@
 import traceback
 from decimal import Decimal
 
-<<<<<<< HEAD
 import electrum_ltc as electrum
 from electrum_ltc import WalletStorage, Wallet
-from electrum_ltc.i18n import _, set_language
+from electrum_ltc.i18n import _
 from electrum_ltc.contacts import Contacts
 from electrum_ltc.paymentrequest import InvoiceStore
 from electrum_ltc.util import profiler, InvalidPassword
 from electrum_ltc.plugins import run_hook
 from electrum_ltc.util import format_satoshis, format_satoshis_plain
 from electrum_ltc.paymentrequest import PR_UNPAID, PR_PAID, PR_UNKNOWN, PR_EXPIRED
-=======
-import electrum
-from electrum import WalletStorage, Wallet
-from electrum.i18n import _
-from electrum.contacts import Contacts
-from electrum.paymentrequest import InvoiceStore
-from electrum.util import profiler, InvalidPassword
-from electrum.plugins import run_hook
-from electrum.util import format_satoshis, format_satoshis_plain
-from electrum.paymentrequest import PR_UNPAID, PR_PAID, PR_UNKNOWN, PR_EXPIRED
->>>>>>> ee4ccd9b
 
 from kivy.app import App
 from kivy.core.window import Window
