--- conflicted
+++ resolved
@@ -11,18 +11,11 @@
 from ssl import SSLError
 from decimal import Decimal
 
-<<<<<<< HEAD
+from electrum_ltc.bitcoin import COIN
 from electrum_ltc.plugins import BasePlugin, hook
 from electrum_ltc.i18n import _
 from electrum_ltc_gui.qt.util import *
 from electrum_ltc_gui.qt.amountedit import AmountEdit
-=======
-from electrum.bitcoin import COIN
-from electrum.plugins import BasePlugin, hook
-from electrum.i18n import _
-from electrum_gui.qt.util import *
-from electrum_gui.qt.amountedit import AmountEdit
->>>>>>> 832369d7
 
 
 EXCHANGES = ["Bit2C",
@@ -354,7 +347,7 @@
                 tx_day_time = int(tx_time / 86400) * 86400
                 try:
                     num = self.resp_hist[tx_day_time]
-                    tx_fiat_val = "%.2f %s" % (Decimal(str(tx_info['value'])) / 100000000 * Decimal(num), self.fiat_unit())
+                    tx_fiat_val = "%.2f %s" % (Decimal(str(tx_info['value'])) / COIN * Decimal(num), self.fiat_unit())
                 except KeyError:
                     tx_fiat_val = _("No data")
             tx_fiat_val = " "*(12-len(tx_fiat_val)) + tx_fiat_val
