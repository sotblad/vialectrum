#!/usr/bin/env python
#
# Electrum - lightweight Bitcoin client
# Copyright (C) 2012 thomasv@gitorious
#
# This program is free software: you can redistribute it and/or modify
# it under the terms of the GNU General Public License as published by
# the Free Software Foundation, either version 3 of the License, or
# (at your option) any later version.
#
# This program is distributed in the hope that it will be useful,
# but WITHOUT ANY WARRANTY; without even the implied warranty of
# MERCHANTABILITY or FITNESS FOR A PARTICULAR PURPOSE. See the
# GNU General Public License for more details.
#
# You should have received a copy of the GNU General Public License
# along with this program. If not, see <http://www.gnu.org/licenses/>.

import sys, time, threading
import os, json, traceback
import shutil
import socket
import weakref
import webbrowser
import csv
from decimal import Decimal
import base64
from functools import partial

import PyQt4
from PyQt4.QtGui import *
from PyQt4.QtCore import *
import PyQt4.QtCore as QtCore

import icons_rc

from electrum_ltc.bitcoin import COIN, is_valid, TYPE_ADDRESS
from electrum_ltc.plugins import run_hook
from electrum_ltc.i18n import _
from electrum_ltc.util import (block_explorer, block_explorer_info, format_time,
                               block_explorer_URL, format_satoshis, PrintError,
                               format_satoshis_plain, NotEnoughFunds, StoreDict,
                               SilentException)
from electrum_ltc import Transaction, mnemonic
from electrum_ltc import util, bitcoin, commands
from electrum_ltc import SimpleConfig, COIN_CHOOSERS, paymentrequest
from electrum_ltc.wallet import Wallet, BIP32_RD_Wallet, Multisig_Wallet

from amountedit import BTCAmountEdit, MyLineEdit, BTCkBEdit
from network_dialog import NetworkDialog
from qrcodewidget import QRCodeWidget, QRDialog
from qrtextedit import ShowQRTextEdit
from transaction_dialog import show_transaction



from electrum_ltc import ELECTRUM_VERSION
import re

from util import *


class StatusBarButton(QPushButton):
    def __init__(self, icon, tooltip, func):
        QPushButton.__init__(self, icon, '')
        self.setToolTip(tooltip)
        self.setFlat(True)
        self.setMaximumWidth(25)
        self.clicked.connect(self.onPress)
        self.func = func
        self.setIconSize(QSize(25,25))

    def onPress(self, checked=False):
        '''Drops the unwanted PyQt4 "checked" argument'''
        self.func()

    def keyPressEvent(self, e):
        if e.key() == QtCore.Qt.Key_Return:
            self.func()


from electrum_ltc.paymentrequest import PR_UNPAID, PR_PAID, PR_UNKNOWN, PR_EXPIRED

pr_icons = {
    PR_UNPAID:":icons/unpaid.png",
    PR_PAID:":icons/confirmed.png",
    PR_EXPIRED:":icons/expired.png"
}

pr_tooltips = {
    PR_UNPAID:_('Pending'),
    PR_PAID:_('Paid'),
    PR_EXPIRED:_('Expired')
}

expiration_values = [
    (_('1 hour'), 60*60),
    (_('1 day'), 24*60*60),
    (_('1 week'), 7*24*60*60),
    (_('Never'), None)
]



class ElectrumWindow(QMainWindow, MessageBoxMixin, PrintError):

    def __init__(self, gui_object, wallet):
        QMainWindow.__init__(self)

        self.gui_object = gui_object
        self.config = config = gui_object.config
        self.network = gui_object.daemon.network
        self.invoices = gui_object.invoices
        self.contacts = gui_object.contacts
        self.tray = gui_object.tray
        self.app = gui_object.app
        self.cleaned_up = False

        self.create_status_bar()
        self.need_update = threading.Event()

        self.decimal_point = config.get('decimal_point', 8)
        self.num_zeros     = int(config.get('num_zeros',0))

        self.completions = QStringListModel()

        self.tabs = tabs = QTabWidget(self)
        tabs.addTab(self.create_history_tab(), _('History') )
        tabs.addTab(self.create_send_tab(), _('Send') )
        tabs.addTab(self.create_receive_tab(), _('Receive') )
        tabs.addTab(self.create_addresses_tab(), _('Addresses') )
        tabs.addTab(self.create_contacts_tab(), _('Contacts') )
        tabs.addTab(self.create_console_tab(), _('Console') )
        tabs.setSizePolicy(QSizePolicy.Expanding, QSizePolicy.Expanding)
        self.setCentralWidget(tabs)

        if self.config.get("is_maximized"):
            self.showMaximized()

        self.setWindowIcon(QIcon(":icons/electrum-ltc.png"))
        self.init_menubar()

        wrtabs = weakref.proxy(tabs)
        QShortcut(QKeySequence("Ctrl+W"), self, self.close)
        QShortcut(QKeySequence("Ctrl+Q"), self, self.close)
        QShortcut(QKeySequence("Ctrl+R"), self, self.update_wallet)
        QShortcut(QKeySequence("Ctrl+PgUp"), self, lambda: wrtabs.setCurrentIndex((wrtabs.currentIndex() - 1)%wrtabs.count()))
        QShortcut(QKeySequence("Ctrl+PgDown"), self, lambda: wrtabs.setCurrentIndex((wrtabs.currentIndex() + 1)%wrtabs.count()))

        for i in range(wrtabs.count()):
            QShortcut(QKeySequence("Alt+" + str(i + 1)), self, lambda i=i: wrtabs.setCurrentIndex(i))

        self.connect(self, QtCore.SIGNAL('payment_request_ok'), self.payment_request_ok)
        self.connect(self, QtCore.SIGNAL('payment_request_error'), self.payment_request_error)
        self.history_list.setFocus(True)

        self.connect(self, QtCore.SIGNAL('watching_only_changed'),
                     self.watching_only_changed)

        # network callbacks
        if self.network:
            self.connect(self, QtCore.SIGNAL('network'), self.on_network_qt)
            interests = ['updated', 'new_transaction', 'status',
                         'banner', 'verified']
            # To avoid leaking references to "self" that prevent the
            # window from being GC-ed when closed, callbacks should be
            # methods of this class only, and specifically not be
            # partials, lambdas or methods of subobjects.  Hence...
            self.network.register_callback(self.on_network, interests)
            # set initial message
            self.console.showMessage(self.network.banner)

        self.payment_request = None
        self.checking_accounts = False
        self.qr_window = None
        self.not_enough_funds = False
        self.pluginsdialog = None
        self.fetch_alias()
        self.require_fee_update = False
        self.tx_notifications = []
        self.tl_windows = []
        self.load_wallet(wallet)
        self.connect_slots(gui_object.timer)

    def push_top_level_window(self, window):
        '''Used for e.g. tx dialog box to ensure new dialogs are appropriately
        parented.  This used to be done by explicitly providing the parent
        window, but that isn't something hardware wallet prompts know.'''
        self.tl_windows.append(window)

    def pop_top_level_window(self, window):
        self.tl_windows.remove(window)

    def top_level_window(self):
        '''Do the right thing in the presence of tx dialog windows'''
        override = self.tl_windows[-1] if self.tl_windows else None
        return self.top_level_window_recurse(override)

    def diagnostic_name(self):
        return "%s/%s" % (PrintError.diagnostic_name(self),
                          self.wallet.basename() if self.wallet else "None")

    def is_hidden(self):
        return self.isMinimized() or self.isHidden()

    def show_or_hide(self):
        if self.is_hidden():
            self.bring_to_top()
        else:
            self.hide()

    def bring_to_top(self):
        self.show()
        self.raise_()

    def on_error(self, exc_info):
        if not isinstance(exc_info[1], SilentException):
            traceback.print_exception(*exc_info)
            self.show_error(str(exc_info[1]))

    def on_network(self, event, *args):
        if event == 'updated':
            self.need_update.set()
        elif event == 'new_transaction':
            self.tx_notifications.append(args[0])
        elif event in ['status', 'banner', 'verified']:
            # Handle in GUI thread
            self.emit(QtCore.SIGNAL('network'), event, *args)
        else:
            self.print_error("unexpected network message:", event, args)

    def on_network_qt(self, event, *args):
        # Handle a network message in the GUI thread
        if event == 'status':
            self.update_status()
        elif event == 'banner':
            self.console.showMessage(args[0])
        elif event == 'verified':
            self.history_list.update_item(*args)
        else:
            self.print_error("unexpected network_qt signal:", event, args)

    def fetch_alias(self):
        self.alias_info = None
        alias = self.config.get('alias')
        if alias:
            alias = str(alias)
            def f():
                self.alias_info = self.contacts.resolve_openalias(alias)
                self.emit(SIGNAL('alias_received'))
            t = threading.Thread(target=f)
            t.setDaemon(True)
            t.start()

    def update_account_selector(self):
        # account selector
        accounts = self.wallet.get_account_names()
        self.account_selector.clear()
        if len(accounts) > 1:
            self.account_selector.addItems([_("All accounts")] + accounts.values())
            self.account_selector.setCurrentIndex(0)
            self.account_selector.show()
        else:
            self.account_selector.hide()

    def close_wallet(self):
        if self.wallet:
            self.print_error('close_wallet', self.wallet.storage.path)
            self.wallet.storage.put('accounts_expanded', self.accounts_expanded)
        run_hook('close_wallet', self.wallet)

    def load_wallet(self, wallet):
        wallet.thread = TaskThread(self, self.on_error)
        self.wallet = wallet
        self.update_recently_visited(wallet.storage.path)
        self.import_old_contacts()
        # address used to create a dummy transaction and estimate transaction fee
        self.accounts_expanded = self.wallet.storage.get('accounts_expanded',{})
        self.current_account = self.wallet.storage.get("current_account", None)
        self.history_list.update()
        self.need_update.set()
        # Once GUI has been initialized check if we want to announce something since the callback has been called before the GUI was initialized
        self.notify_transactions()
        # update menus
        self.update_new_account_menu()
        self.seed_menu.setEnabled(self.wallet.has_seed())
        self.mpk_menu.setEnabled(self.wallet.is_deterministic())
        self.update_lock_icon()
        self.update_buttons_on_seed()
        self.update_console()
        self.clear_receive_tab()
        self.receive_list.update()
        self.tabs.show()

        try:
            self.setGeometry(*self.wallet.storage.get("winpos-qt"))
        except:
            self.setGeometry(100, 100, 840, 400)

        if self.config.get('hide_gui') and self.gui_object.tray.isVisible():
            self.hide()
        else:
            self.show()
        self.watching_only_changed()
        run_hook('load_wallet', wallet, self)

    def watching_only_changed(self):
        title = 'Electrum-LTC %s  -  %s' % (self.wallet.electrum_version,
                                            self.wallet.basename())
        if self.wallet.is_watching_only():
            self.warn_if_watching_only()
            title += ' [%s]' % (_('watching only'))
        self.setWindowTitle(title)
        self.password_menu.setEnabled(self.wallet.can_change_password())
        self.import_menu.setVisible(self.wallet.can_import())
        self.export_menu.setEnabled(self.wallet.can_export())

    def warn_if_watching_only(self):
        if self.wallet.is_watching_only():
            msg = ' '.join([
                _("This wallet is watching-only."),
                _("This means you will not be able to spend litecoins with it."),
                _("Make sure you own the seed phrase or the private keys, before you request litecoins to be sent to this wallet.")
            ])
            self.show_warning(msg, title=_('Information'))

    def import_old_contacts(self):
        # backward compatibility: import contacts
        old_contacts = self.wallet.storage.get('contacts', [])
        if old_contacts:
            for k in set(old_contacts):
                l = self.wallet.labels.get(k)
                if bitcoin.is_address(k) and l:
                    self.contacts[l] = ('address', k)
            self.wallet.storage.put('contacts', None)

    def open_wallet(self):
        wallet_folder = self.get_wallet_folder()
        filename = unicode(QFileDialog.getOpenFileName(self, "Select your wallet file", wallet_folder))
        if not filename:
            return
        self.gui_object.new_window(filename)


    def backup_wallet(self):
        path = self.wallet.storage.path
        wallet_folder = os.path.dirname(path)
        filename = unicode( QFileDialog.getSaveFileName(self, _('Enter a filename for the copy of your wallet'), wallet_folder) )
        if not filename:
            return

        new_path = os.path.join(wallet_folder, filename)
        if new_path != path:
            try:
                shutil.copy2(path, new_path)
                self.show_message(_("A copy of your wallet file was created in")+" '%s'" % str(new_path), title=_("Wallet backup created"))
            except (IOError, os.error), reason:
                self.show_critical(_("Electrum was unable to copy your wallet file to the specified location.") + "\n" + str(reason), title=_("Unable to create backup"))

    def update_recently_visited(self, filename):
        recent = self.config.get('recently_open', [])
        if filename in recent:
            recent.remove(filename)
        recent.insert(0, filename)
        recent = recent[:5]
        self.config.set_key('recently_open', recent)
        self.recently_visited_menu.clear()
        for i, k in enumerate(sorted(recent)):
            b = os.path.basename(k)
            def loader(k):
                return lambda: self.gui_object.new_window(k)
            self.recently_visited_menu.addAction(b, loader(k)).setShortcut(QKeySequence("Ctrl+%d"%(i+1)))
        self.recently_visited_menu.setEnabled(len(recent))

    def get_wallet_folder(self):
        return os.path.dirname(os.path.abspath(self.config.get_wallet_path()))

    def new_wallet(self):
        wallet_folder = self.get_wallet_folder()
        i = 1
        while True:
            filename = "wallet_%d" % i
            if filename in os.listdir(wallet_folder):
                i += 1
            else:
                break
        filename = line_dialog(self, _('New Wallet'), _('Enter file name')
                               + ':', _('OK'), filename)
        if not filename:
            return
        full_path = os.path.join(wallet_folder, filename)
        if os.path.exists(full_path):
            self.show_critical(_("File exists"))
            return
        self.gui_object.start_new_window(full_path, None)

    def init_menubar(self):
        menubar = QMenuBar()

        file_menu = menubar.addMenu(_("&File"))
        self.recently_visited_menu = file_menu.addMenu(_("&Recently open"))
        file_menu.addAction(_("&Open"), self.open_wallet).setShortcut(QKeySequence.Open)
        file_menu.addAction(_("&New/Restore"), self.new_wallet).setShortcut(QKeySequence.New)
        file_menu.addAction(_("&Save Copy"), self.backup_wallet).setShortcut(QKeySequence.SaveAs)
        file_menu.addSeparator()
        file_menu.addAction(_("&Quit"), self.close)

        wallet_menu = menubar.addMenu(_("&Wallet"))
        wallet_menu.addAction(_("&New contact"), self.new_contact_dialog)
        self.new_account_menu = wallet_menu.addAction(_("&New account"), self.new_account_dialog)

        wallet_menu.addSeparator()

        self.password_menu = wallet_menu.addAction(_("&Password"), self.change_password_dialog)
        self.seed_menu = wallet_menu.addAction(_("&Seed"), self.show_seed_dialog)
        self.mpk_menu = wallet_menu.addAction(_("&Master Public Keys"), self.show_master_public_keys)

        wallet_menu.addSeparator()
        labels_menu = wallet_menu.addMenu(_("&Labels"))
        labels_menu.addAction(_("&Import"), self.do_import_labels)
        labels_menu.addAction(_("&Export"), self.do_export_labels)

        self.private_keys_menu = wallet_menu.addMenu(_("&Private keys"))
        self.private_keys_menu.addAction(_("&Sweep"), self.sweep_key_dialog)
        self.import_menu = self.private_keys_menu.addAction(_("&Import"), self.do_import_privkey)
        self.export_menu = self.private_keys_menu.addAction(_("&Export"), self.export_privkeys_dialog)
        wallet_menu.addAction(_("&Export History"), self.export_history_dialog)
        wallet_menu.addAction(_("Search"), self.toggle_search).setShortcut(QKeySequence("Ctrl+S"))

        tools_menu = menubar.addMenu(_("&Tools"))

        # Settings / Preferences are all reserved keywords in OSX using this as work around
        tools_menu.addAction(_("Electrum preferences") if sys.platform == 'darwin' else _("Preferences"), self.settings_dialog)
        tools_menu.addAction(_("&Network"), self.run_network_dialog)
        tools_menu.addAction(_("&Plugins"), self.plugins_dialog)
        tools_menu.addSeparator()
        tools_menu.addAction(_("&Sign/verify message"), self.sign_verify_message)
        tools_menu.addAction(_("&Encrypt/decrypt message"), self.encrypt_message)
        tools_menu.addSeparator()

        paytomany_menu = tools_menu.addAction(_("&Pay to many"), self.paytomany)

        raw_transaction_menu = tools_menu.addMenu(_("&Load transaction"))
        raw_transaction_menu.addAction(_("&From file"), self.do_process_from_file)
        raw_transaction_menu.addAction(_("&From text"), self.do_process_from_text)
        raw_transaction_menu.addAction(_("&From the blockchain"), self.do_process_from_txid)
        raw_transaction_menu.addAction(_("&From QR code"), self.read_tx_from_qrcode)
        self.raw_transaction_menu = raw_transaction_menu

        help_menu = menubar.addMenu(_("&Help"))
        help_menu.addAction(_("&About"), self.show_about)
        help_menu.addAction(_("&Official website"), lambda: webbrowser.open("http://electrum-ltc.org"))
        help_menu.addSeparator()
        help_menu.addAction(_("&Documentation"), lambda: webbrowser.open("http://docs.electrum.org/")).setShortcut(QKeySequence.HelpContents)
        help_menu.addAction(_("&Report Bug"), self.show_report_bug)

        self.setMenuBar(menubar)

    def show_about(self):
        QMessageBox.about(self, "Electrum-LTC",
            _("Version")+" %s" % (self.wallet.electrum_version) + "\n\n" + _("Electrum's focus is speed, with low resource usage and simplifying Litecoin. You do not need to perform regular backups, because your wallet can be recovered from a secret phrase that you can memorize or write on paper. Startup times are instant because it operates in conjunction with high-performance servers that handle the most complicated parts of the Litecoin system."))

    def show_report_bug(self):
        msg = ' '.join([
            _("Please report any bugs as issues on github:<br/>"),
            "<a href=\"https://github.com/pooler/electrum-ltc/issues\">https://github.com/pooler/electrum-ltc/issues</a><br/><br/>",
            _("Before reporting a bug, upgrade to the most recent version of Electrum (latest release or git HEAD), and include the version number in your report."),
            _("Try to explain not only what the bug is, but how it occurs.")
         ])
        self.show_message(msg, title="Electrum-LTC - " + _("Reporting Bugs"))

    def notify_transactions(self):
        if not self.network or not self.network.is_connected():
            return
        self.print_error("Notifying GUI")
        if len(self.tx_notifications) > 0:
            # Combine the transactions if there are more then three
            tx_amount = len(self.tx_notifications)
            if(tx_amount >= 3):
                total_amount = 0
                for tx in self.tx_notifications:
                    is_relevant, is_mine, v, fee = self.wallet.get_wallet_delta(tx)
                    if(v > 0):
                        total_amount += v
                self.notify(_("%(txs)s new transactions received. Total amount received in the new transactions %(amount)s") \
                            % { 'txs' : tx_amount, 'amount' : self.format_amount_and_units(total_amount)})
                self.tx_notifications = []
            else:
              for tx in self.tx_notifications:
                  if tx:
                      self.tx_notifications.remove(tx)
                      is_relevant, is_mine, v, fee = self.wallet.get_wallet_delta(tx)
                      if(v > 0):
                          self.notify(_("New transaction received. %(amount)s") % { 'amount' : self.format_amount_and_units(v)})

    def notify(self, message):
        if self.tray:
            self.tray.showMessage("Electrum-LTC", message, QSystemTrayIcon.Information, 20000)



    # custom wrappers for getOpenFileName and getSaveFileName, that remember the path selected by the user
    def getOpenFileName(self, title, filter = ""):
        directory = self.config.get('io_dir', unicode(os.path.expanduser('~')))
        fileName = unicode( QFileDialog.getOpenFileName(self, title, directory, filter) )
        if fileName and directory != os.path.dirname(fileName):
            self.config.set_key('io_dir', os.path.dirname(fileName), True)
        return fileName

    def getSaveFileName(self, title, filename, filter = ""):
        directory = self.config.get('io_dir', unicode(os.path.expanduser('~')))
        path = os.path.join( directory, filename )
        fileName = unicode( QFileDialog.getSaveFileName(self, title, path, filter) )
        if fileName and directory != os.path.dirname(fileName):
            self.config.set_key('io_dir', os.path.dirname(fileName), True)
        return fileName

    def connect_slots(self, sender):
        self.connect(sender, QtCore.SIGNAL('timersignal'), self.timer_actions)

    def timer_actions(self):
        # Note this runs in the GUI thread
        if self.need_update.is_set():
            self.need_update.clear()
            self.update_wallet()
        # resolve aliases
        self.payto_e.resolve()
        # update fee
        if self.require_fee_update:
            self.do_update_fee()
            self.require_fee_update = False

    def format_amount(self, x, is_diff=False, whitespaces=False):
        return format_satoshis(x, is_diff, self.num_zeros, self.decimal_point, whitespaces)

    def format_amount_and_units(self, amount):
        text = self.format_amount(amount) + ' '+ self.base_unit()
        x = run_hook('format_amount_and_units', amount)
        if text and x:
            text += ' (%s)'%x
        return text

    def get_decimal_point(self):
        return self.decimal_point

    def base_unit(self):
        assert self.decimal_point in [2, 5, 8]
        if self.decimal_point == 2:
            return 'bits'
        if self.decimal_point == 5:
            return 'mLTC'
        if self.decimal_point == 8:
            return 'LTC'
        raise Exception('Unknown base unit')

    def update_status(self):
        if not self.wallet:
            return

        if self.network is None or not self.network.is_running():
            text = _("Offline")
            icon = QIcon(":icons/status_disconnected.png")

        elif self.network.is_connected():
            server_height = self.network.get_server_height()
            server_lag = self.network.get_local_height() - server_height
            # Server height can be 0 after switching to a new server
            # until we get a headers subscription request response.
            # Display the synchronizing message in that case.
            if not self.wallet.up_to_date or server_height == 0:
                text = _("Synchronizing...")
                icon = QIcon(":icons/status_waiting.png")
            elif server_lag > 1:
                text = _("Server is lagging (%d blocks)"%server_lag)
                icon = QIcon(":icons/status_lagging.png")
            else:
                c, u, x = self.wallet.get_account_balance(self.current_account)
                text =  _("Balance" ) + ": %s "%(self.format_amount_and_units(c))
                if u:
                    text +=  " [%s unconfirmed]"%(self.format_amount(u, True).strip())
                if x:
                    text +=  " [%s unmatured]"%(self.format_amount(x, True).strip())
                # append fiat balance and price from exchange rate plugin
                rate = run_hook('get_fiat_status_text', c + u + x)
                if rate:
                    text += rate
                icon = QIcon(":icons/status_connected.png")
        else:
            text = _("Not connected")
            icon = QIcon(":icons/status_disconnected.png")

        self.tray.setToolTip("%s (%s)" % (text, self.wallet.basename()))
        self.balance_label.setText(text)
        self.status_button.setIcon( icon )


    def update_wallet(self):
        self.update_status()
        if self.wallet.up_to_date or not self.network or not self.network.is_connected():
            self.update_tabs()
        if self.wallet.up_to_date:
            self.check_next_account()

    def update_tabs(self):
        self.history_list.update()
        self.receive_list.update()
        self.address_list.update()
        self.contacts_list.update()
        self.invoices_list.update()
        self.update_completions()

    def create_history_tab(self):
        from history_widget import HistoryWidget
        self.history_list = l = HistoryWidget(self)
        return l

    def show_address(self, addr):
        import address_dialog
        d = address_dialog.AddressDialog(self, addr)
        d.exec_()

    def show_transaction(self, tx, tx_desc = None):
        '''tx_desc is set only for txs created in the Send tab'''
        show_transaction(tx, self, tx_desc)

    def create_receive_tab(self):
        # A 4-column grid layout.  All the stretch is in the last column.
        # The exchange rate plugin adds a fiat widget in column 2
        self.receive_grid = grid = QGridLayout()
        grid.setSpacing(8)
        grid.setColumnStretch(3, 1)

        self.receive_address_e = ButtonsLineEdit()
        self.receive_address_e.addCopyButton(self.app)
        self.receive_address_e.setReadOnly(True)
        msg = _('Litecoin address where the payment should be received. Note that each payment request uses a different Litecoin address.')
        self.receive_address_label = HelpLabel(_('Receiving address'), msg)
        self.receive_address_e.textChanged.connect(self.update_receive_qr)
        self.receive_address_e.setFocusPolicy(Qt.NoFocus)
        grid.addWidget(self.receive_address_label, 0, 0)
        grid.addWidget(self.receive_address_e, 0, 1, 1, -1)

        self.receive_message_e = QLineEdit()
        grid.addWidget(QLabel(_('Description')), 1, 0)
        grid.addWidget(self.receive_message_e, 1, 1, 1, -1)
        self.receive_message_e.textChanged.connect(self.update_receive_qr)

        self.receive_amount_e = BTCAmountEdit(self.get_decimal_point)
        grid.addWidget(QLabel(_('Requested amount')), 2, 0)
        grid.addWidget(self.receive_amount_e, 2, 1)
        self.receive_amount_e.textChanged.connect(self.update_receive_qr)

        self.expires_combo = QComboBox()
        self.expires_combo.addItems(map(lambda x:x[0], expiration_values))
        self.expires_combo.setCurrentIndex(1)
        self.expires_combo.setFixedWidth(self.receive_amount_e.width())
        msg = ' '.join([
            _('Expiration date of your request.'),
            _('This information is seen by the recipient if you send them a signed payment request.'),
            _('Expired requests have to be deleted manually from your list, in order to free the corresponding Litecoin addresses.'),
            _('The Litecoin address never expires and will always be part of this Electrum wallet.'),
        ])
        grid.addWidget(HelpLabel(_('Request expires'), msg), 3, 0)
        grid.addWidget(self.expires_combo, 3, 1)
        self.expires_label = QLineEdit('')
        self.expires_label.setReadOnly(1)
        self.expires_label.setFocusPolicy(Qt.NoFocus)
        self.expires_label.hide()
        grid.addWidget(self.expires_label, 3, 1)

        self.save_request_button = QPushButton(_('Save'))
        self.save_request_button.clicked.connect(self.save_payment_request)

        self.new_request_button = QPushButton(_('New'))
        self.new_request_button.clicked.connect(self.new_payment_request)

        self.receive_qr = QRCodeWidget(fixedSize=200)
        self.receive_qr.mouseReleaseEvent = lambda x: self.toggle_qr_window()
        self.receive_qr.enterEvent = lambda x: self.app.setOverrideCursor(QCursor(Qt.PointingHandCursor))
        self.receive_qr.leaveEvent = lambda x: self.app.setOverrideCursor(QCursor(Qt.ArrowCursor))

        self.receive_buttons = buttons = QHBoxLayout()
        buttons.addStretch(1)
        buttons.addWidget(self.save_request_button)
        buttons.addWidget(self.new_request_button)
        grid.addLayout(buttons, 4, 1, 1, 2)

        self.receive_requests_label = QLabel(_('My Requests'))
        self.receive_list = MyTreeWidget(self, self.receive_list_menu, [_('Date'), _('Account'), _('Address'), '', _('Description'), _('Amount'), _('Status')], 4)
        self.receive_list.currentItemChanged.connect(self.receive_item_changed)
        self.receive_list.itemClicked.connect(self.receive_item_changed)
        self.receive_list.setSortingEnabled(True)
        self.receive_list.setColumnWidth(0, 180)
        self.receive_list.hideColumn(1)
        self.receive_list.hideColumn(2)
        self.receive_list.on_update = self.update_receive_tab

        # layout
        vbox_g = QVBoxLayout()
        vbox_g.addLayout(grid)
        vbox_g.addStretch()

        hbox = QHBoxLayout()
        hbox.addLayout(vbox_g)
        hbox.addWidget(self.receive_qr)

        w = QWidget()
        vbox = QVBoxLayout(w)
        vbox.addLayout(hbox)
        vbox.addStretch(1)
        vbox.addWidget(self.receive_requests_label)
        vbox.addWidget(self.receive_list)
        vbox.setStretchFactor(self.receive_list, 1000)

        return w

    def receive_item_changed(self, item):
        if item is None:
            return
        if not self.receive_list.isItemSelected(item):
            return
        addr = str(item.text(2))
        req = self.wallet.receive_requests[addr]
        expires = util.age(req['time'] + req['exp']) if req.get('exp') else _('Never')
        amount = req['amount']
        message = self.wallet.labels.get(addr, '')
        self.receive_address_e.setText(addr)
        self.receive_message_e.setText(message)
        self.receive_amount_e.setAmount(amount)
        self.expires_combo.hide()
        self.expires_label.show()
        self.expires_label.setText(expires)
        self.new_request_button.setEnabled(True)

    def delete_payment_request(self, item):
        addr = str(item.text(2))
        self.wallet.remove_payment_request(addr, self.config)
        self.receive_list.update()
        self.clear_receive_tab()

    def get_request_URI(self, addr):
        req = self.wallet.receive_requests[addr]
        message = self.wallet.labels.get(addr, '')
        amount = req['amount']
        URI = util.create_URI(addr, amount, message)
        if req.get('time'):
            URI += "&time=%d"%req.get('time')
        if req.get('exp'):
            URI += "&exp=%d"%req.get('exp')
        if req.get('name') and req.get('sig'):
            sig = req.get('sig').decode('hex')
            sig = bitcoin.base_encode(sig, base=58)
            URI += "&name=" + req['name'] + "&sig="+sig
        return str(URI)

    def receive_list_menu(self, position):
        item = self.receive_list.itemAt(position)
        addr = str(item.text(2))
        req = self.wallet.receive_requests[addr]
        menu = QMenu(self)
        menu.addAction(_("Copy Address"), lambda: self.view_and_paste(_('Address'), '', addr))
        menu.addAction(_("Copy URI"), lambda: self.view_and_paste('URI', '', self.get_request_URI(addr)))
        menu.addAction(_("Save as BIP70 file"), lambda: self.export_payment_request(addr))
        menu.addAction(_("Delete"), lambda: self.delete_payment_request(item))
        run_hook('receive_list_menu', menu, addr)
        menu.exec_(self.receive_list.viewport().mapToGlobal(position))

    def sign_payment_request(self, addr):
        alias = self.config.get('alias')
        alias_privkey = None
        if alias and self.alias_info:
            alias_addr, alias_name, validated = self.alias_info
            if alias_addr:
                if self.wallet.is_mine(alias_addr):
                    msg = _('This payment request will be signed.') + '\n' + _('Please enter your password')
                    password = self.password_dialog(msg)
                    if password:
                        try:
                            self.wallet.sign_payment_request(addr, alias, alias_addr, password)
                        except Exception as e:
                            self.show_error(str(e))
                            return
                    else:
                        return
                else:
                    return


    def save_payment_request(self):
        addr = str(self.receive_address_e.text())
        amount = self.receive_amount_e.get_amount()
        message = unicode(self.receive_message_e.text())
        if not message and not amount:
            self.show_error(_('No message or amount'))
            return False
        i = self.expires_combo.currentIndex()
        expiration = map(lambda x: x[1], expiration_values)[i]
        req = self.wallet.make_payment_request(addr, amount, message, expiration)
        self.wallet.add_payment_request(req, self.config)
        self.sign_payment_request(addr)
        self.receive_list.update()
        self.address_list.update()
        self.save_request_button.setEnabled(False)

    def view_and_paste(self, title, msg, data):
        dialog = WindowModalDialog(self, title)
        vbox = QVBoxLayout()
        label = QLabel(msg)
        label.setWordWrap(True)
        vbox.addWidget(label)
        pr_e = ShowQRTextEdit(text=data)
        vbox.addWidget(pr_e)
        vbox.addLayout(Buttons(CopyCloseButton(pr_e.text, self.app, dialog)))
        dialog.setLayout(vbox)
        dialog.exec_()

    def export_payment_request(self, addr):
        r = self.wallet.receive_requests.get(addr)
        pr = paymentrequest.serialize_request(r).SerializeToString()
        name = r['id'] + '.bip70'
        fileName = self.getSaveFileName(_("Select where to save your payment request"), name, "*.bip70")
        if fileName:
            with open(fileName, "wb+") as f:
                f.write(str(pr))
            self.show_message(_("Request saved successfully"))
            self.saved = True

    def new_payment_request(self):
        addr = self.wallet.get_unused_address(self.current_account)
        if addr is None:
            if isinstance(self.wallet, Imported_Wallet):
                self.show_message(_('No more addresses in your wallet.'))
                return
            if not self.question(_("Warning: The next address will not be recovered automatically if you restore your wallet from seed; you may need to add it manually.\n\nThis occurs because you have too many unused addresses in your wallet. To avoid this situation, use the existing addresses first.\n\nCreate anyway?")):
                return
            addr = self.wallet.create_new_address(self.current_account, False)
        self.set_receive_address(addr)
        self.expires_label.hide()
        self.expires_combo.show()
        self.new_request_button.setEnabled(False)
        self.receive_message_e.setFocus(1)

    def set_receive_address(self, addr):
        self.receive_address_e.setText(addr)
        self.receive_message_e.setText('')
        self.receive_amount_e.setAmount(None)

    def clear_receive_tab(self):
        addr = self.wallet.get_unused_address(self.current_account)
        self.receive_address_e.setText(addr if addr else '')
        self.receive_message_e.setText('')
        self.receive_amount_e.setAmount(None)
        self.expires_label.hide()
        self.expires_combo.show()

    def toggle_qr_window(self):
        import qrwindow
        if not self.qr_window:
            self.qr_window = qrwindow.QR_Window(self)
            self.qr_window.setVisible(True)
            self.qr_window_geometry = self.qr_window.geometry()
        else:
            if not self.qr_window.isVisible():
                self.qr_window.setVisible(True)
                self.qr_window.setGeometry(self.qr_window_geometry)
            else:
                self.qr_window_geometry = self.qr_window.geometry()
                self.qr_window.setVisible(False)
        self.update_receive_qr()


    def receive_at(self, addr):
        if not bitcoin.is_address(addr):
            return
        self.tabs.setCurrentIndex(2)
        self.receive_address_e.setText(addr)
        self.new_request_button.setEnabled(True)

    def update_receive_tab(self):

        # hide receive tab if no receive requests available
        b = len(self.wallet.receive_requests) > 0
        self.receive_list.setVisible(b)
        self.receive_requests_label.setVisible(b)
        if not b:
            self.expires_label.hide()
            self.expires_combo.show()

        # check if it is necessary to show the account
        self.receive_list.setColumnHidden(1, len(self.wallet.get_accounts()) == 1)

        # update the receive address if necessary
        current_address = self.receive_address_e.text()
        domain = self.wallet.get_account_addresses(self.current_account, include_change=False)
        addr = self.wallet.get_unused_address(self.current_account)
        if not current_address in domain and addr:
            self.set_receive_address(addr)
        self.new_request_button.setEnabled(addr != current_address)

        # clear the list and fill it again
        self.receive_list.clear()
        for req in self.wallet.get_sorted_requests(self.config):
            address = req['address']
            if address not in domain:
                continue
            timestamp = req.get('time', 0)
            amount = req.get('amount')
            expiration = req.get('exp', None)
            message = req.get('memo', '')
            date = format_time(timestamp)
            status = req.get('status')
            signature = req.get('sig')
            requestor = req.get('name', '')
            amount_str = self.format_amount(amount) if amount else ""
            account = ''
            item = QTreeWidgetItem([date, account, address, '', message, amount_str, pr_tooltips.get(status,'')])
            if signature is not None:
                item.setIcon(3, QIcon(":icons/seal.png"))
                item.setToolTip(3, 'signed by '+ requestor)
            if status is not PR_UNKNOWN:
                item.setIcon(6, QIcon(pr_icons.get(status)))
            self.receive_list.addTopLevelItem(item)


    def update_receive_qr(self):
        addr = str(self.receive_address_e.text())
        amount = self.receive_amount_e.get_amount()
        message = unicode(self.receive_message_e.text()).encode('utf8')
        self.save_request_button.setEnabled((amount is not None) or (message != ""))
        uri = util.create_URI(addr, amount, message)
        self.receive_qr.setData(uri)
        if self.qr_window and self.qr_window.isVisible():
            self.qr_window.set_content(addr, amount, message, uri)

    def show_before_broadcast(self):
        return self.config.get('show_before_broadcast', False)

    def set_show_before_broadcast(self, show):
        self.config.set_key('show_before_broadcast', bool(show))
        self.set_send_button_text()

    def set_send_button_text(self):
        if self.show_before_broadcast():
            text = _("Send...")
        elif self.wallet and self.wallet.is_watching_only():
            text = _("Send...")
        else:
            text = _("Send")
        self.send_button.setText(text)

    def create_send_tab(self):
        # A 4-column grid layout.  All the stretch is in the last column.
        # The exchange rate plugin adds a fiat widget in column 2
        self.send_grid = grid = QGridLayout()
        grid.setSpacing(8)
        grid.setColumnStretch(3, 1)

        from paytoedit import PayToEdit
        self.amount_e = BTCAmountEdit(self.get_decimal_point)
        self.payto_e = PayToEdit(self)
        msg = _('Recipient of the funds.') + '\n\n'\
              + _('You may enter a Litecoin address, a label from your list of contacts (a list of completions will be proposed), or an alias (email-like address that forwards to a Litecoin address)')
        payto_label = HelpLabel(_('Pay to'), msg)
        grid.addWidget(payto_label, 1, 0)
        grid.addWidget(self.payto_e, 1, 1, 1, -1)

        completer = QCompleter()
        completer.setCaseSensitivity(False)
        self.payto_e.setCompleter(completer)
        completer.setModel(self.completions)

        msg = _('Description of the transaction (not mandatory).') + '\n\n'\
              + _('The description is not sent to the recipient of the funds. It is stored in your wallet file, and displayed in the \'History\' tab.')
        description_label = HelpLabel(_('Description'), msg)
        grid.addWidget(description_label, 2, 0)
        self.message_e = MyLineEdit()
        grid.addWidget(self.message_e, 2, 1, 1, -1)

        self.from_label = QLabel(_('From'))
        grid.addWidget(self.from_label, 3, 0)
        self.from_list = MyTreeWidget(self, self.from_list_menu, ['',''])
        self.from_list.setHeaderHidden(True)
        self.from_list.setMaximumHeight(80)
        grid.addWidget(self.from_list, 3, 1, 1, -1)
        self.set_pay_from([])

        msg = _('Amount to be sent.') + '\n\n' \
              + _('The amount will be displayed in red if you do not have enough funds in your wallet.') + ' ' \
              + _('Note that if you have frozen some of your addresses, the available funds will be lower than your total balance.') + '\n\n' \
              + _('Keyboard shortcut: type "!" to send all your coins.')
        amount_label = HelpLabel(_('Amount'), msg)
        grid.addWidget(amount_label, 4, 0)
        grid.addWidget(self.amount_e, 4, 1)

        msg = _('Litecoin transactions are in general not free. A transaction fee is paid by the sender of the funds.') + '\n\n'\
              + _('The amount of fee can be decided freely by the sender. However, transactions with low fees take more time to be processed.') + '\n\n'\
              + _('A suggested fee is automatically added to this field. You may override it. The suggested fee increases with the size of the transaction.')
        self.fee_e_label = HelpLabel(_('Fee'), msg)
        self.fee_e = BTCAmountEdit(self.get_decimal_point)
        grid.addWidget(self.fee_e_label, 5, 0)
        grid.addWidget(self.fee_e, 5, 1)

        self.send_button = EnterButton(_("Send"), self.do_send)
        self.clear_button = EnterButton(_("Clear"), self.do_clear)
        buttons = QHBoxLayout()
        buttons.addStretch(1)
        buttons.addWidget(self.send_button)
        buttons.addWidget(self.clear_button)
        grid.addLayout(buttons, 6, 1, 1, 2)

        def on_shortcut():
            inputs = self.get_coins()
            fee = self.fee_e.get_amount() if self.fee_e.isModified() else None
            amount, fee = self.wallet.get_max_amount(self.config, inputs, fee)
            if not self.fee_e.isModified():
                self.fee_e.setAmount(fee)
            self.amount_e.setAmount(max(0, amount))
            # emit signal for fiat_amount update
            self.amount_e.textEdited.emit("")

        self.amount_e.shortcut.connect(on_shortcut)
        self.payto_e.textChanged.connect(self.update_fee)
        self.amount_e.textEdited.connect(self.update_fee)
        self.fee_e.textEdited.connect(self.update_fee)
        # This is so that when the user blanks the fee and moves on,
        # we go back to auto-calculate mode and put a fee back.
        self.fee_e.editingFinished.connect(self.update_fee)

        def entry_changed():
            text = ""
            if self.not_enough_funds:
                amt_color, fee_color = RED_FG, RED_FG
                text = _( "Not enough funds" )
                c, u, x = self.wallet.get_frozen_balance()
                if c+u+x:
                    text += ' (' + self.format_amount(c+u+x).strip() + ' ' + self.base_unit() + ' ' +_("are frozen") + ')'

            elif self.fee_e.isModified():
                amt_color, fee_color = BLACK_FG, BLACK_FG
            elif self.amount_e.isModified():
                amt_color, fee_color = BLACK_FG, BLUE_FG
            else:
                amt_color, fee_color = BLUE_FG, BLUE_FG

            self.statusBar().showMessage(text)
            self.amount_e.setStyleSheet(amt_color)
            self.fee_e.setStyleSheet(fee_color)

        self.amount_e.textChanged.connect(entry_changed)
        self.fee_e.textChanged.connect(entry_changed)

        self.invoices_label = QLabel(_('Invoices'))
        self.invoices_list = MyTreeWidget(self, self.invoices_list_menu,
                                          [_('Expires'), _('Requestor'), _('Description'), _('Amount'), _('Status')], 2)
        self.invoices_list.setSortingEnabled(True)
        self.invoices_list.header().setResizeMode(1, QHeaderView.Interactive)
        self.invoices_list.setColumnWidth(1, 200)
        self.invoices_list.on_update = self.update_invoices_list

        vbox0 = QVBoxLayout()
        vbox0.addLayout(grid)
        hbox = QHBoxLayout()
        hbox.addLayout(vbox0)
        w = QWidget()
        vbox = QVBoxLayout(w)
        vbox.addLayout(hbox)
        vbox.addStretch(1)
        vbox.addWidget(self.invoices_label)
        vbox.addWidget(self.invoices_list)
        vbox.setStretchFactor(self.invoices_list, 1000)

        # Defer this until grid is parented to avoid ugly flash during startup
        self.update_fee_edit()

        run_hook('create_send_tab', grid)
        return w

    def update_fee(self):
        self.require_fee_update = True

    def do_update_fee(self):
        '''Recalculate the fee.  If the fee was manually input, retain it, but
        still build the TX to see if there are enough funds.
        '''
        freeze_fee = (self.fee_e.isModified()
                      and (self.fee_e.text() or self.fee_e.hasFocus()))
        outputs = self.payto_e.get_outputs()
        amount = self.amount_e.get_amount()
        if amount is None:
            if not freeze_fee:
                self.fee_e.setAmount(None)
            self.not_enough_funds = False
        else:
            fee = self.fee_e.get_amount() if freeze_fee else None
            if not outputs:
                addr = self.payto_e.payto_address if self.payto_e.payto_address else self.wallet.dummy_address()
                outputs = [(TYPE_ADDRESS, addr, amount)]
            try:
                tx = self.wallet.make_unsigned_transaction(self.get_coins(), outputs, self.config, fee)
                self.not_enough_funds = False
            except NotEnoughFunds:
                self.not_enough_funds = True
            if not freeze_fee:
                fee = None if self.not_enough_funds else self.wallet.get_tx_fee(tx)
                self.fee_e.setAmount(fee)

    def update_fee_edit(self):
        b = self.config.get('can_edit_fees', False)
        self.fee_e.setVisible(b)
        self.fee_e_label.setVisible(b)

    def from_list_delete(self, item):
        i = self.from_list.indexOfTopLevelItem(item)
        self.pay_from.pop(i)
        self.redraw_from_list()

    def from_list_menu(self, position):
        item = self.from_list.itemAt(position)
        menu = QMenu()
        menu.addAction(_("Remove"), lambda: self.from_list_delete(item))
        menu.exec_(self.from_list.viewport().mapToGlobal(position))

    def set_pay_from(self, domain = None):
        self.pay_from = [] if domain == [] else self.wallet.get_spendable_coins(domain)
        self.redraw_from_list()

    def redraw_from_list(self):
        self.from_list.clear()
        self.from_label.setHidden(len(self.pay_from) == 0)
        self.from_list.setHidden(len(self.pay_from) == 0)

        def format(x):
            h = x.get('prevout_hash')
            return h[0:8] + '...' + h[-8:] + ":%d"%x.get('prevout_n') + u'\t' + "%s"%x.get('address')

        for item in self.pay_from:
            self.from_list.addTopLevelItem(QTreeWidgetItem( [format(item), self.format_amount(item['value']) ]))

    def get_contact_payto(self, key):
        _type, value = self.contacts.get(key)
        return key + '  <' + value + '>' if _type == 'address' else key

    def update_completions(self):
        l = [self.get_contact_payto(key) for key in self.contacts.keys()]
        self.completions.setStringList(l)

    def protected(func):
        '''Password request wrapper.  The password is passed to the function
        as the 'password' named argument.  Return value is a 2-element
        tuple: (Cancelled, Result) where Cancelled is True if the user
        cancels the password request, otherwise False.  Result is the
        return value of the wrapped function, or None if cancelled.
        '''
        def request_password(self, *args, **kwargs):
            parent = self.top_level_window()
            password = None
            while self.wallet.use_encryption:
                password = self.password_dialog(parent=parent)
                try:
                    if password:
                        self.wallet.check_password(password)
                    break
                except Exception as e:
                    self.show_error(str(e), parent=parent)
                    continue

            kwargs['password'] = password
            return func(self, *args, **kwargs)
        return request_password

    def read_send_tab(self):
        if self.payment_request and self.payment_request.has_expired():
            self.show_error(_('Payment request has expired'))
            return
        label = unicode( self.message_e.text() )

        if self.payment_request:
            outputs = self.payment_request.get_outputs()
        else:
            errors = self.payto_e.get_errors()
            if errors:
                self.show_warning(_("Invalid Lines found:") + "\n\n" + '\n'.join([ _("Line #") + str(x[0]+1) + ": " + x[1] for x in errors]))
                return
            outputs = self.payto_e.get_outputs()

            if self.payto_e.is_alias and self.payto_e.validated is False:
                alias = self.payto_e.toPlainText()
                msg = _('WARNING: the alias "%s" could not be validated via an additional security check, DNSSEC, and thus may not be correct.'%alias) + '\n'
                msg += _('Do you wish to continue?')
                if not self.question(msg):
                    return

        if not outputs:
            self.show_error(_('No outputs'))
            return

        for _type, addr, amount in outputs:
            if addr is None:
                self.show_error(_('Litecoin Address is None'))
                return
            if _type == TYPE_ADDRESS and not bitcoin.is_address(addr):
                self.show_error(_('Invalid Litecoin Address'))
                return
            if amount is None:
                self.show_error(_('Invalid Amount'))
                return

        fee = self.fee_e.get_amount()
        if fee is None:
            self.show_error(_('Invalid Fee'))
            return

        coins = self.get_coins()
        return outputs, fee, label, coins


    def do_send(self):
        if run_hook('abort_send', self):
            return
        r = self.read_send_tab()
        if not r:
            return
        outputs, fee, tx_desc, coins = r
        amount = sum(map(lambda x:x[2], outputs))
        try:
            tx = self.wallet.make_unsigned_transaction(coins, outputs, self.config, fee)
        except NotEnoughFunds:
            self.show_message(_("Insufficient funds"))
            return
        except BaseException as e:
            traceback.print_exc(file=sys.stdout)
            self.show_message(str(e))
            return

        if tx.get_fee() < tx.required_fee(self.wallet):
            self.show_error(_("This transaction requires a higher fee, or it will not be propagated by the network"))
            return

        if self.show_before_broadcast():
            self.show_transaction(tx, tx_desc)
            return
        # confirmation dialog
        confirm_amount = self.config.get('confirm_amount', 10*COIN)
        msg = [
            _("Amount to be sent") + ": " + self.format_amount_and_units(amount),
            _("Mining fee") + ": " + self.format_amount_and_units(fee),
        ]
<<<<<<< HEAD
        if tx.get_fee() >= self.config.get('confirm_fee', 1000000):
=======

        extra_fee = run_hook('get_additional_fee', self.wallet, tx)
        if extra_fee:
            msg.append( _("Additional fees") + ": " + self.format_amount_and_units(extra_fee) )

        if tx.get_fee() >= self.config.get('confirm_fee', 100000):
>>>>>>> 3ee61c4c
            msg.append(_('Warning')+ ': ' + _("The fee for this transaction seems unusually high."))

        if self.wallet.use_encryption:
            msg.append("")
            msg.append(_("Enter your password to proceed"))
            password = self.password_dialog('\n'.join(msg))
            if not password:
                return
        else:
            msg.append(_('Proceed?'))
            password = None
            if not self.question('\n'.join(msg)):
                return

        def sign_done(success):
            if success:
                if not tx.is_complete():
                    self.show_transaction(tx)
                    self.do_clear()
                else:
                    self.broadcast_transaction(tx, tx_desc)
        self.sign_tx_with_password(tx, sign_done, password)

    @protected
    def sign_tx(self, tx, callback, password):
        self.sign_tx_with_password(tx, callback, password)

    def sign_tx_with_password(self, tx, callback, password):
        '''Sign the transaction in a separate thread.  When done, calls
        the callback with a success code of True or False.
        '''
        if self.wallet.use_encryption and not password:
            callback(False) # User cancelled password input
            return

        # call hook to see if plugin needs gui interaction
        run_hook('sign_tx', self, tx)

        def on_signed(result):
            callback(True)
        def on_failed(exc_info):
            self.on_error(exc_info)
            callback(False)

        task = partial(self.wallet.sign_transaction, tx, password)
        WaitingDialog(self, _('Signing transaction...'), task,
                      on_signed, on_failed)

    def broadcast_transaction(self, tx, tx_desc):

        def broadcast_thread():
            # non-GUI thread
            pr = self.payment_request
            if pr is None:
                return self.wallet.sendtx(tx)
            if pr.has_expired():
                self.payment_request = None
                return False, _("Payment request has expired")
            status, msg =  self.wallet.sendtx(tx)
            if not status:
                return False, msg
            key = pr.get_id()
            self.invoices.set_paid(key, tx.hash())
            self.payment_request = None
            refund_address = self.wallet.addresses()[0]
            ack_status, ack_msg = pr.send_ack(str(tx), refund_address)
            if ack_status:
                msg = ack_msg
            return status, msg

        # Capture current TL window; override might be removed on return
        parent = self.top_level_window()

        def broadcast_done(result):
            # GUI thread
            if result:
                status, msg = result
                if status:
                    if tx_desc is not None and tx.is_complete():
                        self.wallet.set_label(tx.hash(), tx_desc)
                        parent.show_message(_('Payment sent.') + '\n' + msg)
                        self.invoices_list.update()
                        self.do_clear()
                else:
                    parent.show_error(msg)

        WaitingDialog(self, _('Broadcasting transaction...'),
                      broadcast_thread, broadcast_done, self.on_error)

    def query_choice(self, msg, choices):
        # Needed by QtHandler for hardware wallets
        dialog = WindowModalDialog(self.top_level_window())
        clayout = ChoicesLayout(msg, choices)
        vbox = QVBoxLayout(dialog)
        vbox.addLayout(clayout.layout())
        vbox.addLayout(Buttons(OkButton(dialog)))
        dialog.exec_()
        return clayout.selected_index()

    def prepare_for_payment_request(self):
        self.tabs.setCurrentIndex(1)
        self.payto_e.is_pr = True
        for e in [self.payto_e, self.amount_e, self.message_e]:
            e.setFrozen(True)
        self.payto_e.setText(_("please wait..."))
        return True

    def payment_request_ok(self):
        pr = self.payment_request
        key = self.invoices.add(pr)
        status = self.invoices.get_status(key)
        self.invoices_list.update()
        if status == PR_PAID:
            self.show_message("invoice already paid")
            self.do_clear()
            self.payment_request = None
            return

        self.payto_e.is_pr = True
        if not pr.has_expired():
            self.payto_e.setGreen()
        else:
            self.payto_e.setExpired()

        self.payto_e.setText(pr.get_requestor())
        self.amount_e.setText(format_satoshis_plain(pr.get_amount(), self.decimal_point))
        self.message_e.setText(pr.get_memo())
        # signal to set fee
        self.amount_e.textEdited.emit("")

    def payment_request_error(self):
        self.show_message(self.payment_request.error)
        self.payment_request = None
        self.do_clear()

    def on_pr(self, request):
        self.payment_request = request
        if self.payment_request.verify(self.contacts):
            self.emit(SIGNAL('payment_request_ok'))
        else:
            self.emit(SIGNAL('payment_request_error'))

    def pay_to_URI(self, URI):
        if not URI:
            return
        try:
            out = util.parse_URI(unicode(URI), self.on_pr)
        except BaseException as e:
            self.show_error(_('Invalid litecoin URI:') + '\n' + str(e))
            return
        self.tabs.setCurrentIndex(1)
        r = out.get('r')
        sig = out.get('sig')
        name = out.get('name')
        if r or (name and sig):
            self.prepare_for_payment_request()
            return
        address = out.get('address')
        amount = out.get('amount')
        label = out.get('label')
        message = out.get('message')
        # use label as description (not BIP21 compliant)
        if label and not message:
            message = label
        if address:
            self.payto_e.setText(address)
        if message:
            self.message_e.setText(message)
        if amount:
            self.amount_e.setAmount(amount)
            self.amount_e.textEdited.emit("")


    def do_clear(self):
        self.not_enough_funds = False
        self.payment_request = None
        self.payto_e.is_pr = False
        for e in [self.payto_e, self.message_e, self.amount_e, self.fee_e]:
            e.setText('')
            e.setFrozen(False)
        self.set_pay_from([])
        self.update_status()
        run_hook('do_clear', self)

    def set_frozen_state(self, addrs, freeze):
        self.wallet.set_frozen_state(addrs, freeze)
        self.address_list.update()
        self.update_fee()

    def create_list_tab(self, l):
        w = QWidget()
        vbox = QVBoxLayout()
        w.setLayout(vbox)
        vbox.setMargin(0)
        vbox.setSpacing(0)
        vbox.addWidget(l)
        buttons = QWidget()
        vbox.addWidget(buttons)
        return w

    def create_addresses_tab(self):
        l = MyTreeWidget(self, self.create_receive_menu, [ _('Address'), _('Label'), _('Balance'), _('Tx')], 1)
        l.setSelectionMode(QAbstractItemView.ExtendedSelection)
        l.on_update = self.update_address_tab
        self.address_list = l
        return self.create_list_tab(l)

    def create_contacts_tab(self):
        l = MyTreeWidget(self, self.create_contact_menu, [_('Name'), _('Value'), _('Type')], 1, [0, 1])
        l.setSelectionMode(QAbstractItemView.ExtendedSelection)
        l.setSortingEnabled(True)
        l.on_edited = self.on_contact_edited
        l.on_permit_edit = self.on_permit_contact_edit
        l.on_update = self.update_contacts_tab
        self.contacts_list = l
        return self.create_list_tab(l)

    def update_invoices_list(self):
        inv_list = self.invoices.sorted_list()
        l = self.invoices_list
        l.clear()
        for pr in inv_list:
            key = pr.get_id()
            status = self.invoices.get_status(key)
            requestor = pr.get_requestor()
            exp = pr.get_expiration_date()
            date_str = util.format_time(exp) if exp else _('Never')
            item = QTreeWidgetItem([date_str, requestor, pr.memo, self.format_amount(pr.get_amount(), whitespaces=True), pr_tooltips.get(status,'')])
            item.setIcon(4, QIcon(pr_icons.get(status)))
            item.setData(0, Qt.UserRole, key)
            item.setFont(1, QFont(MONOSPACE_FONT))
            item.setFont(3, QFont(MONOSPACE_FONT))
            l.addTopLevelItem(item)
        l.setCurrentItem(l.topLevelItem(0))
        self.invoices_list.setVisible(len(inv_list))
        self.invoices_label.setVisible(len(inv_list))

    def delete_imported_key(self, addr):
        if self.question(_("Do you want to remove")+" %s "%addr +_("from your wallet?")):
            self.wallet.delete_imported_key(addr)
            self.address_list.update()
            self.history_list.update()

    def edit_account_label(self, k):
        text, ok = QInputDialog.getText(self, _('Rename account'), _('Name') + ':', text = self.wallet.labels.get(k,''))
        if ok:
            label = unicode(text)
            self.wallet.set_label(k,label)
            self.address_list.update()

    def account_set_expanded(self, item, k, b):
        item.setExpanded(b)
        self.accounts_expanded[k] = b

    def create_account_menu(self, position, k, item):
        menu = QMenu()
        exp = item.isExpanded()
        menu.addAction(_("Minimize") if exp else _("Maximize"), lambda: self.account_set_expanded(item, k, not exp))
        menu.addAction(_("Rename"), lambda: self.edit_account_label(k))
        if self.wallet.seed_version > 4:
            menu.addAction(_("View details"), lambda: self.show_account_details(k))
        menu.exec_(self.address_list.viewport().mapToGlobal(position))

    def create_receive_menu(self, position):
        selected = self.address_list.selectedItems()
        multi_select = len(selected) > 1
        addrs = [unicode(item.text(0)) for item in selected]
        if not multi_select:
            item = self.address_list.itemAt(position)
            if not item:
                return
            addr = addrs[0]
            if not is_valid(addr):
                k = str(item.data(0,32).toString())
                if k:
                    self.create_account_menu(position, k, item)
                else:
                    item.setExpanded(not item.isExpanded())
                return

        menu = QMenu()
        if not multi_select:
            menu.addAction(_("Copy to clipboard"), lambda: self.app.clipboard().setText(addr))
            menu.addAction(_("Request payment"), lambda: self.receive_at(addr))
            menu.addAction(_("Edit label"), lambda: self.address_list.editItem(item, self.address_list.editable_columns[0]))
            menu.addAction(_('History'), lambda: self.show_address(addr))
            menu.addAction(_('Public Keys'), lambda: self.show_public_keys(addr))
            if self.wallet.can_export():
                menu.addAction(_("Private key"), lambda: self.show_private_key(addr))
            if not self.wallet.is_watching_only():
                menu.addAction(_("Sign/verify message"), lambda: self.sign_verify_message(addr))
                menu.addAction(_("Encrypt/decrypt message"), lambda: self.encrypt_message(addr))
            if self.wallet.is_imported(addr):
                menu.addAction(_("Remove from wallet"), lambda: self.delete_imported_key(addr))
            addr_URL = block_explorer_URL(self.config, 'addr', addr)
            if addr_URL:
                menu.addAction(_("View on block explorer"), lambda: webbrowser.open(addr_URL))

        if any(not self.wallet.is_frozen(addr) for addr in addrs):
            menu.addAction(_("Freeze"), lambda: self.set_frozen_state(addrs, True))
        if any(self.wallet.is_frozen(addr) for addr in addrs):
            menu.addAction(_("Unfreeze"), lambda: self.set_frozen_state(addrs, False))

        def can_send(addr):
            return not self.wallet.is_frozen(addr) and sum(self.wallet.get_addr_balance(addr)[:2])
        if any(can_send(addr) for addr in addrs):
            menu.addAction(_("Send From"), lambda: self.send_from_addresses(addrs))

        run_hook('receive_menu', menu, addrs, self.wallet)
        menu.exec_(self.address_list.viewport().mapToGlobal(position))


    def get_coins(self):
        if self.pay_from:
            return self.pay_from
        else:
            domain = self.wallet.get_account_addresses(self.current_account)
            return self.wallet.get_spendable_coins(domain)


    def send_from_addresses(self, addrs):
        self.set_pay_from(addrs)
        self.tabs.setCurrentIndex(1)
        self.update_fee()

    def paytomany(self):
        self.tabs.setCurrentIndex(1)
        self.payto_e.paytomany()
        msg = '\n'.join([
            _('Enter a list of outputs in the \'Pay to\' field.'),
            _('One output per line.'),
            _('Format: address, amount'),
            _('You may load a CSV file using the file icon.')
        ])
        self.show_message(msg, title=_('Pay to many'))

    def payto_contacts(self, labels):
        paytos = [self.get_contact_payto(label) for label in labels]
        self.tabs.setCurrentIndex(1)
        if len(paytos) == 1:
            self.payto_e.setText(paytos[0])
            self.amount_e.setFocus()
        else:
            text = "\n".join([payto + ", 0" for payto in paytos])
            self.payto_e.setText(text)
            self.payto_e.setFocus()

    def on_permit_contact_edit(self, item, column):
        # openalias items shouldn't be editable
        return item.text(2) != "openalias"

    def on_contact_edited(self, item, column, prior):
        if column == 0:  # Remove old contact if renamed
            self.contacts.pop(prior)
        self.set_contact(unicode(item.text(0)), unicode(item.text(1)))

    def set_contact(self, label, address):
        if not is_valid(address):
            self.show_error(_('Invalid Address'))
            self.contacts_list.update()  # Displays original unchanged value
            return False
        self.contacts[label] = ('address', address)
        self.contacts_list.update()
        self.history_list.update()
        self.update_completions()
        return True

    def delete_contacts(self, labels):
        if not self.question(_("Remove %s from your list of contacts?")
                             % " + ".join(labels)):
            return
        for label in labels:
            self.contacts.pop(label)
        self.history_list.update()
        self.contacts_list.update()
        self.update_completions()

    def create_contact_menu(self, position):
        menu = QMenu()
        selected = self.contacts_list.selectedItems()
        if not selected:
            menu.addAction(_("New contact"), lambda: self.new_contact_dialog())
        else:
            labels = [unicode(item.text(0)) for item in selected]
            addrs = [unicode(item.text(1)) for item in selected]
            types = [unicode(item.text(2)) for item in selected]
            menu.addAction(_("Copy to Clipboard"), lambda:
                           self.app.clipboard().setText('\n'.join(labels)))
            menu.addAction(_("Pay to"), lambda: self.payto_contacts(labels))
            menu.addAction(_("Delete"), lambda: self.delete_contacts(labels))
            URLs = []
            for (addr, _type) in zip(addrs, types):
                if _type == 'address':
                    URLs.append(block_explorer_URL(self.config, 'addr', addr))
            if URLs:
                menu.addAction(_("View on block explorer"),
                               lambda: map(webbrowser.open, URLs))

        run_hook('create_contact_menu', menu, selected)
        menu.exec_(self.contacts_list.viewport().mapToGlobal(position))


    def show_invoice(self, key):
        pr = self.invoices.get(key)
        pr.verify(self.contacts)
        self.show_pr_details(pr)

    def show_pr_details(self, pr):
        d = WindowModalDialog(self, _("Invoice"))
        vbox = QVBoxLayout(d)
        grid = QGridLayout()
        grid.addWidget(QLabel(_("Requestor") + ':'), 0, 0)
        grid.addWidget(QLabel(pr.get_requestor()), 0, 1)
        grid.addWidget(QLabel(_("Expires") + ':'), 1, 0)
        grid.addWidget(QLabel(format_time(pr.get_expiration_date())), 1, 1)
        grid.addWidget(QLabel(_("Memo") + ':'), 2, 0)
        grid.addWidget(QLabel(pr.get_memo()), 2, 1)
        grid.addWidget(QLabel(_("Signature") + ':'), 3, 0)
        grid.addWidget(QLabel(pr.get_verify_status()), 3, 1)
        grid.addWidget(QLabel(_("Payment URL") + ':'), 4, 0)
        grid.addWidget(QLabel(pr.payment_url), 4, 1)
        grid.addWidget(QLabel(_("Outputs") + ':'), 5, 0)
        outputs_str = '\n'.join(map(lambda x: x[1] + ' ' + self.format_amount(x[2])+ self.base_unit(), pr.get_outputs()))
        grid.addWidget(QLabel(outputs_str), 5, 1)
        if pr.tx:
            grid.addWidget(QLabel(_("Transaction ID") + ':'), 6, 0)
            l = QLineEdit(pr.tx)
            l.setReadOnly(True)
            grid.addWidget(l, 6, 1)
        vbox.addLayout(grid)
        vbox.addLayout(Buttons(CloseButton(d)))
        d.exec_()
        return


    def do_pay_invoice(self, key):
        pr = self.invoices.get(key)
        self.payment_request = pr
        self.prepare_for_payment_request()
        if pr.verify(self.contacts):
            self.payment_request_ok()
        else:
            self.payment_request_error()


    def invoices_list_menu(self, position):
        item = self.invoices_list.itemAt(position)
        if not item:
            return
        key = str(item.data(0, 32).toString())
        pr = self.invoices.get(key)
        status = self.invoices.get_status(key)
        menu = QMenu()
        menu.addAction(_("Details"), lambda: self.show_invoice(key))
        if status == PR_UNPAID:
            menu.addAction(_("Pay Now"), lambda: self.do_pay_invoice(key))
        def delete_invoice(key):
            self.invoices.remove(key)
            self.invoices_list.update()
        menu.addAction(_("Delete"), lambda: delete_invoice(key))
        menu.exec_(self.invoices_list.viewport().mapToGlobal(position))


    def update_address_tab(self):
        l = self.address_list
        item = l.currentItem()
        current_address = item.data(0, Qt.UserRole).toString() if item else None
        l.clear()
        accounts = self.wallet.get_accounts()
        if self.current_account is None:
            account_items = sorted(accounts.items())
        else:
            account_items = [(self.current_account, accounts.get(self.current_account))]
        for k, account in account_items:
            if len(accounts) > 1:
                name = self.wallet.get_account_name(k)
                c, u, x = self.wallet.get_account_balance(k)
                account_item = QTreeWidgetItem([ name, '', self.format_amount(c + u + x), ''])
                account_item.setExpanded(self.accounts_expanded.get(k, True))
                account_item.setData(0, Qt.UserRole, k)
                l.addTopLevelItem(account_item)
            else:
                account_item = l
            sequences = [0,1] if account.has_change() else [0]
            for is_change in sequences:
                if len(sequences) > 1:
                    name = _("Receiving") if not is_change else _("Change")
                    seq_item = QTreeWidgetItem( [ name, '', '', '', ''] )
                    account_item.addChild(seq_item)
                    if not is_change:
                        seq_item.setExpanded(True)
                else:
                    seq_item = account_item
                used_item = QTreeWidgetItem( [ _("Used"), '', '', '', ''] )
                used_flag = False
                addr_list = account.get_addresses(is_change)
                for address in addr_list:
                    num = len(self.wallet.history.get(address,[]))
                    is_used = self.wallet.is_used(address)
                    label = self.wallet.labels.get(address,'')
                    c, u, x = self.wallet.get_addr_balance(address)
                    balance = self.format_amount(c + u + x)
                    item = QTreeWidgetItem([address, label, balance, "%d"%num])
                    item.setFont(0, QFont(MONOSPACE_FONT))
                    item.setData(0, Qt.UserRole, address)
                    item.setData(0, Qt.UserRole+1, True) # label can be edited
                    if self.wallet.is_frozen(address):
                        item.setBackgroundColor(0, QColor('lightblue'))
                    if self.wallet.is_beyond_limit(address, account, is_change):
                        item.setBackgroundColor(0, QColor('red'))
                    if is_used:
                        if not used_flag:
                            seq_item.insertChild(0, used_item)
                            used_flag = True
                        used_item.addChild(item)
                    else:
                        seq_item.addChild(item)
                    if address == current_address:
                        l.setCurrentItem(item)


    def update_contacts_tab(self):
        l = self.contacts_list
        item = l.currentItem()
        current_key = item.data(0, Qt.UserRole).toString() if item else None
        l.clear()
        for key in sorted(self.contacts.keys()):
            _type, value = self.contacts[key]
            item = QTreeWidgetItem([key, value, _type])
            item.setData(0, Qt.UserRole, key)
            l.addTopLevelItem(item)
            if key == current_key:
                l.setCurrentItem(item)
        run_hook('update_contacts_tab', l)


    def create_console_tab(self):
        from console import Console
        self.console = console = Console()
        return console


    def update_console(self):
        console = self.console
        console.history = self.config.get("console-history",[])
        console.history_index = len(console.history)

        console.updateNamespace({'wallet' : self.wallet,
                                 'network' : self.network,
                                 'plugins' : self.gui_object.plugins,
                                 'window': self})
        console.updateNamespace({'util' : util, 'bitcoin':bitcoin})

        c = commands.Commands(self.config, self.wallet, self.network, lambda: self.console.set_json(True))
        methods = {}
        def mkfunc(f, method):
            return lambda *args: apply( f, (method, args, self.password_dialog ))
        for m in dir(c):
            if m[0]=='_' or m in ['network','wallet']: continue
            methods[m] = mkfunc(c._run, m)

        console.updateNamespace(methods)


    def change_account(self,s):
        if s == _("All accounts"):
            self.current_account = None
        else:
            accounts = self.wallet.get_account_names()
            for k, v in accounts.items():
                if v == s:
                    self.current_account = k
        self.history_list.update()
        self.update_status()
        self.address_list.update()
        self.receive_list.update()

    def create_status_bar(self):

        sb = QStatusBar()
        sb.setFixedHeight(35)
        qtVersion = qVersion()

        self.balance_label = QLabel("")
        sb.addWidget(self.balance_label)

        self.account_selector = QComboBox()
        self.account_selector.setSizeAdjustPolicy(QComboBox.AdjustToContents)
        self.connect(self.account_selector, SIGNAL("activated(QString)"), self.change_account)
        sb.addPermanentWidget(self.account_selector)

        self.search_box = QLineEdit()
        self.search_box.textChanged.connect(self.do_search)
        self.search_box.hide()
        sb.addPermanentWidget(self.search_box)

        self.lock_icon = QIcon()
        self.password_button = StatusBarButton(self.lock_icon, _("Password"), self.change_password_dialog )
        sb.addPermanentWidget(self.password_button)

        sb.addPermanentWidget(StatusBarButton(QIcon(":icons/preferences.png"), _("Preferences"), self.settings_dialog ) )
        self.seed_button = StatusBarButton(QIcon(":icons/seed.png"), _("Seed"), self.show_seed_dialog )
        sb.addPermanentWidget(self.seed_button)
        self.status_button = StatusBarButton(QIcon(":icons/status_disconnected.png"), _("Network"), self.run_network_dialog )
        sb.addPermanentWidget(self.status_button)
        run_hook('create_status_bar', sb)
        self.setStatusBar(sb)

    def update_lock_icon(self):
        icon = QIcon(":icons/lock.png") if self.wallet.use_encryption else QIcon(":icons/unlock.png")
        self.password_button.setIcon(icon)

    def update_buttons_on_seed(self):
        self.seed_button.setVisible(self.wallet.has_seed())
        self.password_button.setVisible(self.wallet.can_change_password())
        self.set_send_button_text()

    def change_password_dialog(self):
        from password_dialog import PasswordDialog, PW_CHANGE

        if self.wallet and self.wallet.is_watching_only():
            self.show_error(_('This is a watching-only wallet'))
            return

        msg = (_('Your wallet is encrypted. Use this dialog to change your '
                 'password. To disable wallet encryption, enter an empty new '
                 'password.') if self.wallet.use_encryption
               else _('Your wallet keys are not encrypted'))
        d = PasswordDialog(self, self.wallet, msg, PW_CHANGE)
        ok, password, new_password = d.run()
        if not ok:
            return

        try:
            self.wallet.check_password(password)
        except BaseException as e:
            self.show_error(str(e))
            return

        try:
            self.wallet.update_password(password, new_password)
        except:
            traceback.print_exc(file=sys.stdout)
            self.show_error(_('Failed to update password'))
            return

        if new_password:
            msg = _('Password was updated successfully')
        else:
            msg = _('This wallet is not encrypted')
        self.show_message(msg, title=_("Success"))

        self.update_lock_icon()

    def toggle_search(self):
        self.search_box.setHidden(not self.search_box.isHidden())
        if not self.search_box.isHidden():
            self.search_box.setFocus(1)
        else:
            self.do_search('')

    def do_search(self, t):
        i = self.tabs.currentIndex()
        if i == 0:
            self.history_list.filter(t, [2, 3, 4])  # Date, Description, Amount
        elif i == 1:
            self.invoices_list.filter(t, [0, 1, 2, 3]) # Date, Requestor, Description, Amount
        elif i == 2:
            self.receive_list.filter(t, [0, 1, 2, 3, 4]) # Date, Account, Address, Description, Amount
        elif i == 3:
            self.address_list.filter(t, [0,1, 2])  # Address, Label, Balance
        elif i == 4:
            self.contacts_list.filter(t, [0, 1])  # Key, Value


    def new_contact_dialog(self):
        d = WindowModalDialog(self, _("New Contact"))
        vbox = QVBoxLayout(d)
        vbox.addWidget(QLabel(_('New Contact') + ':'))
        grid = QGridLayout()
        line1 = QLineEdit()
        line1.setFixedWidth(280)
        line2 = QLineEdit()
        line2.setFixedWidth(280)
        grid.addWidget(QLabel(_("Address")), 1, 0)
        grid.addWidget(line1, 1, 1)
        grid.addWidget(QLabel(_("Name")), 2, 0)
        grid.addWidget(line2, 2, 1)

        vbox.addLayout(grid)
        vbox.addLayout(Buttons(CancelButton(d), OkButton(d)))

        if not d.exec_():
            return

        if self.set_contact(unicode(line2.text()), str(line1.text())):
            self.tabs.setCurrentIndex(4)

    def update_new_account_menu(self):
        self.new_account_menu.setVisible(self.wallet.can_create_accounts())
        self.new_account_menu.setEnabled(self.wallet.permit_account_naming())
        self.update_account_selector()

    def new_account_dialog(self):
        dialog = WindowModalDialog(self, _("New Account Name"))
        vbox = QVBoxLayout()
        msg = _("Enter a name to give the account.  You will not be "
                "permitted to create further accounts until the new account "
                "receives at least one transaction.") + "\n"
        label = QLabel(msg)
        label.setWordWrap(True)
        vbox.addWidget(label)
        e = QLineEdit()
        vbox.addWidget(e)
        vbox.addLayout(Buttons(CancelButton(dialog), OkButton(dialog)))
        dialog.setLayout(vbox)
        if dialog.exec_():
            self.wallet.set_label(self.wallet.last_account_id(), str(e.text()))
            self.address_list.update()
            self.tabs.setCurrentIndex(3)
            self.update_new_account_menu()

    def check_next_account(self):
        if self.wallet.needs_next_account() and not self.checking_accounts:
            try:
                self.checking_accounts = True
                msg = _("All the accounts in your wallet have received "
                        "transactions.  Electrum must check whether more "
                        "accounts exist; one will only be shown if "
                        "it has been used or you give it a name.")
                self.show_message(msg, title=_("Check Accounts"))
                self.create_next_account()
                self.update_new_account_menu()
            finally:
                self.checking_accounts = False

    @protected
    def create_next_account(self, password):
        self.wallet.create_next_account(password)

    def show_master_public_keys(self):
        dialog = WindowModalDialog(self, "Master Public Keys")
        mpk_dict = self.wallet.get_master_public_keys()
        vbox = QVBoxLayout()
        mpk_text = ShowQRTextEdit()
        mpk_text.setMaximumHeight(100)
        mpk_text.addCopyButton(self.app)
        sorted_keys = sorted(mpk_dict.keys())
        def show_mpk(index):
            mpk_text.setText(mpk_dict[sorted_keys[index]])

        # only show the combobox in case multiple accounts are available
        if len(mpk_dict) > 1:
            def label(key):
                if isinstance(self.wallet, Multisig_Wallet):
                    is_mine = self.wallet.master_private_keys.has_key(key)
                    mine_text = [_("cosigner"), _("self")]
                    return "%s (%s)" % (key, mine_text[is_mine])
                return key
            labels = list(map(label, sorted_keys))
            on_click = lambda clayout: show_mpk(clayout.selected_index())
            labels_clayout = ChoicesLayout(_("Master Public Keys"), labels,
                                           on_click)
            vbox.addLayout(labels_clayout.layout())

        show_mpk(0)
        vbox.addWidget(mpk_text)
        vbox.addLayout(Buttons(CloseButton(dialog)))
        dialog.setLayout(vbox)
        dialog.exec_()

    @protected
    def show_seed_dialog(self, password):
        if not self.wallet.has_seed():
            self.show_message(_('This wallet has no seed'))
            return

        try:
            mnemonic = self.wallet.get_mnemonic(password)
        except BaseException as e:
            self.show_error(str(e))
            return
        from seed_dialog import SeedDialog
        d = SeedDialog(self, mnemonic, self.wallet.has_imported_keys())
        d.exec_()



    def show_qrcode(self, data, title = _("QR code"), parent=None):
        if not data:
            return
        d = QRDialog(data, parent or self, title)
        d.exec_()

    def show_public_keys(self, address):
        if not address: return
        try:
            pubkey_list = self.wallet.get_public_keys(address)
        except Exception as e:
            traceback.print_exc(file=sys.stdout)
            self.show_message(str(e))
            return

        d = WindowModalDialog(self, _("Public key"))
        d.setMinimumSize(600, 200)
        vbox = QVBoxLayout()
        vbox.addWidget( QLabel(_("Address") + ': ' + address))
        if isinstance(self.wallet, BIP32_RD_Wallet):
            derivation = self.wallet.address_id(address)
            vbox.addWidget(QLabel(_("Derivation") + ': ' + derivation))
        vbox.addWidget(QLabel(_("Public key") + ':'))
        keys_e = ShowQRTextEdit(text='\n'.join(pubkey_list))
        keys_e.addCopyButton(self.app)
        vbox.addWidget(keys_e)
        vbox.addLayout(Buttons(CloseButton(d)))
        d.setLayout(vbox)
        d.exec_()

    @protected
    def show_private_key(self, address, password):
        if not address: return
        try:
            pk_list = self.wallet.get_private_key(address, password)
        except Exception as e:
            traceback.print_exc(file=sys.stdout)
            self.show_message(str(e))
            return

        d = WindowModalDialog(self, _("Private key"))
        d.setMinimumSize(600, 200)
        vbox = QVBoxLayout()
        vbox.addWidget( QLabel(_("Address") + ': ' + address))
        vbox.addWidget( QLabel(_("Private key") + ':'))
        keys_e = ShowQRTextEdit(text='\n'.join(pk_list))
        keys_e.addCopyButton(self.app)
        vbox.addWidget(keys_e)
        vbox.addLayout(Buttons(CloseButton(d)))
        d.setLayout(vbox)
        d.exec_()

    @protected
    def do_sign(self, address, message, signature, password):
        message = unicode(message.toPlainText()).encode('utf-8')
        task = partial(self.wallet.sign_message, str(address.text()),
                       message, password)
        def show_signed_message(sig):
            signature.setText(base64.b64encode(sig))
        self.wallet.thread.add(task, on_success=show_signed_message)

    def do_verify(self, address, message, signature):
        message = unicode(message.toPlainText())
        message = message.encode('utf-8')
        try:
            # This can throw on invalid base64
            sig = base64.b64decode(str(signature.toPlainText()))
            verified = bitcoin.verify_message(address.text(), sig, message)
        except:
            verified = False
        if verified:
            self.show_message(_("Signature verified"))
        else:
            self.show_error(_("Wrong signature"))


    def sign_verify_message(self, address=''):
        d = WindowModalDialog(self, _('Sign/verify Message'))
        d.setMinimumSize(410, 290)

        layout = QGridLayout(d)

        message_e = QTextEdit()
        layout.addWidget(QLabel(_('Message')), 1, 0)
        layout.addWidget(message_e, 1, 1)
        layout.setRowStretch(2,3)

        address_e = QLineEdit()
        address_e.setText(address)
        layout.addWidget(QLabel(_('Address')), 2, 0)
        layout.addWidget(address_e, 2, 1)

        signature_e = QTextEdit()
        layout.addWidget(QLabel(_('Signature')), 3, 0)
        layout.addWidget(signature_e, 3, 1)
        layout.setRowStretch(3,1)

        hbox = QHBoxLayout()

        b = QPushButton(_("Sign"))
        b.clicked.connect(lambda: self.do_sign(address_e, message_e, signature_e))
        hbox.addWidget(b)

        b = QPushButton(_("Verify"))
        b.clicked.connect(lambda: self.do_verify(address_e, message_e, signature_e))
        hbox.addWidget(b)

        b = QPushButton(_("Close"))
        b.clicked.connect(d.accept)
        hbox.addWidget(b)
        layout.addLayout(hbox, 4, 1)
        d.exec_()


    @protected
    def do_decrypt(self, message_e, pubkey_e, encrypted_e, password):
        cyphertext = str(encrypted_e.toPlainText())
        task = partial(self.wallet.decrypt_message, str(pubkey_e.text()),
                       cyphertext, password)
        self.wallet.thread.add(task, on_success=message_e.setText)

    def do_encrypt(self, message_e, pubkey_e, encrypted_e):
        message = unicode(message_e.toPlainText())
        message = message.encode('utf-8')
        try:
            encrypted = bitcoin.encrypt_message(message, str(pubkey_e.text()))
            encrypted_e.setText(encrypted)
        except BaseException as e:
            traceback.print_exc(file=sys.stdout)
            self.show_warning(str(e))


    def encrypt_message(self, address = ''):
        d = WindowModalDialog(self, _('Encrypt/decrypt Message'))
        d.setMinimumSize(610, 490)

        layout = QGridLayout(d)

        message_e = QTextEdit()
        layout.addWidget(QLabel(_('Message')), 1, 0)
        layout.addWidget(message_e, 1, 1)
        layout.setRowStretch(2,3)

        pubkey_e = QLineEdit()
        if address:
            pubkey = self.wallet.get_public_keys(address)[0]
            pubkey_e.setText(pubkey)
        layout.addWidget(QLabel(_('Public key')), 2, 0)
        layout.addWidget(pubkey_e, 2, 1)

        encrypted_e = QTextEdit()
        layout.addWidget(QLabel(_('Encrypted')), 3, 0)
        layout.addWidget(encrypted_e, 3, 1)
        layout.setRowStretch(3,1)

        hbox = QHBoxLayout()
        b = QPushButton(_("Encrypt"))
        b.clicked.connect(lambda: self.do_encrypt(message_e, pubkey_e, encrypted_e))
        hbox.addWidget(b)

        b = QPushButton(_("Decrypt"))
        b.clicked.connect(lambda: self.do_decrypt(message_e, pubkey_e, encrypted_e))
        hbox.addWidget(b)

        b = QPushButton(_("Close"))
        b.clicked.connect(d.accept)
        hbox.addWidget(b)

        layout.addLayout(hbox, 4, 1)
        d.exec_()

    def password_dialog(self, msg=None, parent=None):
        parent = parent or self
        d = WindowModalDialog(parent, _("Enter Password"))
        pw = QLineEdit()
        pw.setEchoMode(2)
        vbox = QVBoxLayout()
        if not msg:
            msg = _('Please enter your password')
        vbox.addWidget(QLabel(msg))
        grid = QGridLayout()
        grid.setSpacing(8)
        grid.addWidget(QLabel(_('Password')), 1, 0)
        grid.addWidget(pw, 1, 1)
        vbox.addLayout(grid)
        vbox.addLayout(Buttons(CancelButton(d), OkButton(d)))
        d.setLayout(vbox)
        run_hook('password_dialog', pw, grid, 1)
        if not d.exec_(): return
        return unicode(pw.text())


    def tx_from_text(self, txt):
        "json or raw hexadecimal"
        txt = txt.strip()
        try:
            txt.decode('hex')
            is_hex = True
        except:
            is_hex = False

        try:
            if is_hex:
                return Transaction(txt)
            tx_dict = json.loads(str(txt))
            assert "hex" in tx_dict.keys()
            tx = Transaction(tx_dict["hex"])
            return tx
        except:
            traceback.print_exc(file=sys.stdout)
            self.show_critical(_("Electrum was unable to parse your transaction"))
            return

    def read_tx_from_qrcode(self):
        from electrum_ltc import qrscanner
        try:
            data = qrscanner.scan_qr(self.config)
        except BaseException as e:
            self.show_error(str(e))
            return
        if not data:
            return
        # if the user scanned a bitcoin URI
        if data.startswith("litecoin:"):
            self.pay_to_URI(data)
            return
        # else if the user scanned an offline signed tx
        # transactions are binary, but qrcode seems to return utf8...
        data = data.decode('utf8')
        z = bitcoin.base_decode(data, length=None, base=43)
        data = ''.join(chr(ord(b)) for b in z).encode('hex')
        tx = self.tx_from_text(data)
        if not tx:
            return
        self.show_transaction(tx)


    def read_tx_from_file(self):
        fileName = self.getOpenFileName(_("Select your transaction file"), "*.txn")
        if not fileName:
            return
        try:
            with open(fileName, "r") as f:
                file_content = f.read()
        except (ValueError, IOError, os.error) as reason:
            self.show_critical(_("Electrum was unable to open your transaction file") + "\n" + str(reason), title=_("Unable to read file or no transaction found"))
        return self.tx_from_text(file_content)

    def do_process_from_text(self):
        text = text_dialog(self, _('Input raw transaction'), _("Transaction:"), _("Load transaction"))
        if not text:
            return
        tx = self.tx_from_text(text)
        if tx:
            self.show_transaction(tx)

    def do_process_from_file(self):
        tx = self.read_tx_from_file()
        if tx:
            self.show_transaction(tx)

    def do_process_from_txid(self):
        from electrum_ltc import transaction
        txid, ok = QInputDialog.getText(self, _('Lookup transaction'), _('Transaction ID') + ':')
        if ok and txid:
            txid = str(txid).strip()
            try:
                r = self.network.synchronous_get(('blockchain.transaction.get',[txid]))
            except BaseException as e:
                self.show_message(str(e))
                return
            tx = transaction.Transaction(r)
            self.show_transaction(tx)


    @protected
    def export_privkeys_dialog(self, password):
        if self.wallet.is_watching_only():
            self.show_message(_("This is a watching-only wallet"))
            return

        try:
            self.wallet.check_password(password)
        except Exception as e:
            self.show_error(str(e))
            return

        d = WindowModalDialog(self, _('Private keys'))
        d.setMinimumSize(850, 300)
        vbox = QVBoxLayout(d)

        msg = "%s\n%s\n%s" % (_("WARNING: ALL your private keys are secret."),
                              _("Exposing a single private key can compromise your entire wallet!"),
                              _("In particular, DO NOT use 'redeem private key' services proposed by third parties."))
        vbox.addWidget(QLabel(msg))

        e = QTextEdit()
        e.setReadOnly(True)
        vbox.addWidget(e)

        defaultname = 'electrum-ltc-private-keys.csv'
        select_msg = _('Select file to export your private keys to')
        hbox, filename_e, csv_button = filename_field(self, self.config, defaultname, select_msg)
        vbox.addLayout(hbox)

        b = OkButton(d, _('Export'))
        b.setEnabled(False)
        vbox.addLayout(Buttons(CancelButton(d), b))

        private_keys = {}
        addresses = self.wallet.addresses(True)
        done = False
        def privkeys_thread():
            for addr in addresses:
                time.sleep(0.1)
                if done:
                    break
                private_keys[addr] = "\n".join(self.wallet.get_private_key(addr, password))
                d.emit(SIGNAL('computing_privkeys'))
            d.emit(SIGNAL('show_privkeys'))

        def show_privkeys():
            s = "\n".join( map( lambda x: x[0] + "\t"+ x[1], private_keys.items()))
            e.setText(s)
            b.setEnabled(True)

        d.connect(d, QtCore.SIGNAL('computing_privkeys'), lambda: e.setText("Please wait... %d/%d"%(len(private_keys),len(addresses))))
        d.connect(d, QtCore.SIGNAL('show_privkeys'), show_privkeys)
        threading.Thread(target=privkeys_thread).start()

        if not d.exec_():
            done = True
            return

        filename = filename_e.text()
        if not filename:
            return

        try:
            self.do_export_privkeys(filename, private_keys, csv_button.isChecked())
        except (IOError, os.error) as reason:
            txt = "\n".join([
                _("Electrum was unable to produce a private key-export."),
                str(reason)
            ])
            self.show_critical(txt, title=_("Unable to create csv"))

        except Exception as e:
            self.show_message(str(e))
            return

        self.show_message(_("Private keys exported."))


    def do_export_privkeys(self, fileName, pklist, is_csv):
        with open(fileName, "w+") as f:
            if is_csv:
                transaction = csv.writer(f)
                transaction.writerow(["address", "private_key"])
                for addr, pk in pklist.items():
                    transaction.writerow(["%34s"%addr,pk])
            else:
                import json
                f.write(json.dumps(pklist, indent = 4))


    def do_import_labels(self):
        labelsFile = self.getOpenFileName(_("Open labels file"), "*.dat")
        if not labelsFile: return
        try:
            f = open(labelsFile, 'r')
            data = f.read()
            f.close()
            for key, value in json.loads(data).items():
                self.wallet.set_label(key, value)
            self.show_message(_("Your labels were imported from") + " '%s'" % str(labelsFile))
        except (IOError, os.error) as reason:
            self.show_critical(_("Electrum was unable to import your labels.") + "\n" + str(reason))


    def do_export_labels(self):
        labels = self.wallet.labels
        try:
            fileName = self.getSaveFileName(_("Select file to save your labels"), 'electrum-ltc_labels.dat', "*.dat")
            if fileName:
                with open(fileName, 'w+') as f:
                    json.dump(labels, f)
                self.show_message(_("Your labels where exported to") + " '%s'" % str(fileName))
        except (IOError, os.error), reason:
            self.show_critical(_("Electrum was unable to export your labels.") + "\n" + str(reason))


    def export_history_dialog(self):
        d = WindowModalDialog(self, _('Export History'))
        d.setMinimumSize(400, 200)
        vbox = QVBoxLayout(d)
        defaultname = os.path.expanduser('~/electrum-ltc-history.csv')
        select_msg = _('Select file to export your wallet transactions to')
        hbox, filename_e, csv_button = filename_field(self, self.config, defaultname, select_msg)
        vbox.addLayout(hbox)
        vbox.addStretch(1)
        hbox = Buttons(CancelButton(d), OkButton(d, _('Export')))
        vbox.addLayout(hbox)
        run_hook('export_history_dialog', self, hbox)
        self.update()
        if not d.exec_():
            return
        filename = filename_e.text()
        if not filename:
            return
        try:
            self.do_export_history(self.wallet, filename, csv_button.isChecked())
        except (IOError, os.error), reason:
            export_error_label = _("Electrum was unable to produce a transaction export.")
            self.show_critical(export_error_label + "\n" + str(reason), title=_("Unable to export history"))
            return
        self.show_message(_("Your wallet history has been successfully exported."))


    def do_export_history(self, wallet, fileName, is_csv):
        history = wallet.get_history()
        lines = []
        for item in history:
            tx_hash, confirmations, value, timestamp, balance = item
            if confirmations:
                if timestamp is not None:
                    time_string = format_time(timestamp)
                else:
                    time_string = "unknown"
            else:
                time_string = "pending"

            if value is not None:
                value_string = format_satoshis(value, True)
            else:
                value_string = '--'

            if tx_hash:
                label = wallet.get_label(tx_hash)
                label = label.encode('utf-8')
            else:
                label = ""

            if is_csv:
                lines.append([tx_hash, label, confirmations, value_string, time_string])
            else:
                lines.append({'txid':tx_hash, 'date':"%16s"%time_string, 'label':label, 'value':value_string})

        with open(fileName, "w+") as f:
            if is_csv:
                transaction = csv.writer(f, lineterminator='\n')
                transaction.writerow(["transaction_hash","label", "confirmations", "value", "timestamp"])
                for line in lines:
                    transaction.writerow(line)
            else:
                import json
                f.write(json.dumps(lines, indent = 4))


    def sweep_key_dialog(self):
        d = WindowModalDialog(self, title=_('Sweep private keys'))
        d.setMinimumSize(600, 300)

        vbox = QVBoxLayout(d)
        vbox.addWidget(QLabel(_("Enter private keys:")))

        keys_e = QTextEdit()
        keys_e.setTabChangesFocus(True)
        vbox.addWidget(keys_e)

        addresses = self.wallet.get_unused_addresses(self.current_account)
        h, address_e = address_field(addresses)
        vbox.addLayout(h)

        vbox.addStretch(1)
        button = OkButton(d, _('Sweep'))
        vbox.addLayout(Buttons(CancelButton(d), button))
        button.setEnabled(False)

        def get_address():
            addr = str(address_e.text())
            if bitcoin.is_address(addr):
                return addr

        def get_pk():
            pk = str(keys_e.toPlainText()).strip()
            if Wallet.is_private_key(pk):
                return pk.split()

        f = lambda: button.setEnabled(get_address() is not None and get_pk() is not None)
        keys_e.textChanged.connect(f)
        address_e.textChanged.connect(f)
        if not d.exec_():
            return

        fee = self.wallet.fee_per_kb(self.config)
        tx = Transaction.sweep(get_pk(), self.network, get_address(), fee)
        if not tx:
            self.show_message(_('No inputs found. (Note that inputs need to be confirmed)'))
            return
        self.warn_if_watching_only()
        self.show_transaction(tx)


    @protected
    def do_import_privkey(self, password):
        if not self.wallet.has_imported_keys():
            if not self.question('<b>'+_('Warning') +':\n</b><br/>'+ _('Imported keys are not recoverable from seed.') + ' ' \
                                 + _('If you ever need to restore your wallet from its seed, these keys will be lost.') + '<p>' \
                                 + _('Are you sure you understand what you are doing?'), title=_('Warning')):
                return

        text = text_dialog(self, _('Import private keys'), _("Enter private keys")+':', _("Import"))
        if not text: return

        text = str(text).split()
        badkeys = []
        addrlist = []
        for key in text:
            try:
                addr = self.wallet.import_key(key, password)
            except Exception as e:
                badkeys.append(key)
                continue
            if not addr:
                badkeys.append(key)
            else:
                addrlist.append(addr)
        if addrlist:
            self.show_message(_("The following addresses were added") + ':\n' + '\n'.join(addrlist))
        if badkeys:
            self.show_critical(_("The following inputs could not be imported") + ':\n'+ '\n'.join(badkeys))
        self.address_list.update()
        self.history_list.update()


    def settings_dialog(self):
        self.need_restart = False
        d = WindowModalDialog(self, _('Preferences'))
        vbox = QVBoxLayout()
        tabs = QTabWidget()
        gui_widgets = []
        tx_widgets = []
        id_widgets = []

        # language
        lang_help = _('Select which language is used in the GUI (after restart).')
        lang_label = HelpLabel(_('Language') + ':', lang_help)
        lang_combo = QComboBox()
        from electrum_ltc.i18n import languages
        lang_combo.addItems(languages.values())
        try:
            index = languages.keys().index(self.config.get("language",''))
        except Exception:
            index = 0
        lang_combo.setCurrentIndex(index)
        if not self.config.is_modifiable('language'):
            for w in [lang_combo, lang_label]: w.setEnabled(False)
        def on_lang(x):
            lang_request = languages.keys()[lang_combo.currentIndex()]
            if lang_request != self.config.get('language'):
                self.config.set_key("language", lang_request, True)
                self.need_restart = True
        lang_combo.currentIndexChanged.connect(on_lang)
        gui_widgets.append((lang_label, lang_combo))

        nz_help = _('Number of zeros displayed after the decimal point. For example, if this is set to 2, "1." will be displayed as "1.00"')
        nz_label = HelpLabel(_('Zeros after decimal point') + ':', nz_help)
        nz = QSpinBox()
        nz.setMinimum(0)
        nz.setMaximum(self.decimal_point)
        nz.setValue(self.num_zeros)
        if not self.config.is_modifiable('num_zeros'):
            for w in [nz, nz_label]: w.setEnabled(False)
        def on_nz():
            value = nz.value()
            if self.num_zeros != value:
                self.num_zeros = value
                self.config.set_key('num_zeros', value, True)
                self.history_list.update()
                self.address_list.update()
        nz.valueChanged.connect(on_nz)
        gui_widgets.append((nz_label, nz))

        msg = '\n'.join([
            _('Fee per kilobyte of transaction.')
        ])
        fee_label = HelpLabel(_('Transaction fee per kb') + ':', msg)
        fee_e = BTCkBEdit(self.get_decimal_point)
        def on_fee(is_done):
            if self.config.get('dynamic_fees'):
                return
            v = fee_e.get_amount() or 0
            self.config.set_key('fee_per_kb', v, is_done)
            self.update_fee()
        fee_e.editingFinished.connect(lambda: on_fee(True))
        fee_e.textEdited.connect(lambda: on_fee(False))
        tx_widgets.append((fee_label, fee_e))

        dynfee_cb = QCheckBox(_('Dynamic fees'))
        dynfee_cb.setChecked(self.config.get('dynamic_fees', False))
        dynfee_cb.setToolTip(_("Use a fee per kB value recommended by the server."))
        dynfee_sl = QSlider(Qt.Horizontal, self)
        # The pref is from 0 to 100; add 50 to get the factor from 50% to 150%
        dynfee_sl.setRange(0, 100)
        dynfee_sl.setTickInterval(10)
        dynfee_sl.setTickPosition(QSlider.TicksBelow)
        dynfee_sl.setValue(self.config.get('fee_factor', 50))
        dynfee_sl.setToolTip("Min = 50%, Max = 150%")
        multiplier_label = HelpLabel("", _("Multiply the recommended fee/kb value by a constant factor. Min = 50%, Max = 150%"))
        tx_widgets.append((dynfee_cb, dynfee_sl))
        tx_widgets.append((None, multiplier_label))

        def update_feeperkb():
            fee_e.setAmount(self.wallet.fee_per_kb(self.config))
            b = self.config.get('dynamic_fees', False)
            dynfee_sl.setEnabled(b)
            multiplier_label.setEnabled(b)
            fee_e.setEnabled(not b)
        def slider_moved():
            multiplier_label.setText(_('Fee multiplier: %3d%%')
                                     % (dynfee_sl.sliderPosition() + 50))
        def slider_released():
            self.config.set_key('fee_factor', dynfee_sl.sliderPosition(), False)
            update_feeperkb()
        def on_dynfee(x):
            dynfee = x == Qt.Checked
            self.config.set_key('dynamic_fees', dynfee)
            update_feeperkb()
        dynfee_cb.stateChanged.connect(on_dynfee)
        dynfee_sl.valueChanged.connect(slider_moved)
        dynfee_sl.sliderReleased.connect(slider_released)
        update_feeperkb()
        slider_moved()

        msg = _('OpenAlias record, used to receive coins and to sign payment requests.') + '\n\n'\
              + _('The following alias providers are available:') + '\n'\
              + '\n'.join(['https://cryptoname.co/', 'http://xmr.link']) + '\n\n'\
              + 'For more information, see http://openalias.org'
        alias_label = HelpLabel(_('OpenAlias') + ':', msg)
        alias = self.config.get('alias','')
        alias_e = QLineEdit(alias)
        def set_alias_color():
            if not self.config.get('alias'):
                alias_e.setStyleSheet("")
                return
            if self.alias_info:
                alias_addr, alias_name, validated = self.alias_info
                alias_e.setStyleSheet(GREEN_BG if validated else RED_BG)
            else:
                alias_e.setStyleSheet(RED_BG)
        def on_alias_edit():
            alias_e.setStyleSheet("")
            alias = str(alias_e.text())
            self.config.set_key('alias', alias, True)
            if alias:
                self.fetch_alias()
        set_alias_color()
        self.connect(self, SIGNAL('alias_received'), set_alias_color)
        alias_e.editingFinished.connect(on_alias_edit)
        id_widgets.append((alias_label, alias_e))

        # SSL certificate
        msg = ' '.join([
            _('SSL certificate used to sign payment requests.'),
            _('Use setconfig to set ssl_chain and ssl_privkey.'),
        ])
        if self.config.get('ssl_privkey') or self.config.get('ssl_chain'):
            try:
                SSL_identity = paymentrequest.check_ssl_config(self.config)
                SSL_error = None
            except BaseException as e:
                SSL_identity = "error"
                SSL_error = str(e)
        else:
            SSL_identity = ""
            SSL_error = None
        SSL_id_label = HelpLabel(_('SSL certificate') + ':', msg)
        SSL_id_e = QLineEdit(SSL_identity)
        SSL_id_e.setStyleSheet(RED_BG if SSL_error else GREEN_BG if SSL_identity else '')
        if SSL_error:
            SSL_id_e.setToolTip(SSL_error)
        SSL_id_e.setReadOnly(True)
        id_widgets.append((SSL_id_label, SSL_id_e))

        units = ['LTC', 'mLTC', 'bits']
        msg = _('Base unit of your wallet.')\
              + '\n1LTC=1000mLTC.\n' \
              + _(' These settings affects the fields in the Send tab')+' '
        unit_label = HelpLabel(_('Base unit') + ':', msg)
        unit_combo = QComboBox()
        unit_combo.addItems(units)
        unit_combo.setCurrentIndex(units.index(self.base_unit()))
        def on_unit(x):
            unit_result = units[unit_combo.currentIndex()]
            if self.base_unit() == unit_result:
                return
            edits = self.amount_e, self.fee_e, self.receive_amount_e, fee_e
            amounts = [edit.get_amount() for edit in edits]
            if unit_result == 'LTC':
                self.decimal_point = 8
            elif unit_result == 'mLTC':
                self.decimal_point = 5
            elif unit_result == 'bits':
                self.decimal_point = 2
            else:
                raise Exception('Unknown base unit')
            self.config.set_key('decimal_point', self.decimal_point, True)
            self.history_list.update()
            self.receive_list.update()
            self.address_list.update()
            for edit, amount in zip(edits, amounts):
                edit.setAmount(amount)
            self.update_status()
        unit_combo.currentIndexChanged.connect(on_unit)
        gui_widgets.append((unit_label, unit_combo))

        block_explorers = sorted(block_explorer_info.keys())
        msg = _('Choose which online block explorer to use for functions that open a web browser')
        block_ex_label = HelpLabel(_('Online Block Explorer') + ':', msg)
        block_ex_combo = QComboBox()
        block_ex_combo.addItems(block_explorers)
        block_ex_combo.setCurrentIndex(block_explorers.index(block_explorer(self.config)))
        def on_be(x):
            be_result = block_explorers[block_ex_combo.currentIndex()]
            self.config.set_key('block_explorer', be_result, True)
        block_ex_combo.currentIndexChanged.connect(on_be)
        gui_widgets.append((block_ex_label, block_ex_combo))

        from electrum_ltc import qrscanner
        system_cameras = qrscanner._find_system_cameras()
        qr_combo = QComboBox()
        qr_combo.addItem("Default","default")
        for camera, device in system_cameras.items():
            qr_combo.addItem(camera, device)
        #combo.addItem("Manually specify a device", config.get("video_device"))
        index = qr_combo.findData(self.config.get("video_device"))
        qr_combo.setCurrentIndex(index)
        msg = _("Install the zbar package to enable this.\nOn linux, type: 'apt-get install python-zbar'")
        qr_label = HelpLabel(_('Video Device') + ':', msg)
        qr_combo.setEnabled(qrscanner.zbar is not None)
        on_video_device = lambda x: self.config.set_key("video_device", str(qr_combo.itemData(x).toString()), True)
        qr_combo.currentIndexChanged.connect(on_video_device)
        gui_widgets.append((qr_label, qr_combo))

        usechange_cb = QCheckBox(_('Use change addresses'))
        usechange_cb.setChecked(self.wallet.use_change)
        if not self.config.is_modifiable('use_change'): usechange_cb.setEnabled(False)
        def on_usechange(x):
            usechange_result = x == Qt.Checked
            if self.wallet.use_change != usechange_result:
                self.wallet.use_change = usechange_result
                self.wallet.storage.put('use_change', self.wallet.use_change)
                multiple_cb.setEnabled(self.wallet.use_change)
        usechange_cb.stateChanged.connect(on_usechange)
        usechange_cb.setToolTip(_('Using change addresses makes it more difficult for other people to track your transactions.'))

        def on_multiple(x):
            multiple = x == Qt.Checked
            if self.wallet.multiple_change != multiple:
                self.wallet.multiple_change = multiple
                self.wallet.storage.put('multiple_change', multiple)
        multiple_change = self.wallet.multiple_change
        multiple_cb = QCheckBox(_('Use multiple change addresses'))
        multiple_cb.setEnabled(self.wallet.use_change)
        multiple_cb.setToolTip('\n'.join([
            _('In some cases, use up to 3 change addresses in order to obfuscate the recipient address.'),
            _('This may result in higher transactions fees.')
        ]))
        multiple_cb.setChecked(multiple_change)
        multiple_cb.stateChanged.connect(on_multiple)
        tx_widgets.append((usechange_cb, None))
        tx_widgets.append((multiple_cb, None))

        showtx_cb = QCheckBox(_('View transaction before signing'))
        showtx_cb.setChecked(self.show_before_broadcast())
        showtx_cb.stateChanged.connect(lambda x: self.set_show_before_broadcast(showtx_cb.isChecked()))
        showtx_cb.setToolTip(_('Display the details of your transactions before signing it.'))
        tx_widgets.append((showtx_cb, None))

        can_edit_fees_cb = QCheckBox(_('Set transaction fees manually'))
        can_edit_fees_cb.setChecked(self.config.get('can_edit_fees', False))
        def on_editfees(x):
            self.config.set_key('can_edit_fees', x == Qt.Checked)
            self.update_fee_edit()
        can_edit_fees_cb.stateChanged.connect(on_editfees)
        can_edit_fees_cb.setToolTip(_('This option lets you edit fees in the send tab.'))
        tx_widgets.append((can_edit_fees_cb, None))

        def fmt_docs(key, klass):
            lines = [ln.lstrip(" ") for ln in klass.__doc__.split("\n")]
            return '\n'.join([key, "", " ".join(lines)])

        choosers = sorted(COIN_CHOOSERS.keys())
        chooser_name = self.wallet.coin_chooser_name(self.config)
        msg = _('Choose coin (UTXO) selection method.  The following are available:\n\n')
        msg += '\n\n'.join(fmt_docs(*item) for item in COIN_CHOOSERS.items())
        chooser_label = HelpLabel(_('Coin selection') + ':', msg)
        chooser_combo = QComboBox()
        chooser_combo.addItems(choosers)
        i = choosers.index(chooser_name) if chooser_name in choosers else 0
        chooser_combo.setCurrentIndex(i)
        def on_chooser(x):
            chooser_name = choosers[chooser_combo.currentIndex()]
            self.config.set_key('coin_chooser', chooser_name)
        chooser_combo.currentIndexChanged.connect(on_chooser)
        tx_widgets.append((chooser_label, chooser_combo))

        tabs_info = [
            (tx_widgets, _('Transactions')),
            (gui_widgets, _('Appearance')),
            (id_widgets, _('Identity')),
        ]
        for widgets, name in tabs_info:
            tab = QWidget()
            grid = QGridLayout(tab)
            grid.setColumnStretch(0,1)
            for a,b in widgets:
                i = grid.rowCount()
                if b:
                    if a:
                        grid.addWidget(a, i, 0)
                    grid.addWidget(b, i, 1)
                else:
                    grid.addWidget(a, i, 0, 1, 2)
            tabs.addTab(tab, name)

        vbox.addWidget(tabs)
        vbox.addStretch(1)
        vbox.addLayout(Buttons(CloseButton(d)))
        d.setLayout(vbox)

        # run the dialog
        d.exec_()
        self.disconnect(self, SIGNAL('alias_received'), set_alias_color)

        run_hook('close_settings_dialog')
        if self.need_restart:
            self.show_warning(_('Please restart Electrum to activate the new GUI settings'), title=_('Success'))

    def run_network_dialog(self):
        if not self.network:
            self.show_warning(_('You are using Electrum in offline mode; restart Electrum if you want to get connected'), title=_('Offline'))
            return
        NetworkDialog(self.wallet.network, self.config, self).do_exec()

    def closeEvent(self, event):
        # It seems in some rare cases this closeEvent() is called twice
        if not self.cleaned_up:
            self.cleaned_up = True
            self.clean_up()
        event.accept()

    def clean_up(self):
        self.wallet.thread.stop()
        if self.network:
            self.network.unregister_callback(self.on_network)
        self.config.set_key("is_maximized", self.isMaximized())
        if not self.isMaximized():
            g = self.geometry()
            self.wallet.storage.put("winpos-qt", [g.left(),g.top(),
                                                  g.width(),g.height()])
        self.config.set_key("console-history", self.console.history[-50:],
                            True)
        if self.qr_window:
            self.qr_window.close()
        self.close_wallet()
        self.gui_object.close_window(self)

    def plugins_dialog(self):
        self.pluginsdialog = d = WindowModalDialog(self, _('Electrum Plugins'))

        plugins = self.gui_object.plugins

        vbox = QVBoxLayout(d)

        # plugins
        scroll = QScrollArea()
        scroll.setEnabled(True)
        scroll.setWidgetResizable(True)
        scroll.setMinimumSize(400,250)
        vbox.addWidget(scroll)

        w = QWidget()
        scroll.setWidget(w)
        w.setMinimumHeight(plugins.count() * 35)

        grid = QGridLayout()
        grid.setColumnStretch(0,1)
        w.setLayout(grid)

        settings_widgets = {}

        def enable_settings_widget(p, name, i):
            widget = settings_widgets.get(name)
            if not widget and p and p.requires_settings():
                widget = settings_widgets[name] = p.settings_widget(d)
                grid.addWidget(widget, i, 1)
            if widget:
                widget.setEnabled(bool(p and p.is_enabled()))

        def do_toggle(cb, name, i):
            p = plugins.toggle(name)
            cb.setChecked(bool(p))
            enable_settings_widget(p, name, i)
            run_hook('init_qt', self.gui_object)

        for i, descr in enumerate(plugins.descriptions.values()):
            name = descr['__name__']
            p = plugins.get(name)
            if descr.get('registers_wallet_type'):
                continue
            try:
                cb = QCheckBox(descr['fullname'])
                cb.setEnabled(plugins.is_available(name, self.wallet))
                cb.setChecked(p is not None and p.is_enabled())
                grid.addWidget(cb, i, 0)
                enable_settings_widget(p, name, i)
                cb.clicked.connect(partial(do_toggle, cb, name, i))
                msg = descr['description']
                if descr.get('requires'):
                    msg += '\n\n' + _('Requires') + ':\n' + '\n'.join(map(lambda x: x[1], descr.get('requires')))
                grid.addWidget(HelpButton(msg), i, 2)
            except Exception:
                self.print_msg("error: cannot display plugin", name)
                traceback.print_exc(file=sys.stdout)
        grid.setRowStretch(i+1,1)
        vbox.addLayout(Buttons(CloseButton(d)))
        d.exec_()

    def show_account_details(self, k):
        account = self.wallet.accounts[k]

        d = WindowModalDialog(self, _('Account Details'))

        vbox = QVBoxLayout(d)
        name = self.wallet.get_account_name(k)
        label = QLabel('Name: ' + name)
        vbox.addWidget(label)

        vbox.addWidget(QLabel(_('Address type') + ': ' + account.get_type()))

        vbox.addWidget(QLabel(_('Derivation') + ': ' + k))

        vbox.addWidget(QLabel(_('Master Public Key:')))

        text = QTextEdit()
        text.setReadOnly(True)
        text.setMaximumHeight(170)
        vbox.addWidget(text)
        mpk_text = '\n'.join( account.get_master_pubkeys() )
        text.setText(mpk_text)
        vbox.addLayout(Buttons(CloseButton(d)))
        d.exec_()<|MERGE_RESOLUTION|>--- conflicted
+++ resolved
@@ -1245,16 +1245,12 @@
             _("Amount to be sent") + ": " + self.format_amount_and_units(amount),
             _("Mining fee") + ": " + self.format_amount_and_units(fee),
         ]
-<<<<<<< HEAD
-        if tx.get_fee() >= self.config.get('confirm_fee', 1000000):
-=======
 
         extra_fee = run_hook('get_additional_fee', self.wallet, tx)
         if extra_fee:
             msg.append( _("Additional fees") + ": " + self.format_amount_and_units(extra_fee) )
 
-        if tx.get_fee() >= self.config.get('confirm_fee', 100000):
->>>>>>> 3ee61c4c
+        if tx.get_fee() >= self.config.get('confirm_fee', 1000000):
             msg.append(_('Warning')+ ': ' + _("The fee for this transaction seems unusually high."))
 
         if self.wallet.use_encryption:
