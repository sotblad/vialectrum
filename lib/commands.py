#!/usr/bin/env python
#
# Electrum - lightweight Bitcoin client
# Copyright (C) 2011 thomasv@gitorious
#
# This program is free software: you can redistribute it and/or modify
# it under the terms of the GNU General Public License as published by
# the Free Software Foundation, either version 3 of the License, or
# (at your option) any later version.
#
# This program is distributed in the hope that it will be useful,
# but WITHOUT ANY WARRANTY; without even the implied warranty of
# MERCHANTABILITY or FITNESS FOR A PARTICULAR PURPOSE. See the
# GNU General Public License for more details.
#
# You should have received a copy of the GNU General Public License
# along with this program. If not, see <http://www.gnu.org/licenses/>.

import sys
import datetime
import time
import copy
import argparse
import json
import ast
from functools import wraps
from decimal import Decimal

import util
from util import print_msg, format_satoshis, print_stderr
import bitcoin
from bitcoin import is_address, hash_160_to_bc_address, hash_160, COIN
from transaction import Transaction


known_commands = {}

class Command:

    def __init__(self, func, s):
        self.name = func.__name__
        self.requires_network = 'n' in s
        self.requires_wallet = 'w' in s
        self.requires_password = 'p' in s
        self.description = func.__doc__
        self.help = self.description.split('.')[0]
        varnames = func.func_code.co_varnames[1:func.func_code.co_argcount]
        self.defaults = func.func_defaults
        if self.defaults:
            n = len(self.defaults)
            self.params = list(varnames[:-n])
            self.options = list(varnames[-n:])
        else:
            self.params = list(varnames)
            self.options = []
            self.defaults = []


def command(s):
    def decorator(func):
        global known_commands
        name = func.__name__
        known_commands[name] = Command(func, s)
        @wraps(func)
        def func_wrapper(*args):
            return func(*args)
        return func_wrapper
    return decorator


class Commands:

    def __init__(self, config, wallet, network, callback = None):
        self.config = config
        self.wallet = wallet
        self.network = network
        self._callback = callback
        self.password = None
        self.contacts = util.Contacts(self.config)

    def _run(self, method, args, password_getter):
        cmd = known_commands[method]
        if cmd.requires_password and self.wallet.use_encryption:
            self.password = apply(password_getter,())
        f = getattr(self, method)
        result = f(*args)
        self.password = None
        if self._callback:
            apply(self._callback, ())
        return result

    @command('')
    def help(self):
        """Print help"""
        return 'Commands: ' + ', '.join(sorted(known_commands.keys()))

    @command('')
    def create(self):
        """Create a new wallet"""

    @command('')
    def restore(self):
        """Restore a wallet from seed. """

    @command('')
    def deseed(self):
        """Remove seed from wallet. This creates a seedless, watching-only
        wallet."""

    @command('wp')
    def password(self):
        """Change wallet password. """

    @command('')
    def getconfig(self, key):
        """Return a configuration variable. """
        return self.config.get(key)

    @command('')
    def setconfig(self, key, value):
        """Set a configuration variable. """
        try:
            value = ast.literal_eval(value)
        except:
            pass
        self.config.set_key(key, value, True)
        return True

    @command('')
    def make_seed(self, nbits=128, entropy=1, language=None):
        """Create a seed"""
        from mnemonic import Mnemonic
        s = Mnemonic(language).make_seed(nbits, custom_entropy=custom_entropy)
        return s.encode('utf8')

    @command('')
    def check_seed(self, seed, entropy=1, language=None):
        """Check that a seed was generated with given entropy"""
        from mnemonic import Mnemonic
        return Mnemonic(language).check_seed(seed, entropy)

    @command('n')
    def getaddresshistory(self, address):
        """Return the transaction history of a wallet address."""
        return self.network.synchronous_get([('blockchain.address.get_history', [address])])[0]

    @command('n')
    def listunspent(self):
        """List unspent outputs. Returns the list of unspent transaction outputs in your wallet."""
        l = copy.deepcopy(self.wallet.get_spendable_coins(exclude_frozen = False))
        for i in l: i["value"] = str(Decimal(i["value"])/COIN)
        return l

    @command('n')
    def getaddressunspent(self, address):
        """Returns the list of unspent inputs for an address. """
        return self.network.synchronous_get([('blockchain.address.listunspent', [address])])[0]

    @command('n')
    def getutxoaddress(self, txid, pos):
        """Get the address of an unspent transaction output"""
        r = self.network.synchronous_get([('blockchain.utxo.get_address', [txid, pos])])
        if r:
            return {'address':r[0]}

    @command('wp')
    def createrawtx(self, inputs, outputs, unsigned=False):
        """Create a transaction from json inputs. The syntax is similar to bitcoind."""
        coins = self.wallet.get_spendable_coins(exclude_frozen = False)
        tx_inputs = []
        for i in inputs:
            prevout_hash = i['txid']
            prevout_n = i['vout']
            for c in coins:
                if c['prevout_hash'] == prevout_hash and c['prevout_n'] == prevout_n:
                    self.wallet.add_input_info(c)
                    tx_inputs.append(c)
                    break
            else:
                raise BaseException('Transaction output not in wallet', prevout_hash+":%d"%prevout_n)
        outputs = map(lambda x: ('address', x[0], int(COIN*x[1])), outputs.items())
        tx = Transaction.from_io(tx_inputs, outputs)
        if not unsigned:
            self.wallet.sign_transaction(tx, self.password)
        return tx

    @command('wp')
    def signtransaction(self, tx, privkey=None):
        """Sign a transaction. The wallet keys will be used unless a private key is provided."""
        t = Transaction(tx)
        t.deserialize()
        if privkey:
            pubkey = bitcoin.public_key_from_private_key(sec)
            t.sign({pubkey:sec})
        else:
            self.wallet.sign_transaction(t, self.password)
        return t

    @command('')
    def decodetx(self, tx):
        """Decode serialized transaction"""
        t = Transaction(tx)
        return t.deserialize()

    @command('n')
    def sendtx(self, tx):
        """Broadcast a transaction to the network. """
        t = Transaction(tx)
        return self.network.synchronous_get([('blockchain.transaction.broadcast', [str(t)])])[0]

    @command('')
    def createmultisig(self, num, pubkeys):
        """Create multisig address"""
        assert isinstance(pubkeys, list), (type(num), type(pubkeys))
        redeem_script = Transaction.multisig_script(pubkeys, num)
        address = hash_160_to_bc_address(hash_160(redeem_script.decode('hex')), 5)
        return {'address':address, 'redeemScript':redeem_script}

    @command('w')
    def freeze(self, address):
        """Freeze address. Freeze the funds at one of your wallet\'s addresses"""
        return self.wallet.set_frozen_state([address], True)

    @command('w')
    def unfreeze(self, address):
        """Unfreeze address. Unfreeze the funds at one of your wallet\'s address"""
        return self.wallet.set_frozen_state([address], False)

    @command('wp')
    def getprivatekeys(self, address):
        """Get the private keys of an address. Address must be in wallet."""
        return self.wallet.get_private_key(address, self.password)

    @command('w')
    def ismine(self, address):
        """Check if address is in wallet. Return true if and only address is in wallet"""
        return self.wallet.is_mine(address)

    @command('wp')
    def dumpprivkeys(self, domain=None):
        """Dump private keys from your wallet"""
        if domain is None:
            domain = self.wallet.addresses(True)
        return [self.wallet.get_private_key(address, self.password) for address in domain]

    @command('')
    def validateaddress(self, address):
        """Check that the address is valid. """
        return is_address(address)

    @command('w')
    def getpubkeys(self, address):
        """Return the public keys for a wallet address. """
        return self.wallet.get_public_keys(address)

    @command('nw')
    def getbalance(self, account=None):
        """Return the balance of your wallet"""
        if account is None:
            c, u, x = self.wallet.get_balance()
        else:
            c, u, x = self.wallet.get_account_balance(account)
        out = {"confirmed": str(Decimal(c)/COIN)}
        if u:
            out["unconfirmed"] = str(Decimal(u)/COIN)
        if x:
            out["unmatured"] = str(Decimal(x)/COIN)
        return out

    @command('n')
    def getaddressbalance(self, address):
        """Return the balance of an address"""
        out = self.network.synchronous_get([('blockchain.address.get_balance', [address])])[0]
        out["confirmed"] =  str(Decimal(out["confirmed"])/COIN)
        out["unconfirmed"] =  str(Decimal(out["unconfirmed"])/COIN)
        return out

    @command('n')
    def getproof(self, address):
        """Get Merkle branch of an address in the UTXO set"""
        p = self.network.synchronous_get([('blockchain.address.get_proof', [address])])[0]
        out = []
        for i,s in p:
            out.append(i)
        return out

    @command('n')
    def getmerkle(self, txid, height):
        """Get Merkle branch of a transaction included in a block"""
        return self.network.synchronous_get([('blockchain.transaction.get_merkle', [txid, int(height)])])[0]

    @command('n')
    def getservers(self):
        """Return the list of available servers"""
        while not self.network.is_up_to_date():
            time.sleep(0.1)
        return self.network.get_servers()

    @command('')
    def version(self):
<<<<<<< HEAD
        import electrum_ltc as electrum  # Needs to stay here to prevent ciruclar imports
=======
        """Return the version of electrum."""
        import electrum  # Needs to stay here to prevent ciruclar imports
>>>>>>> 832369d7
        return electrum.ELECTRUM_VERSION

    @command('w')
    def getmpk(self):
        """Get Master Public Key. Return your wallet\'s master public key"""
        return self.wallet.get_master_public_keys()

    @command('wp')
    def getseed(self):
        """Get seed phrase. Print the generation seed of your wallet."""
        s = self.wallet.get_mnemonic(self.password)
        return s.encode('utf8')

    @command('wp')
    def importprivkey(self, privkey):
        """Import a private key. """
        try:
            addr = self.wallet.import_key(privkey, self.password)
            out = "Keypair imported: ", addr
        except Exception as e:
            out = "Error: Keypair import failed: " + str(e)
        return out

    @command('n')
    def sweep(self, privkey, destination, tx_fee=None, nocheck=False):
        """Sweep private key. Returns a transaction that spends UTXOs from
        privkey to a destination address. The transaction is not
        broadcasted."""
        resolver = lambda x: self.contacts.resolve(x, nocheck)['address']
        dest = resolver(destination)
        if tx_fee is None:
<<<<<<< HEAD
            tx_fee = 0.001
        fee = int(Decimal(tx_fee)*100000000)
=======
            tx_fee = 0.0001
        fee = int(Decimal(tx_fee)*COIN)
>>>>>>> 832369d7
        return Transaction.sweep([privkey], self.network, dest, fee)

    @command('wp')
    def signmessage(self, address, message):
        """Sign a message with a key. Use quotes if your message contains
        whitespaces"""
        return self.wallet.sign_message(address, message, self.password)

    @command('')
    def verifymessage(self, address, signature, message):
        """Verify a signature."""
        return bitcoin.verify_message(address, signature, message)

    def _mktx(self, outputs, fee, change_addr, domain, nocheck, unsigned, deserialized):
        resolver = lambda x: None if x is None else self.contacts.resolve(x, nocheck)['address']
        change_addr = resolver(change_addr)
        domain = None if domain is None else map(resolver, domain)
        fee = None if fee is None else int(COIN*Decimal(fee))
        final_outputs = []
        for address, amount in outputs:
            address = resolver(address)
            #assert self.wallet.is_mine(address)
            if amount == '!':
                assert len(outputs) == 1
                inputs = self.wallet.get_spendable_coins(domain)
                amount = sum(map(lambda x:x['value'], inputs))
                if fee is None:
                    for i in inputs:
                        self.wallet.add_input_info(i)
                    output = ('address', address, amount)
                    dummy_tx = Transaction.from_io(inputs, [output])
                    fee = self.wallet.estimated_fee(dummy_tx)
                amount -= fee
            else:
                amount = int(COIN*Decimal(amount))
            final_outputs.append(('address', address, amount))

        coins = self.wallet.get_spendable_coins(domain)
        tx = self.wallet.make_unsigned_transaction(coins, final_outputs, fee, change_addr)
        str(tx) #this serializes
        if not unsigned:
            self.wallet.sign_transaction(tx, self.password)
        return tx.deserialize() if deserialized else tx

    def _read_csv(self, csvpath):
        import csv
        outputs = []
        with open(csvpath, 'rb') as csvfile:
            csvReader = csv.reader(csvfile, delimiter=',')
            for row in csvReader:
                address, amount = row
                assert bitcoin.is_address(address)
                amount = Decimal(amount)
                outputs.append((address, amount))
        return outputs

    @command('wp')
    def mktx(self, destination, amount, tx_fee=None, from_addr=None, change_addr=None, nocheck=False, unsigned=False, deserialized=False):
        """Create a transaction. """
        domain = [from_addr] if from_addr else None
        tx = self._mktx([(destination, amount)], tx_fee, change_addr, domain, nocheck, unsigned, deserialized)
        return tx

    @command('wp')
    def mktx_csv(self, csv_file, tx_fee=None, from_addr=None, change_addr=None, nocheck=False, unsigned=False, deserialized=False):
        """Create a multi-output transaction. """
        domain = [from_addr] if from_addr else None
        outputs = self._read_csv(csv_file)
        tx = self._mktx(outputs, tx_fee, change_addr, domain, nocheck, unsigned, deserialized)
        return tx

    @command('wpn')
    def payto(self, destination, amount, tx_fee=None, from_addr=None, change_addr=None, nocheck=False):
        """Create and broadcast a transaction.. """
        domain = [from_addr] if from_addr else None
        tx = self._mktx([(destination, amount)], tx_fee, change_addr, domain, nocheck)
        r, h = self.wallet.sendtx(tx)
        return h

    @command('wpn')
    def payto_csv(self, csv_file, tx_fee=None, from_addr=None, change_addr=None, nocheck=False):
        """Create and broadcast multi-output transaction.. """
        domain = [from_addr] if from_addr else None
        outputs = self._read_csv(csv_file)
        tx = self._mktx(outputs, tx_fee, change_addr, domain, nocheck)
        r, h = self.wallet.sendtx(tx)
        return h

    @command('wn')
    def history(self):
        """Wallet history. Returns the transaction history of your wallet."""
        balance = 0
        out = []
        for item in self.wallet.get_history():
            tx_hash, conf, value, timestamp, balance = item
            try:
                time_str = datetime.datetime.fromtimestamp( timestamp).isoformat(' ')[:-3]
            except Exception:
                time_str = "----"

            label, is_default_label = self.wallet.get_label(tx_hash)

            out.append({'txid':tx_hash, 'date':"%16s"%time_str, 'label':label, 'value':format_satoshis(value), 'confirmations':conf})
        return out

    @command('w')
    def setlabel(self, key, label):
        """Assign a label to an item. Item may be a bitcoin address or a
        transaction ID"""
        self.wallet.set_label(key, label)

    @command('')
    def listcontacts(self):
        """Show your list of contacts"""
        return self.contacts

    @command('')
    def getalias(self, key, nocheck=False):
        """Retrieve alias. Lookup in your list of contacts, and for an OpenAlias DNS record."""
        return self.contacts.resolve(key, nocheck)

    @command('')
    def searchcontacts(self, query):
        """Search through contacts, return matching entries. """
        results = {}
        for key, value in self.contacts.items():
            if query.lower() in key.lower():
                results[key] = value
        return results

    @command('w')
    def listaddresses(self, show_all=False, show_labels=False, frozen=False, unused=False, funded=False, show_balance=False):
        """List wallet addresses. Returns your list of addresses."""
        out = []
        for addr in self.wallet.addresses(True):
            if frozen and not self.wallet.is_frozen(addr):
                continue
            if not show_all and self.wallet.is_change(addr):
                continue
            if unused and self.wallet.is_used(addr):
                continue
            if funded and self.wallet.is_empty(addr):
                continue
            item = addr
            if show_balance:
                item += ", "+ format_satoshis(sum(self.wallet.get_addr_balance(addr)))
            if show_labels:
                item += ', ' + self.wallet.labels.get(addr,'')
            out.append(item)
        return out

    @command('nw')
    def gettransaction(self, txid, deserialized=False):
        """Retrieve a transaction. """
        tx = self.wallet.transactions.get(txid) if self.wallet else None
        if tx is None and self.network:
            raw = self.network.synchronous_get([('blockchain.transaction.get', [txid])])[0]
            if raw:
                tx = Transaction(raw)
            else:
                raise BaseException("Unknown transaction")
        return tx.deserialize() if deserialized else tx

    @command('')
    def encrypt(self, pubkey, message):
        """Encrypt a message with a public key. Use quotes if the message contains whitespaces."""
        return bitcoin.encrypt_message(message, pubkey)

    @command('wp')
    def decrypt(self, pubkey, encrypted):
        """Decrypt a message encrypted with a public key."""
        return self.wallet.decrypt_message(pubkey, encrypted, self.password)

    @command('w')
    def listrequests(self):
        """List the payment requests you made"""
        out = []
        for addr, v in self.wallet.receive_requests.items():
            out.append({
                'address': addr,
                'amount': format_satoshis(v.get('amount')),
                'time': v.get('time'),
                'reason': self.wallet.get_label(addr)[0],
                'expiration': v.get('expiration'),
            })
        return out

<<<<<<< HEAD

class Command:
    def __init__(self, name, requires_network, requires_wallet, requires_password, help, description):
        self.name = name
        self.requires_network = bool(requires_network)
        self.requires_wallet = bool(requires_wallet)
        self.requires_password = bool(requires_password)
        self.help = help
        self.description = description
        # compute params and options
        func = getattr(Commands, name)
        varnames = func.func_code.co_varnames[1:func.func_code.co_argcount]
        defaults = func.func_defaults
        if defaults:
            n = len(defaults)
            self.params, self.options = list(varnames[:-n]), list(varnames[-n:])
        else:
            self.params, self.options = list(varnames), []



known_commands = {}

def register_command(*args):
    global known_commands
    name = args[0]
    known_commands[name] = Command(*args)


#                command
#                                      requires_network
#                                        requires_wallet
#                                          requires_password
#                                               arguments
#                                                    options
register_command('listcontacts',       0, 0, 0, 'Show your list of contacts', '')
register_command('create',             0, 1, 0, 'Create a new wallet', '')
register_command('createmultisig',     0, 1, 0, 'Create multisig address', '')
register_command('createrawtx',        0, 1, 1, 'Create a transaction from json inputs', 'The syntax is similar to litecoind.')
register_command('deseed',             0, 1, 0, 'Remove seed from wallet.', 'This creates a seedless, watching-only wallet.')
register_command('decodetx',           0, 0, 0, 'Decode serialized transaction', '')
register_command('getprivatekeys',     0, 1, 1, 'Get the private keys of an address', 'Address must be in wallet.')
register_command('dumpprivkeys',       0, 1, 1, 'Dump private keys from your wallet', '')
register_command('freeze',             0, 1, 0, 'Freeze address', 'Freeze the funds at one of your wallet\'s addresses')
register_command('getalias',           0, 0, 0, 'Retrieve alias', 'Lookup in your list of contacts, and for an OpenAlias DNS record')
register_command('getbalance',         1, 1, 0, 'Return the balance of your wallet', '')
register_command('getservers',         1, 0, 0, 'Return the list of available servers', '')
register_command('getaddressbalance',  1, 0, 0, 'Return the balance of an address', '')
register_command('getaddresshistory',  1, 0, 0, 'Return the transaction history of a wallet address', '')
register_command('getconfig',          0, 0, 0, 'Return a configuration variable', '')
register_command('getpubkeys',         0, 1, 0, 'Return the public keys for a wallet address', '')
register_command('gettransaction',     1, 0, 0, 'Retrieve a transaction', '')
register_command('getseed',            0, 1, 1, 'Get seed phrase', 'Print the generation seed of your wallet.')
register_command('getmpk',             0, 1, 0, 'Get Master Public Key', 'Return your wallet\'s master public key')
register_command('help',               0, 0, 0, 'Print help on a command', '')
register_command('history',            1, 1, 0, 'Wallet history', 'Returns the transaction history of your wallet')
register_command('importprivkey',      0, 1, 1, 'Import a private key', '')
register_command('ismine',             0, 1, 0, 'Check if address is in wallet', 'Return true if and only address is in wallet')
register_command('listaddresses',      0, 1, 0, 'List wallet addresses', 'Returns your list of addresses.')
register_command('listunspent',        1, 1, 0, 'List unspent outputs', 'Returns the list of unspent transaction outputs in your wallet.')
register_command('getaddressunspent',  1, 0, 0, 'Returns the list of unspent inputs for an address', '')
register_command('mktx',               0, 1, 1, 'Create a transaction', '')
register_command('payto',              1, 1, 1, 'Create and broadcast a transaction.', '')
register_command('mktx_csv',           0, 1, 1, 'Create a multi-output transaction', '')
register_command('payto_csv',          1, 1, 1, 'Create and broadcast multi-output transaction.', '')
register_command('password',           0, 1, 1, 'Change your password', '')
register_command('restore',            1, 1, 0, 'Restore a wallet from seed', '')
register_command('searchcontacts',     0, 1, 0, 'Search through contacts, return matching entries', '')
register_command('setconfig',          0, 0, 0, 'Set a configuration variable', '')
register_command('setlabel',           0, 1, 0, 'Assign a label to an item', 'Item may be a litecoin address or a transaction ID')
register_command('sendtx',             1, 0, 0, 'Broadcast a transaction to the network', '')
register_command('signtransaction',    0, 1, 1, 'Sign a transaction', 'The wallet keys will be used unless a private key is provided.')
register_command('signmessage',        0, 1, 1, 'Sign a message with a key', 'Use quotes if your message contains whitespaces')
register_command('unfreeze',           0, 1, 0, 'Unfreeze address', 'Unfreeze the funds at one of your wallet\'s address')
register_command('validateaddress',    0, 0, 0, 'Check that the address is valid', '')
register_command('verifymessage',      0, 0, 0, 'Verify a signature', '')
register_command('version',            0, 0, 0, 'Return the version of your client', '')
register_command('encrypt',            0, 0, 0, 'Encrypt a message with a public key', 'Use quotes if the message contains whitespaces.')
register_command('decrypt',            0, 1, 1, 'Decrypt a message encrypted with a public key', '')
register_command('getmerkle',          1, 0, 0, 'Get Merkle branch of a transaction included in a block', '')
register_command('getproof',           1, 0, 0, 'Get Merkle branch of an address in the UTXO set', '')
register_command('getutxoaddress',     1, 0, 0, 'Get the address of an unspent transaction output', '')
register_command('sweep',              1, 0, 0, 'Sweep private key',
                 'Returns a transaction that spends UTXOs from privkey to a destination address. The transaction is not broadcasted.')
register_command('make_seed',          0, 0, 0, 'Create a seed', '')
register_command('check_seed',         0, 0, 0, 'Check that a seed was generated with given entropy', '')
=======
    @command('w')
    def addrequest(self, amount, reason='', expiration=60*60):
        """Create a payment request"""
        addr = self.wallet.get_unused_address(None)
        if addr is None:
            return False
        amount = int(Decimal(amount)*COIN)
        self.wallet.save_payment_request(addr, amount, reason, expiration)
        return addr

    @command('w')
    def removerequest(self, address):
        """Remove a payment request"""
        return self.wallet.remove_payment_request(address)
>>>>>>> 832369d7

param_descriptions = {
    'privkey': 'Private key. Type \'?\' to get a prompt.',
    'destination': 'Litecoin address, contact or alias',
    'address': 'Litecoin address',
    'seed': 'Seed phrase',
    'txid': 'Transaction ID',
    'pos': 'Position',
    'heigh': 'Block height',
    'tx': 'Serialized transaction (hexadecimal)',
    'key': 'Variable name',
    'pubkey': 'Public key',
    'message': 'Clear text message. Use quotes if it contains spaces.',
    'encrypted': 'Encrypted message',
    'amount': 'Amount to be sent (in LTC). Type \'!\' to send the maximum available.',
    'csv_file': 'CSV file of recipient, amount',
}

command_options = {
<<<<<<< HEAD
    'password':    ("-W", "--password",    None,  "Password"),
    'concealed':   ("-C", "--concealed",   False, "Don't echo seed to console when restoring"),
    'show_all':    ("-a", "--all",         False, "Include change addresses"),
    'frozen':      (None, "--frozen",      False, "Show only frozen addresses"),
    'unused':      (None, "--unused",      False, "Show only unused addresses"),
    'funded':      (None, "--funded",      False, "Show only funded addresses"),
    'show_balance':("-b", "--balance",     False, "Show the balances of listed addresses"),
    'show_labels': ("-l", "--labels",      False, "Show the labels of listed addresses"),
    'nocheck':     (None, "--nocheck",     False, "Do not verify aliases"),
    'tx_fee':      ("-f", "--fee",         None,  "Transaction fee (in LTC)"),
    'from_addr':   ("-F", "--from",        None,  "Source address. If it isn't in the wallet, it will ask for the private key unless supplied in the format public_key:private_key. It's not saved in the wallet."),
    'change_addr': ("-c", "--change",      None,  "Change address. Default is a spare address, or the source address if it's not in the wallet"),
    'nbits':       (None, "--nbits",       128,   "Number of bits of entropy"),
    'entropy':     (None, "--entropy",     1,     "Custom entropy"),
    'language':    ("-L", "--lang",        None,  "Default language for wordlist"),
    'gap_limit':   ("-G", "--gap",         None,  "Gap limit"),
    'mpk':         (None, "--mpk",         None,  "Restore from master public key"),
    'deserialized':("-d", "--deserialized",False, "Return deserialized transaction"),
    'privkey':     (None, "--privkey",     None,  "Private key. Set to '?' to get a prompt."),
    'unsigned':    ("-u", "--unsigned",    False, "Do not sign transaction"),
    'domain':      ("-D", "--domain",      None,  "List of addresses"),
    'account':     (None, "--account",     None,  "Account"),
=======
    'password':    ("-W", "--password",    "Password"),
    'concealed':   ("-C", "--concealed",   "Don't echo seed to console when restoring"),
    'show_all':    ("-a", "--all",         "Include change addresses"),
    'frozen':      (None, "--frozen",      "Show only frozen addresses"),
    'unused':      (None, "--unused",      "Show only unused addresses"),
    'funded':      (None, "--funded",      "Show only funded addresses"),
    'show_balance':("-b", "--balance",     "Show the balances of listed addresses"),
    'show_labels': ("-l", "--labels",      "Show the labels of listed addresses"),
    'nocheck':     (None, "--nocheck",     "Do not verify aliases"),
    'tx_fee':      ("-f", "--fee",         "Transaction fee (in BTC)"),
    'from_addr':   ("-F", "--from",        "Source address. If it isn't in the wallet, it will ask for the private key unless supplied in the format public_key:private_key. It's not saved in the wallet."),
    'change_addr': ("-c", "--change",      "Change address. Default is a spare address, or the source address if it's not in the wallet"),
    'nbits':       (None, "--nbits",       "Number of bits of entropy"),
    'entropy':     (None, "--entropy",     "Custom entropy"),
    'language':    ("-L", "--lang",        "Default language for wordlist"),
    'gap_limit':   ("-G", "--gap",         "Gap limit"),
    'mpk':         (None, "--mpk",         "Restore from master public key"),
    'deserialized':("-d", "--deserialized","Return deserialized transaction"),
    'privkey':     (None, "--privkey",     "Private key. Set to '?' to get a prompt."),
    'unsigned':    ("-u", "--unsigned",    "Do not sign transaction"),
    'domain':      ("-D", "--domain",      "List of addresses"),
    'account':     (None, "--account",     "Account"),
    'reason':      (None, "--reason",      "Description of the request"),
    'expiration':  (None, "--expiration",  "Time in seconds"),
>>>>>>> 832369d7
}


arg_types = {
    'num':int,
    'nbits':int,
    'entropy':long,
    'pubkeys': json.loads,
    'inputs': json.loads,
    'outputs': json.loads,
    'tx_fee': lambda x: Decimal(x) if x is not None else None,
    'amount': lambda x: Decimal(x) if x!='!' else '!',
}


def set_default_subparser(self, name, args=None):
    """see http://stackoverflow.com/questions/5176691/argparse-how-to-specify-a-default-subcommand"""
    subparser_found = False
    for arg in sys.argv[1:]:
        if arg in ['-h', '--help']:  # global help if no subparser
            break
    else:
        for x in self._subparsers._actions:
            if not isinstance(x, argparse._SubParsersAction):
                continue
            for sp_name in x._name_parser_map.keys():
                if sp_name in sys.argv[1:]:
                    subparser_found = True
        if not subparser_found:
            # insert default in first position, this implies no
            # global options without a sub_parsers specified
            if args is None:
                sys.argv.insert(1, name)
            else:
                args.insert(0, name)

argparse.ArgumentParser.set_default_subparser = set_default_subparser

def add_network_options(parser):
    parser.add_argument("-1", "--oneserver", action="store_true", dest="oneserver", default=False, help="connect to one server only")
    parser.add_argument("-s", "--server", dest="server", default=None, help="set server host:port:protocol, where protocol is either t (tcp) or s (ssl)")
    parser.add_argument("-p", "--proxy", dest="proxy", default=None, help="set proxy [type:]host[:port], where type is socks4,socks5 or http")

from util import profiler

@profiler
def get_parser(run_gui, run_daemon, run_cmdline):
    # parent parser, because set_default_subparser removes global options
    parent_parser = argparse.ArgumentParser('parent', add_help=False)
    parent_parser.add_argument("-v", "--verbose", action="store_true", dest="verbose", default=False, help="Show debugging information")
    parent_parser.add_argument("-P", "--portable", action="store_true", dest="portable", default=False, help="Use local 'electrum-ltc_data' directory")
    # create main parser
    parser = argparse.ArgumentParser(
        parents=[parent_parser],
        epilog="Run 'electrum-ltc help <command>' to see the help for a command")
    subparsers = parser.add_subparsers(dest='cmd', metavar='<command>')
    # gui
    parser_gui = subparsers.add_parser('gui', parents=[parent_parser], description="Run Electrum's Graphical User Interface.", help="Run GUI (default)")
    parser_gui.add_argument("url", nargs='?', default=None, help="litecoin URI (or bip70 file)")
    parser_gui.set_defaults(func=run_gui)
    parser_gui.add_argument("-g", "--gui", dest="gui", help="select graphical user interface", choices=['qt', 'lite', 'gtk', 'text', 'stdio'])
    parser_gui.add_argument("-m", action="store_true", dest="hide_gui", default=False, help="hide GUI on startup")
    parser_gui.add_argument("-L", "--lang", dest="language", default=None, help="default language used in GUI")
    parser_gui.add_argument("-o", "--offline", action="store_true", dest="offline", default=False, help="Run the GUI offline")
    parser_gui.add_argument("-w", "--wallet", dest="wallet_path", help="wallet path")
    add_network_options(parser_gui)
    # daemon
    parser_daemon = subparsers.add_parser('daemon', parents=[parent_parser], help="Run Daemon")
    parser_daemon.add_argument("subcommand", choices=['start', 'status', 'stop'])
    parser_daemon.set_defaults(func=run_daemon)
    add_network_options(parser_daemon)
    # commands
    for cmdname in sorted(known_commands.keys()):
        cmd = known_commands[cmdname]
        p = subparsers.add_parser(cmdname, parents=[parent_parser], help=cmd.help, description=cmd.description)
        p.set_defaults(func=run_cmdline)
        if cmd.requires_password:
            p.add_argument("-W", "--password", dest="password", default=None, help="password")
        if cmd.requires_network:
            p.add_argument("-o", "--offline", action="store_true", dest="offline", default=False, help="Run command offline")
        if cmd.requires_wallet:
            p.add_argument("-w", "--wallet", dest="wallet_path", help="wallet path")
        for optname, default in zip(cmd.options, cmd.defaults):
            a, b, help = command_options[optname]
            action = "store_true" if type(default) is bool else 'store'
            args = (a, b) if a else (b,)
            if action == 'store':
                _type = arg_types.get(optname, str)
                p.add_argument(*args, dest=optname, action=action, default=default, help=help, type=_type)
            else:
                p.add_argument(*args, dest=optname, action=action, default=default, help=help)

        for param in cmd.params:
            h = param_descriptions.get(param, '')
            _type = arg_types.get(param, str)
            p.add_argument(param, help=h, type=_type)
    # 'gui' is the default command
    parser.set_default_subparser('gui')
    return parser<|MERGE_RESOLUTION|>--- conflicted
+++ resolved
@@ -165,7 +165,7 @@
 
     @command('wp')
     def createrawtx(self, inputs, outputs, unsigned=False):
-        """Create a transaction from json inputs. The syntax is similar to bitcoind."""
+        """Create a transaction from json inputs. The syntax is similar to litecoind."""
         coins = self.wallet.get_spendable_coins(exclude_frozen = False)
         tx_inputs = []
         for i in inputs:
@@ -298,12 +298,8 @@
 
     @command('')
     def version(self):
-<<<<<<< HEAD
+        """Return the version of electrum."""
         import electrum_ltc as electrum  # Needs to stay here to prevent ciruclar imports
-=======
-        """Return the version of electrum."""
-        import electrum  # Needs to stay here to prevent ciruclar imports
->>>>>>> 832369d7
         return electrum.ELECTRUM_VERSION
 
     @command('w')
@@ -335,13 +331,8 @@
         resolver = lambda x: self.contacts.resolve(x, nocheck)['address']
         dest = resolver(destination)
         if tx_fee is None:
-<<<<<<< HEAD
             tx_fee = 0.001
-        fee = int(Decimal(tx_fee)*100000000)
-=======
-            tx_fee = 0.0001
         fee = int(Decimal(tx_fee)*COIN)
->>>>>>> 832369d7
         return Transaction.sweep([privkey], self.network, dest, fee)
 
     @command('wp')
@@ -449,7 +440,7 @@
 
     @command('w')
     def setlabel(self, key, label):
-        """Assign a label to an item. Item may be a bitcoin address or a
+        """Assign a label to an item. Item may be a Litecoin address or a
         transaction ID"""
         self.wallet.set_label(key, label)
 
@@ -529,94 +520,6 @@
             })
         return out
 
-<<<<<<< HEAD
-
-class Command:
-    def __init__(self, name, requires_network, requires_wallet, requires_password, help, description):
-        self.name = name
-        self.requires_network = bool(requires_network)
-        self.requires_wallet = bool(requires_wallet)
-        self.requires_password = bool(requires_password)
-        self.help = help
-        self.description = description
-        # compute params and options
-        func = getattr(Commands, name)
-        varnames = func.func_code.co_varnames[1:func.func_code.co_argcount]
-        defaults = func.func_defaults
-        if defaults:
-            n = len(defaults)
-            self.params, self.options = list(varnames[:-n]), list(varnames[-n:])
-        else:
-            self.params, self.options = list(varnames), []
-
-
-
-known_commands = {}
-
-def register_command(*args):
-    global known_commands
-    name = args[0]
-    known_commands[name] = Command(*args)
-
-
-#                command
-#                                      requires_network
-#                                        requires_wallet
-#                                          requires_password
-#                                               arguments
-#                                                    options
-register_command('listcontacts',       0, 0, 0, 'Show your list of contacts', '')
-register_command('create',             0, 1, 0, 'Create a new wallet', '')
-register_command('createmultisig',     0, 1, 0, 'Create multisig address', '')
-register_command('createrawtx',        0, 1, 1, 'Create a transaction from json inputs', 'The syntax is similar to litecoind.')
-register_command('deseed',             0, 1, 0, 'Remove seed from wallet.', 'This creates a seedless, watching-only wallet.')
-register_command('decodetx',           0, 0, 0, 'Decode serialized transaction', '')
-register_command('getprivatekeys',     0, 1, 1, 'Get the private keys of an address', 'Address must be in wallet.')
-register_command('dumpprivkeys',       0, 1, 1, 'Dump private keys from your wallet', '')
-register_command('freeze',             0, 1, 0, 'Freeze address', 'Freeze the funds at one of your wallet\'s addresses')
-register_command('getalias',           0, 0, 0, 'Retrieve alias', 'Lookup in your list of contacts, and for an OpenAlias DNS record')
-register_command('getbalance',         1, 1, 0, 'Return the balance of your wallet', '')
-register_command('getservers',         1, 0, 0, 'Return the list of available servers', '')
-register_command('getaddressbalance',  1, 0, 0, 'Return the balance of an address', '')
-register_command('getaddresshistory',  1, 0, 0, 'Return the transaction history of a wallet address', '')
-register_command('getconfig',          0, 0, 0, 'Return a configuration variable', '')
-register_command('getpubkeys',         0, 1, 0, 'Return the public keys for a wallet address', '')
-register_command('gettransaction',     1, 0, 0, 'Retrieve a transaction', '')
-register_command('getseed',            0, 1, 1, 'Get seed phrase', 'Print the generation seed of your wallet.')
-register_command('getmpk',             0, 1, 0, 'Get Master Public Key', 'Return your wallet\'s master public key')
-register_command('help',               0, 0, 0, 'Print help on a command', '')
-register_command('history',            1, 1, 0, 'Wallet history', 'Returns the transaction history of your wallet')
-register_command('importprivkey',      0, 1, 1, 'Import a private key', '')
-register_command('ismine',             0, 1, 0, 'Check if address is in wallet', 'Return true if and only address is in wallet')
-register_command('listaddresses',      0, 1, 0, 'List wallet addresses', 'Returns your list of addresses.')
-register_command('listunspent',        1, 1, 0, 'List unspent outputs', 'Returns the list of unspent transaction outputs in your wallet.')
-register_command('getaddressunspent',  1, 0, 0, 'Returns the list of unspent inputs for an address', '')
-register_command('mktx',               0, 1, 1, 'Create a transaction', '')
-register_command('payto',              1, 1, 1, 'Create and broadcast a transaction.', '')
-register_command('mktx_csv',           0, 1, 1, 'Create a multi-output transaction', '')
-register_command('payto_csv',          1, 1, 1, 'Create and broadcast multi-output transaction.', '')
-register_command('password',           0, 1, 1, 'Change your password', '')
-register_command('restore',            1, 1, 0, 'Restore a wallet from seed', '')
-register_command('searchcontacts',     0, 1, 0, 'Search through contacts, return matching entries', '')
-register_command('setconfig',          0, 0, 0, 'Set a configuration variable', '')
-register_command('setlabel',           0, 1, 0, 'Assign a label to an item', 'Item may be a litecoin address or a transaction ID')
-register_command('sendtx',             1, 0, 0, 'Broadcast a transaction to the network', '')
-register_command('signtransaction',    0, 1, 1, 'Sign a transaction', 'The wallet keys will be used unless a private key is provided.')
-register_command('signmessage',        0, 1, 1, 'Sign a message with a key', 'Use quotes if your message contains whitespaces')
-register_command('unfreeze',           0, 1, 0, 'Unfreeze address', 'Unfreeze the funds at one of your wallet\'s address')
-register_command('validateaddress',    0, 0, 0, 'Check that the address is valid', '')
-register_command('verifymessage',      0, 0, 0, 'Verify a signature', '')
-register_command('version',            0, 0, 0, 'Return the version of your client', '')
-register_command('encrypt',            0, 0, 0, 'Encrypt a message with a public key', 'Use quotes if the message contains whitespaces.')
-register_command('decrypt',            0, 1, 1, 'Decrypt a message encrypted with a public key', '')
-register_command('getmerkle',          1, 0, 0, 'Get Merkle branch of a transaction included in a block', '')
-register_command('getproof',           1, 0, 0, 'Get Merkle branch of an address in the UTXO set', '')
-register_command('getutxoaddress',     1, 0, 0, 'Get the address of an unspent transaction output', '')
-register_command('sweep',              1, 0, 0, 'Sweep private key',
-                 'Returns a transaction that spends UTXOs from privkey to a destination address. The transaction is not broadcasted.')
-register_command('make_seed',          0, 0, 0, 'Create a seed', '')
-register_command('check_seed',         0, 0, 0, 'Check that a seed was generated with given entropy', '')
-=======
     @command('w')
     def addrequest(self, amount, reason='', expiration=60*60):
         """Create a payment request"""
@@ -631,7 +534,6 @@
     def removerequest(self, address):
         """Remove a payment request"""
         return self.wallet.remove_payment_request(address)
->>>>>>> 832369d7
 
 param_descriptions = {
     'privkey': 'Private key. Type \'?\' to get a prompt.',
@@ -651,30 +553,6 @@
 }
 
 command_options = {
-<<<<<<< HEAD
-    'password':    ("-W", "--password",    None,  "Password"),
-    'concealed':   ("-C", "--concealed",   False, "Don't echo seed to console when restoring"),
-    'show_all':    ("-a", "--all",         False, "Include change addresses"),
-    'frozen':      (None, "--frozen",      False, "Show only frozen addresses"),
-    'unused':      (None, "--unused",      False, "Show only unused addresses"),
-    'funded':      (None, "--funded",      False, "Show only funded addresses"),
-    'show_balance':("-b", "--balance",     False, "Show the balances of listed addresses"),
-    'show_labels': ("-l", "--labels",      False, "Show the labels of listed addresses"),
-    'nocheck':     (None, "--nocheck",     False, "Do not verify aliases"),
-    'tx_fee':      ("-f", "--fee",         None,  "Transaction fee (in LTC)"),
-    'from_addr':   ("-F", "--from",        None,  "Source address. If it isn't in the wallet, it will ask for the private key unless supplied in the format public_key:private_key. It's not saved in the wallet."),
-    'change_addr': ("-c", "--change",      None,  "Change address. Default is a spare address, or the source address if it's not in the wallet"),
-    'nbits':       (None, "--nbits",       128,   "Number of bits of entropy"),
-    'entropy':     (None, "--entropy",     1,     "Custom entropy"),
-    'language':    ("-L", "--lang",        None,  "Default language for wordlist"),
-    'gap_limit':   ("-G", "--gap",         None,  "Gap limit"),
-    'mpk':         (None, "--mpk",         None,  "Restore from master public key"),
-    'deserialized':("-d", "--deserialized",False, "Return deserialized transaction"),
-    'privkey':     (None, "--privkey",     None,  "Private key. Set to '?' to get a prompt."),
-    'unsigned':    ("-u", "--unsigned",    False, "Do not sign transaction"),
-    'domain':      ("-D", "--domain",      None,  "List of addresses"),
-    'account':     (None, "--account",     None,  "Account"),
-=======
     'password':    ("-W", "--password",    "Password"),
     'concealed':   ("-C", "--concealed",   "Don't echo seed to console when restoring"),
     'show_all':    ("-a", "--all",         "Include change addresses"),
@@ -684,7 +562,7 @@
     'show_balance':("-b", "--balance",     "Show the balances of listed addresses"),
     'show_labels': ("-l", "--labels",      "Show the labels of listed addresses"),
     'nocheck':     (None, "--nocheck",     "Do not verify aliases"),
-    'tx_fee':      ("-f", "--fee",         "Transaction fee (in BTC)"),
+    'tx_fee':      ("-f", "--fee",         "Transaction fee (in LTC)"),
     'from_addr':   ("-F", "--from",        "Source address. If it isn't in the wallet, it will ask for the private key unless supplied in the format public_key:private_key. It's not saved in the wallet."),
     'change_addr': ("-c", "--change",      "Change address. Default is a spare address, or the source address if it's not in the wallet"),
     'nbits':       (None, "--nbits",       "Number of bits of entropy"),
@@ -699,7 +577,6 @@
     'account':     (None, "--account",     "Account"),
     'reason':      (None, "--reason",      "Description of the request"),
     'expiration':  (None, "--expiration",  "Time in seconds"),
->>>>>>> 832369d7
 }
 
 
