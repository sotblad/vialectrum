# -*- coding: utf-8 -*-
#!/usr/bin/env python
#
# Electrum - lightweight Bitcoin client
# Copyright (C) 2011 thomasv@gitorious
#
# Permission is hereby granted, free of charge, to any person
# obtaining a copy of this software and associated documentation files
# (the "Software"), to deal in the Software without restriction,
# including without limitation the rights to use, copy, modify, merge,
# publish, distribute, sublicense, and/or sell copies of the Software,
# and to permit persons to whom the Software is furnished to do so,
# subject to the following conditions:
#
# The above copyright notice and this permission notice shall be
# included in all copies or substantial portions of the Software.
#
# THE SOFTWARE IS PROVIDED "AS IS", WITHOUT WARRANTY OF ANY KIND,
# EXPRESS OR IMPLIED, INCLUDING BUT NOT LIMITED TO THE WARRANTIES OF
# MERCHANTABILITY, FITNESS FOR A PARTICULAR PURPOSE AND
# NONINFRINGEMENT. IN NO EVENT SHALL THE AUTHORS OR COPYRIGHT HOLDERS
# BE LIABLE FOR ANY CLAIM, DAMAGES OR OTHER LIABILITY, WHETHER IN AN
# ACTION OF CONTRACT, TORT OR OTHERWISE, ARISING FROM, OUT OF OR IN
# CONNECTION WITH THE SOFTWARE OR THE USE OR OTHER DEALINGS IN THE
# SOFTWARE.

import hashlib
import base64
import os
import re
import hmac

import version
from util import print_error, InvalidPassword

import ecdsa
import pyaes

# Litecoin network constants
TESTNET = False
NOLNET = False
ADDRTYPE_P2PKH = 48
ADDRTYPE_P2SH = 5
ADDRTYPE_P2WPKH = 6
XPRV_HEADER = 0x0488ade4
XPUB_HEADER = 0x0488b21e
<<<<<<< HEAD
XPRV_HEADER_ALT = 0x019d9cfe
XPUB_HEADER_ALT = 0x019da462
HEADERS_URL = "https://electrum-ltc.org/blockchain_headers"
=======
HEADERS_URL = "https://headers.electrum.org/blockchain_headers"
GENESIS = "000000000019d6689c085ae165831e934ff763ae46a2a6c172b3f1b60a8ce26f"
>>>>>>> dd0b018a

def set_testnet():
    global ADDRTYPE_P2PKH, ADDRTYPE_P2SH, ADDRTYPE_P2WPKH
    global XPRV_HEADER, XPUB_HEADER
    global TESTNET, HEADERS_URL
    global GENESIS
    TESTNET = True
    ADDRTYPE_P2PKH = 111
    ADDRTYPE_P2SH = 196
    ADDRTYPE_P2WPKH = 3
    XPRV_HEADER = 0x04358394
    XPUB_HEADER = 0x043587cf
<<<<<<< HEAD
    XPRV_HEADER_ALT = 0x0436ef7d
    XPUB_HEADER_ALT = 0x0436f6e1
    HEADERS_URL = "https://electrum-ltc.org/testnet_headers"
=======
    HEADERS_URL = "https://headers.electrum.org/testnet_headers"
    GENESIS = "000000000933ea01ad0ee984209779baaec3ced90fa3f408719526f8d77f4943"
>>>>>>> dd0b018a

def set_nolnet():
    global ADDRTYPE_P2PKH, ADDRTYPE_P2SH, ADDRTYPE_P2WPKH
    global XPRV_HEADER, XPUB_HEADER
    global NOLNET, HEADERS_URL
    global GENESIS
    TESTNET = True
    ADDRTYPE_P2PKH = 0
    ADDRTYPE_P2SH = 5
    ADDRTYPE_P2WPKH = 6
    XPRV_HEADER = 0x0488ade4
    XPUB_HEADER = 0x0488b21e
<<<<<<< HEAD
    HEADERS_URL = "https://electrum-ltc.org/nolnet_headers"
=======
    HEADERS_URL = "https://headers.electrum.org/nolnet_headers"
    GENESIS = "663c88be18d07c45f87f910b93a1a71ed9ef1946cad50eb6a6f3af4c424625c6"
>>>>>>> dd0b018a



################################## transactions

DUST_SOFT_LIMIT = 100000
MIN_RELAY_TX_FEE = 100000
FEE_STEP = 100000
MAX_FEE_RATE = 1000000
FEE_TARGETS = [25, 10, 5, 2]

COINBASE_MATURITY = 100
COIN = 100000000

# supported types of transction outputs
TYPE_ADDRESS = 0
TYPE_PUBKEY  = 1
TYPE_SCRIPT  = 2

# AES encryption
try:
    from Cryptodome.Cipher import AES
except:
    AES = None

def aes_encrypt_with_iv(key, iv, data):
    if AES:
        padlen = 16 - (len(data) % 16)
        if padlen == 0:
            padlen = 16
        data += chr(padlen) * padlen
        e = AES.new(key, AES.MODE_CBC, iv).encrypt(data)
        return e
    else:
        aes_cbc = pyaes.AESModeOfOperationCBC(key, iv=iv)
        aes = pyaes.Encrypter(aes_cbc)
        e = aes.feed(data) + aes.feed()  # empty aes.feed() appends pkcs padding
        return e

def aes_decrypt_with_iv(key, iv, data):
    if AES:
        cipher = AES.new(key, AES.MODE_CBC, iv)
        data = cipher.decrypt(data)
        padlen = ord(data[-1])
        for i in data[-padlen:]:
            if ord(i) != padlen:
                raise InvalidPassword()
        return data[0:-padlen]
    else:
        aes_cbc = pyaes.AESModeOfOperationCBC(key, iv=iv)
        aes = pyaes.Decrypter(aes_cbc)
        s = aes.feed(data) + aes.feed()  # empty aes.feed() strips pkcs padding
        return s

def EncodeAES(secret, s):
    iv = bytes(os.urandom(16))
    ct = aes_encrypt_with_iv(secret, iv, s)
    e = iv + ct
    return base64.b64encode(e)

def DecodeAES(secret, e):
    e = bytes(base64.b64decode(e))
    iv, e = e[:16], e[16:]
    s = aes_decrypt_with_iv(secret, iv, e)
    return s

def pw_encode(s, password):
    if password:
        secret = Hash(password)
        return EncodeAES(secret, s.encode("utf8"))
    else:
        return s

def pw_decode(s, password):
    if password is not None:
        secret = Hash(password)
        try:
            d = DecodeAES(secret, s).decode("utf8")
        except Exception:
            raise InvalidPassword()
        return d
    else:
        return s


def rev_hex(s):
    return s.decode('hex')[::-1].encode('hex')


def int_to_hex(i, length=1):
    s = hex(i)[2:].rstrip('L')
    s = "0"*(2*length - len(s)) + s
    return rev_hex(s)


def var_int(i):
    # https://en.bitcoin.it/wiki/Protocol_specification#Variable_length_integer
    if i<0xfd:
        return int_to_hex(i)
    elif i<=0xffff:
        return "fd"+int_to_hex(i,2)
    elif i<=0xffffffff:
        return "fe"+int_to_hex(i,4)
    else:
        return "ff"+int_to_hex(i,8)


def op_push(i):
    if i<0x4c:
        return int_to_hex(i)
    elif i<0xff:
        return '4c' + int_to_hex(i)
    elif i<0xffff:
        return '4d' + int_to_hex(i,2)
    else:
        return '4e' + int_to_hex(i,4)


def sha256(x):
    return hashlib.sha256(x).digest()


def Hash(x):
    if type(x) is unicode: x=x.encode('utf-8')
    return sha256(sha256(x))

hash_encode = lambda x: x[::-1].encode('hex')
hash_decode = lambda x: x.decode('hex')[::-1]
hmac_sha_512 = lambda x,y: hmac.new(x, y, hashlib.sha512).digest()

def is_new_seed(x, prefix=version.SEED_PREFIX):
    import mnemonic
    x = mnemonic.normalize_text(x)
    s = hmac_sha_512("Seed version", x.encode('utf8')).encode('hex')
    return s.startswith(prefix)


def is_old_seed(seed):
    import old_mnemonic
    words = seed.strip().split()
    try:
        old_mnemonic.mn_decode(words)
        uses_electrum_words = True
    except Exception:
        uses_electrum_words = False
    try:
        seed.decode('hex')
        is_hex = (len(seed) == 32 or len(seed) == 64)
    except Exception:
        is_hex = False
    return is_hex or (uses_electrum_words and (len(words) == 12 or len(words) == 24))


def seed_type(x):
    if is_old_seed(x):
        return 'old'
    elif is_new_seed(x):
        return 'standard'
    elif TESTNET and is_new_seed(x, version.SEED_PREFIX_SW):
        return 'segwit'
    elif is_new_seed(x, version.SEED_PREFIX_2FA):
        return '2fa'
    return ''

is_seed = lambda x: bool(seed_type(x))

# pywallet openssl private key implementation

def i2o_ECPublicKey(pubkey, compressed=False):
    # public keys are 65 bytes long (520 bits)
    # 0x04 + 32-byte X-coordinate + 32-byte Y-coordinate
    # 0x00 = point at infinity, 0x02 and 0x03 = compressed, 0x04 = uncompressed
    # compressed keys: <sign> <x> where <sign> is 0x02 if y is even and 0x03 if y is odd
    if compressed:
        if pubkey.point.y() & 1:
            key = '03' + '%064x' % pubkey.point.x()
        else:
            key = '02' + '%064x' % pubkey.point.x()
    else:
        key = '04' + \
              '%064x' % pubkey.point.x() + \
              '%064x' % pubkey.point.y()

    return key.decode('hex')

# end pywallet openssl private key implementation



############ functions from pywallet #####################

def hash_160(public_key):
    if 'ANDROID_DATA' in os.environ:
        from Crypto.Hash import RIPEMD
        md = RIPEMD.new()
    else:
        md = hashlib.new('ripemd')
    md.update(sha256(public_key))
    return md.digest()

def hash_160_to_bc_address(h160, addrtype, witness_program_version=1):
    s = chr(addrtype)
    if addrtype == ADDRTYPE_P2WPKH:
        s += chr(witness_program_version) + chr(0)
    s += h160
    return base_encode(s+Hash(s)[0:4], base=58)

def bc_address_to_hash_160(addr):
    bytes = base_decode(addr, 25, base=58)
    return ord(bytes[0]), bytes[1:21]

def hash160_to_p2pkh(h160):
    return hash_160_to_bc_address(h160, ADDRTYPE_P2PKH)

def hash160_to_p2sh(h160):
    return hash_160_to_bc_address(h160, ADDRTYPE_P2SH)

def public_key_to_p2pkh(public_key):
    return hash160_to_p2pkh(hash_160(public_key))

def public_key_to_p2wpkh(public_key):
    return hash160_to_bc_address(hash_160(public_key), ADDRTYPE_P2WPKH)




__b58chars = '123456789ABCDEFGHJKLMNPQRSTUVWXYZabcdefghijkmnopqrstuvwxyz'
assert len(__b58chars) == 58

__b43chars = '0123456789ABCDEFGHIJKLMNOPQRSTUVWXYZ$*+-./:'
assert len(__b43chars) == 43


def base_encode(v, base):
    """ encode v, which is a string of bytes, to base58."""
    if base == 58:
        chars = __b58chars
    elif base == 43:
        chars = __b43chars
    long_value = 0L
    for (i, c) in enumerate(v[::-1]):
        long_value += (256**i) * ord(c)
    result = ''
    while long_value >= base:
        div, mod = divmod(long_value, base)
        result = chars[mod] + result
        long_value = div
    result = chars[long_value] + result
    # Bitcoin does a little leading-zero-compression:
    # leading 0-bytes in the input become leading-1s
    nPad = 0
    for c in v:
        if c == '\0': nPad += 1
        else: break
    return (chars[0]*nPad) + result


def base_decode(v, length, base):
    """ decode v into a string of len bytes."""
    if base == 58:
        chars = __b58chars
    elif base == 43:
        chars = __b43chars
    long_value = 0L
    for (i, c) in enumerate(v[::-1]):
        long_value += chars.find(c) * (base**i)
    result = ''
    while long_value >= 256:
        div, mod = divmod(long_value, 256)
        result = chr(mod) + result
        long_value = div
    result = chr(long_value) + result
    nPad = 0
    for c in v:
        if c == chars[0]: nPad += 1
        else: break
    result = chr(0)*nPad + result
    if length is not None and len(result) != length:
        return None
    return result


def EncodeBase58Check(vchIn):
    hash = Hash(vchIn)
    return base_encode(vchIn + hash[0:4], base=58)


def DecodeBase58Check(psz):
    vchRet = base_decode(psz, None, base=58)
    key = vchRet[0:-4]
    csum = vchRet[-4:]
    hash = Hash(key)
    cs32 = hash[0:4]
    if cs32 != csum:
        return None
    else:
        return key


def PrivKeyToSecret(privkey):
    return privkey[9:9+32]


def SecretToASecret(secret, compressed=False):
    addrtype = ADDRTYPE_P2PKH
    vchIn = chr((addrtype+128)&255) + secret
    if compressed: vchIn += '\01'
    return EncodeBase58Check(vchIn)

def ASecretToSecret(key):
    addrtype = ADDRTYPE_P2PKH
    vch = DecodeBase58Check(key)
    if vch and vch[0] == chr((addrtype+128)&255):
        return vch[1:]
    elif is_minikey(key):
        return minikey_to_private_key(key)
    else:
        return False

def regenerate_key(sec):
    b = ASecretToSecret(sec)
    if not b:
        return False
    b = b[0:32]
    return EC_KEY(b)


def GetPubKey(pubkey, compressed=False):
    return i2o_ECPublicKey(pubkey, compressed)


def GetSecret(pkey):
    return ('%064x' % pkey.secret).decode('hex')


def is_compressed(sec):
    b = ASecretToSecret(sec)
    return len(b) == 33


def public_key_from_private_key(sec):
    # rebuild public key from private key, compressed or uncompressed
    pkey = regenerate_key(sec)
    assert pkey
    compressed = is_compressed(sec)
    public_key = GetPubKey(pkey.pubkey, compressed)
    return public_key.encode('hex')


def address_from_private_key(sec):
    public_key = public_key_from_private_key(sec)
    address = public_key_to_p2pkh(public_key.decode('hex'))
    return address


def is_valid(addr):
    return is_address(addr)


def is_address(addr):
    try:
        addrtype, h = bc_address_to_hash_160(addr)
    except Exception:
        return False
    if addrtype not in [ADDRTYPE_P2PKH, ADDRTYPE_P2SH]:
        return False
    return addr == hash_160_to_bc_address(h, addrtype)

def is_p2pkh(addr):
    if is_address(addr):
        addrtype, h = bc_address_to_hash_160(addr)
        return addrtype == ADDRTYPE_P2PKH

def is_p2sh(addr):
    if is_address(addr):
        addrtype, h = bc_address_to_hash_160(addr)
        return addrtype == ADDRTYPE_P2SH

def is_private_key(key):
    try:
        k = ASecretToSecret(key)
        return k is not False
    except:
        return False


########### end pywallet functions #######################

def is_minikey(text):
    # Minikeys are typically 22 or 30 characters, but this routine
    # permits any length of 20 or more provided the minikey is valid.
    # A valid minikey must begin with an 'S', be in base58, and when
    # suffixed with '?' have its SHA256 hash begin with a zero byte.
    # They are widely used in Casascius physical bitoins.
    return (len(text) >= 20 and text[0] == 'S'
            and all(c in __b58chars for c in text)
            and ord(sha256(text + '?')[0]) == 0)

def minikey_to_private_key(text):
    return sha256(text)

from ecdsa.ecdsa import curve_secp256k1, generator_secp256k1
from ecdsa.curves import SECP256k1
from ecdsa.ellipticcurve import Point
from ecdsa.util import string_to_number, number_to_string

def msg_magic(message):
    varint = var_int(len(message))
    encoded_varint = "".join([chr(int(varint[i:i+2], 16)) for i in xrange(0, len(varint), 2)])
    return "\x19Litecoin Signed Message:\n" + encoded_varint + message


def verify_message(address, sig, message):
    try:
        public_key, compressed = pubkey_from_signature(sig, message)
        # check public key using the address
        pubkey = point_to_ser(public_key.pubkey.point, compressed)
        addr = public_key_to_p2pkh(pubkey)
        if address != addr:
            raise Exception("Bad signature")
        # check message
        h = Hash(msg_magic(message))
        public_key.verify_digest(sig[1:], h, sigdecode = ecdsa.util.sigdecode_string)
        return True
    except Exception as e:
        print_error("Verification error: {0}".format(e))
        return False


def encrypt_message(message, pubkey):
    return EC_KEY.encrypt_message(message, pubkey.decode('hex'))


def chunks(l, n):
    return [l[i:i+n] for i in xrange(0, len(l), n)]


def ECC_YfromX(x,curved=curve_secp256k1, odd=True):
    _p = curved.p()
    _a = curved.a()
    _b = curved.b()
    for offset in range(128):
        Mx = x + offset
        My2 = pow(Mx, 3, _p) + _a * pow(Mx, 2, _p) + _b % _p
        My = pow(My2, (_p+1)/4, _p )

        if curved.contains_point(Mx,My):
            if odd == bool(My&1):
                return [My,offset]
            return [_p-My,offset]
    raise Exception('ECC_YfromX: No Y found')


def negative_point(P):
    return Point( P.curve(), P.x(), -P.y(), P.order() )


def point_to_ser(P, comp=True ):
    if comp:
        return ( ('%02x'%(2+(P.y()&1)))+('%064x'%P.x()) ).decode('hex')
    return ( '04'+('%064x'%P.x())+('%064x'%P.y()) ).decode('hex')


def ser_to_point(Aser):
    curve = curve_secp256k1
    generator = generator_secp256k1
    _r  = generator.order()
    assert Aser[0] in ['\x02','\x03','\x04']
    if Aser[0] == '\x04':
        return Point( curve, string_to_number(Aser[1:33]), string_to_number(Aser[33:]), _r )
    Mx = string_to_number(Aser[1:])
    return Point( curve, Mx, ECC_YfromX(Mx, curve, Aser[0]=='\x03')[0], _r )



class MyVerifyingKey(ecdsa.VerifyingKey):
    @classmethod
    def from_signature(klass, sig, recid, h, curve):
        """ See http://www.secg.org/download/aid-780/sec1-v2.pdf, chapter 4.1.6 """
        from ecdsa import util, numbertheory
        import msqr
        curveFp = curve.curve
        G = curve.generator
        order = G.order()
        # extract r,s from signature
        r, s = util.sigdecode_string(sig, order)
        # 1.1
        x = r + (recid/2) * order
        # 1.3
        alpha = ( x * x * x  + curveFp.a() * x + curveFp.b() ) % curveFp.p()
        beta = msqr.modular_sqrt(alpha, curveFp.p())
        y = beta if (beta - recid) % 2 == 0 else curveFp.p() - beta
        # 1.4 the constructor checks that nR is at infinity
        R = Point(curveFp, x, y, order)
        # 1.5 compute e from message:
        e = string_to_number(h)
        minus_e = -e % order
        # 1.6 compute Q = r^-1 (sR - eG)
        inv_r = numbertheory.inverse_mod(r,order)
        Q = inv_r * ( s * R + minus_e * G )
        return klass.from_public_point( Q, curve )


def pubkey_from_signature(sig, message):
    if len(sig) != 65:
        raise Exception("Wrong encoding")
    nV = ord(sig[0])
    if nV < 27 or nV >= 35:
        raise Exception("Bad encoding")
    if nV >= 31:
        compressed = True
        nV -= 4
    else:
        compressed = False
    recid = nV - 27
    h = Hash(msg_magic(message))
    return MyVerifyingKey.from_signature(sig[1:], recid, h, curve = SECP256k1), compressed


class MySigningKey(ecdsa.SigningKey):
    """Enforce low S values in signatures"""

    def sign_number(self, number, entropy=None, k=None):
        curve = SECP256k1
        G = curve.generator
        order = G.order()
        r, s = ecdsa.SigningKey.sign_number(self, number, entropy, k)
        if s > order/2:
            s = order - s
        return r, s


class EC_KEY(object):

    def __init__( self, k ):
        secret = string_to_number(k)
        self.pubkey = ecdsa.ecdsa.Public_key( generator_secp256k1, generator_secp256k1 * secret )
        self.privkey = ecdsa.ecdsa.Private_key( self.pubkey, secret )
        self.secret = secret

    def get_public_key(self, compressed=True):
        return point_to_ser(self.pubkey.point, compressed).encode('hex')

    def sign(self, msg_hash):
        private_key = MySigningKey.from_secret_exponent(self.secret, curve = SECP256k1)
        public_key = private_key.get_verifying_key()
        signature = private_key.sign_digest_deterministic(msg_hash, hashfunc=hashlib.sha256, sigencode = ecdsa.util.sigencode_string)
        assert public_key.verify_digest(signature, msg_hash, sigdecode = ecdsa.util.sigdecode_string)
        return signature

    def sign_message(self, message, is_compressed):
        signature = self.sign(Hash(msg_magic(message)))
        for i in range(4):
            sig = chr(27 + i + (4 if is_compressed else 0)) + signature
            try:
                self.verify_message(sig, message)
                return sig
            except Exception:
                continue
        else:
            raise Exception("error: cannot sign message")


    def verify_message(self, sig, message):
        public_key, compressed = pubkey_from_signature(sig, message)
        # check public key
        if point_to_ser(public_key.pubkey.point, compressed) != point_to_ser(self.pubkey.point, compressed):
            raise Exception("Bad signature")
        # check message
        h = Hash(msg_magic(message))
        public_key.verify_digest(sig[1:], h, sigdecode = ecdsa.util.sigdecode_string)


    # ECIES encryption/decryption methods; AES-128-CBC with PKCS7 is used as the cipher; hmac-sha256 is used as the mac

    @classmethod
    def encrypt_message(self, message, pubkey):

        pk = ser_to_point(pubkey)
        if not ecdsa.ecdsa.point_is_valid(generator_secp256k1, pk.x(), pk.y()):
            raise Exception('invalid pubkey')

        ephemeral_exponent = number_to_string(ecdsa.util.randrange(pow(2,256)), generator_secp256k1.order())
        ephemeral = EC_KEY(ephemeral_exponent)
        ecdh_key = point_to_ser(pk * ephemeral.privkey.secret_multiplier)
        key = hashlib.sha512(ecdh_key).digest()
        iv, key_e, key_m = key[0:16], key[16:32], key[32:]
        ciphertext = aes_encrypt_with_iv(key_e, iv, message)
        ephemeral_pubkey = ephemeral.get_public_key(compressed=True).decode('hex')
        encrypted = 'BIE1' + ephemeral_pubkey + ciphertext
        mac = hmac.new(key_m, encrypted, hashlib.sha256).digest()

        return base64.b64encode(encrypted + mac)


    def decrypt_message(self, encrypted):
        encrypted = base64.b64decode(encrypted)
        if len(encrypted) < 85:
            raise Exception('invalid ciphertext: length')
        magic = encrypted[:4]
        ephemeral_pubkey = encrypted[4:37]
        ciphertext = encrypted[37:-32]
        mac = encrypted[-32:]
        if magic != 'BIE1':
            raise Exception('invalid ciphertext: invalid magic bytes')
        try:
            ephemeral_pubkey = ser_to_point(ephemeral_pubkey)
        except AssertionError, e:
            raise Exception('invalid ciphertext: invalid ephemeral pubkey')
        if not ecdsa.ecdsa.point_is_valid(generator_secp256k1, ephemeral_pubkey.x(), ephemeral_pubkey.y()):
            raise Exception('invalid ciphertext: invalid ephemeral pubkey')
        ecdh_key = point_to_ser(ephemeral_pubkey * self.privkey.secret_multiplier)
        key = hashlib.sha512(ecdh_key).digest()
        iv, key_e, key_m = key[0:16], key[16:32], key[32:]
        if mac != hmac.new(key_m, encrypted[:-32], hashlib.sha256).digest():
            raise InvalidPassword()
        return aes_decrypt_with_iv(key_e, iv, ciphertext)


###################################### BIP32 ##############################

random_seed = lambda n: "%032x"%ecdsa.util.randrange( pow(2,n) )
BIP32_PRIME = 0x80000000


def get_pubkeys_from_secret(secret):
    # public key
    private_key = ecdsa.SigningKey.from_string( secret, curve = SECP256k1 )
    public_key = private_key.get_verifying_key()
    K = public_key.to_string()
    K_compressed = GetPubKey(public_key.pubkey,True)
    return K, K_compressed


# Child private key derivation function (from master private key)
# k = master private key (32 bytes)
# c = master chain code (extra entropy for key derivation) (32 bytes)
# n = the index of the key we want to derive. (only 32 bits will be used)
# If n is negative (i.e. the 32nd bit is set), the resulting private key's
#  corresponding public key can NOT be determined without the master private key.
# However, if n is positive, the resulting private key's corresponding
#  public key can be determined without the master private key.
def CKD_priv(k, c, n):
    is_prime = n & BIP32_PRIME
    return _CKD_priv(k, c, rev_hex(int_to_hex(n,4)).decode('hex'), is_prime)

def _CKD_priv(k, c, s, is_prime):
    order = generator_secp256k1.order()
    keypair = EC_KEY(k)
    cK = GetPubKey(keypair.pubkey,True)
    data = chr(0) + k + s if is_prime else cK + s
    I = hmac.new(c, data, hashlib.sha512).digest()
    k_n = number_to_string( (string_to_number(I[0:32]) + string_to_number(k)) % order , order )
    c_n = I[32:]
    return k_n, c_n

# Child public key derivation function (from public key only)
# K = master public key
# c = master chain code
# n = index of key we want to derive
# This function allows us to find the nth public key, as long as n is
#  non-negative. If n is negative, we need the master private key to find it.
def CKD_pub(cK, c, n):
    if n & BIP32_PRIME: raise
    return _CKD_pub(cK, c, rev_hex(int_to_hex(n,4)).decode('hex'))

# helper function, callable with arbitrary string
def _CKD_pub(cK, c, s):
    order = generator_secp256k1.order()
    I = hmac.new(c, cK + s, hashlib.sha512).digest()
    curve = SECP256k1
    pubkey_point = string_to_number(I[0:32])*curve.generator + ser_to_point(cK)
    public_key = ecdsa.VerifyingKey.from_public_point( pubkey_point, curve = SECP256k1 )
    c_n = I[32:]
    cK_n = GetPubKey(public_key.pubkey,True)
    return cK_n, c_n


def xprv_header(xtype):
    return ("%08x"%(XPRV_HEADER + xtype)).decode('hex')

def xpub_header(xtype):
    return ("%08x"%(XPUB_HEADER + xtype)).decode('hex')

def serialize_xprv(xtype, c, k, depth=0, fingerprint=chr(0)*4, child_number=chr(0)*4):
    xprv = xprv_header(xtype) + chr(depth) + fingerprint + child_number + c + chr(0) + k
    return EncodeBase58Check(xprv)

def serialize_xpub(xtype, c, cK, depth=0, fingerprint=chr(0)*4, child_number=chr(0)*4):
    xpub = xpub_header(xtype) + chr(depth) + fingerprint + child_number + c + cK
    return EncodeBase58Check(xpub)

def deserialize_xkey(xkey, prv):
    xkey = DecodeBase58Check(xkey)
    if len(xkey) != 78:
        raise BaseException('Invalid length')
    depth = ord(xkey[4])
    fingerprint = xkey[5:9]
    child_number = xkey[9:13]
    c = xkey[13:13+32]
    header = XPRV_HEADER if prv else XPUB_HEADER
    xtype = int('0x' + xkey[0:4].encode('hex'), 16) - header
    if xtype not in ([0, 1] if TESTNET else [0]):
        raise BaseException('Invalid header')
    n = 33 if prv else 32
    K_or_k = xkey[13+n:]
    return xtype, depth, fingerprint, child_number, c, K_or_k

def deserialize_xpub(xkey):
    return deserialize_xkey(xkey, False)

def deserialize_xprv(xkey):
    return deserialize_xkey(xkey, True)

def is_xpub(text):
    try:
        deserialize_xpub(text)
        return True
    except:
        return False

def is_xprv(text):
    try:
        deserialize_xprv(text)
        return True
    except:
        return False


def xpub_from_xprv(xprv):
    xtype, depth, fingerprint, child_number, c, k = deserialize_xprv(xprv)
    K, cK = get_pubkeys_from_secret(k)
    return serialize_xpub(xtype, c, cK, depth, fingerprint, child_number)


def bip32_root(seed, xtype):
    I = hmac.new("Bitcoin seed", seed, hashlib.sha512).digest()
    master_k = I[0:32]
    master_c = I[32:]
    K, cK = get_pubkeys_from_secret(master_k)
    xprv = serialize_xprv(xtype, master_c, master_k)
    xpub = serialize_xpub(xtype, master_c, cK)
    return xprv, xpub

def xpub_from_pubkey(xtype, cK):
    assert cK[0] in ['\x02','\x03']
    return serialize_xpub(xtype, chr(0)*32, cK)


def bip32_private_derivation(xprv, branch, sequence):
    assert sequence.startswith(branch)
    if branch == sequence:
        return xprv, xpub_from_xprv(xprv)
    xtype, depth, fingerprint, child_number, c, k = deserialize_xprv(xprv)
    sequence = sequence[len(branch):]
    for n in sequence.split('/'):
        if n == '': continue
        i = int(n[:-1]) + BIP32_PRIME if n[-1] == "'" else int(n)
        parent_k = k
        k, c = CKD_priv(k, c, i)
        depth += 1
    _, parent_cK = get_pubkeys_from_secret(parent_k)
    fingerprint = hash_160(parent_cK)[0:4]
    child_number = ("%08X"%i).decode('hex')
    K, cK = get_pubkeys_from_secret(k)
    xpub = serialize_xpub(xtype, c, cK, depth, fingerprint, child_number)
    xprv = serialize_xprv(xtype, c, k, depth, fingerprint, child_number)
    return xprv, xpub


def bip32_public_derivation(xpub, branch, sequence):
    xtype, depth, fingerprint, child_number, c, cK = deserialize_xpub(xpub)
    assert sequence.startswith(branch)
    sequence = sequence[len(branch):]
    for n in sequence.split('/'):
        if n == '': continue
        i = int(n)
        parent_cK = cK
        cK, c = CKD_pub(cK, c, i)
        depth += 1
    fingerprint = hash_160(parent_cK)[0:4]
    child_number = ("%08X"%i).decode('hex')
    return serialize_xpub(xtype, c, cK, depth, fingerprint, child_number)


def bip32_private_key(sequence, k, chain):
    for i in sequence:
        k, chain = CKD_priv(k, chain, i)
    return SecretToASecret(k, True)


def xkeys_from_seed(seed, passphrase, derivation):
    from mnemonic import Mnemonic
    xprv, xpub = bip32_root(Mnemonic.mnemonic_to_seed(seed, passphrase), 0)
    xprv, xpub = bip32_private_derivation(xprv, "m/", derivation)
    return xprv, xpub<|MERGE_RESOLUTION|>--- conflicted
+++ resolved
@@ -44,14 +44,10 @@
 ADDRTYPE_P2WPKH = 6
 XPRV_HEADER = 0x0488ade4
 XPUB_HEADER = 0x0488b21e
-<<<<<<< HEAD
 XPRV_HEADER_ALT = 0x019d9cfe
 XPUB_HEADER_ALT = 0x019da462
 HEADERS_URL = "https://electrum-ltc.org/blockchain_headers"
-=======
-HEADERS_URL = "https://headers.electrum.org/blockchain_headers"
-GENESIS = "000000000019d6689c085ae165831e934ff763ae46a2a6c172b3f1b60a8ce26f"
->>>>>>> dd0b018a
+GENESIS = "12a765e31ffd4059bada1e25190f6e98c99d9714d334efa41a195a7e7e04bfe2"
 
 def set_testnet():
     global ADDRTYPE_P2PKH, ADDRTYPE_P2SH, ADDRTYPE_P2WPKH
@@ -64,14 +60,10 @@
     ADDRTYPE_P2WPKH = 3
     XPRV_HEADER = 0x04358394
     XPUB_HEADER = 0x043587cf
-<<<<<<< HEAD
     XPRV_HEADER_ALT = 0x0436ef7d
     XPUB_HEADER_ALT = 0x0436f6e1
     HEADERS_URL = "https://electrum-ltc.org/testnet_headers"
-=======
-    HEADERS_URL = "https://headers.electrum.org/testnet_headers"
-    GENESIS = "000000000933ea01ad0ee984209779baaec3ced90fa3f408719526f8d77f4943"
->>>>>>> dd0b018a
+    GENESIS = "4966625a4b2851d9fdee139e56211a0d88575f59ed816ff5e6a63deb4e3e29a0"
 
 def set_nolnet():
     global ADDRTYPE_P2PKH, ADDRTYPE_P2SH, ADDRTYPE_P2WPKH
@@ -84,12 +76,8 @@
     ADDRTYPE_P2WPKH = 6
     XPRV_HEADER = 0x0488ade4
     XPUB_HEADER = 0x0488b21e
-<<<<<<< HEAD
-    HEADERS_URL = "https://electrum-ltc.org/nolnet_headers"
-=======
     HEADERS_URL = "https://headers.electrum.org/nolnet_headers"
     GENESIS = "663c88be18d07c45f87f910b93a1a71ed9ef1946cad50eb6a6f3af4c424625c6"
->>>>>>> dd0b018a
 
 
 
