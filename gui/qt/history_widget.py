#!/usr/bin/env python
#
# Electrum - lightweight Bitcoin client
# Copyright (C) 2015 Thomas Voegtlin
#
# This program is free software: you can redistribute it and/or modify
# it under the terms of the GNU General Public License as published by
# the Free Software Foundation, either version 3 of the License, or
# (at your option) any later version.
#
# This program is distributed in the hope that it will be useful,
# but WITHOUT ANY WARRANTY; without even the implied warranty of
# MERCHANTABILITY or FITNESS FOR A PARTICULAR PURPOSE. See the
# GNU General Public License for more details.
#
# You should have received a copy of the GNU General Public License
# along with this program. If not, see <http://www.gnu.org/licenses/>.


import webbrowser

from util import *
<<<<<<< HEAD
from electrum_ltc.i18n import _
from electrum_ltc.util import format_satoshis, format_time
from electrum_ltc.plugins import run_hook
=======
from electrum.i18n import _
from electrum.util import block_explorer_URL, format_satoshis, format_time
from electrum.plugins import run_hook
>>>>>>> 1b868a97


class HistoryWidget(MyTreeWidget):

    def __init__(self, parent=None):
        MyTreeWidget.__init__(self, parent, self.create_menu, [ '', _('Date'), _('Description') , _('Amount'), _('Balance')], [40, 140, None, 140, 140])
        self.config = self.parent.config
        self.setSortingEnabled(False)

    def update(self, h):
        self.wallet = self.parent.wallet
        item = self.currentItem()
        current_tx = item.data(0, Qt.UserRole).toString() if item else None
        self.clear()
        for item in h:
            tx_hash, conf, value, timestamp, balance = item
            time_str = _("unknown")
            if conf is None and timestamp is None:
                continue  # skip history in offline mode
            if conf > 0:
                time_str = format_time(timestamp)
            if conf == -1:
                time_str = 'unverified'
                icon = QIcon(":icons/unconfirmed.png")
            elif conf == 0:
                time_str = 'pending'
                icon = QIcon(":icons/unconfirmed.png")
            elif conf < 6:
                icon = QIcon(":icons/clock%d.png"%conf)
            else:
                icon = QIcon(":icons/confirmed.png")
            v_str = self.parent.format_amount(value, True, whitespaces=True)
            balance_str = self.parent.format_amount(balance, whitespaces=True)
            label, is_default_label = self.wallet.get_label(tx_hash)
            item = QTreeWidgetItem( [ '', time_str, label, v_str, balance_str] )
            item.setFont(2, QFont(MONOSPACE_FONT))
            item.setFont(3, QFont(MONOSPACE_FONT))
            item.setFont(4, QFont(MONOSPACE_FONT))
            if value < 0:
                item.setForeground(3, QBrush(QColor("#BC1E1E")))
            if tx_hash:
                item.setData(0, Qt.UserRole, tx_hash)
            if is_default_label:
                item.setForeground(2, QBrush(QColor('grey')))
            item.setIcon(0, icon)
            self.insertTopLevelItem(0, item)
            if current_tx == tx_hash:
                self.setCurrentItem(item)

        run_hook('history_tab_update')


    def create_menu(self, position):
        self.selectedIndexes()
        item = self.currentItem()
<<<<<<< HEAD
        be = self.config.get('block_explorer', 'explorer.litecoin.net')
        if be == 'explorer.litecoin.net':
            block_explorer = 'http://explorer.litecoin.net/tx/'
        elif be == 'block-explorer.com':
            block_explorer = 'https://block-explorer.com/tx/'
        elif be == 'Blockr.io':
            block_explorer = 'https://ltc.blockr.io/tx/info/'
        elif be == 'SoChain':
            block_explorer = 'https://chain.so/tx/LTC/'
=======
>>>>>>> 1b868a97
        if not item:
            return
        tx_hash = str(item.data(0, Qt.UserRole).toString())
        if not tx_hash:
            return
        tx_URL = block_explorer_URL(self.config, 'tx', tx_hash)
        if not tx_URL:
            return
        menu = QMenu()
        menu.addAction(_("Copy ID to Clipboard"), lambda: self.parent.app.clipboard().setText(tx_hash))
        menu.addAction(_("Details"), lambda: self.parent.show_transaction(self.wallet.transactions.get(tx_hash)))
        menu.addAction(_("Edit description"), lambda: self.edit_label(item))
        menu.addAction(_("View on block explorer"), lambda: webbrowser.open(tx_URL))
        menu.exec_(self.viewport().mapToGlobal(position))
<|MERGE_RESOLUTION|>--- conflicted
+++ resolved
@@ -20,15 +20,9 @@
 import webbrowser
 
 from util import *
-<<<<<<< HEAD
 from electrum_ltc.i18n import _
-from electrum_ltc.util import format_satoshis, format_time
+from electrum_ltc.util import block_explorer_URL, format_satoshis, format_time
 from electrum_ltc.plugins import run_hook
-=======
-from electrum.i18n import _
-from electrum.util import block_explorer_URL, format_satoshis, format_time
-from electrum.plugins import run_hook
->>>>>>> 1b868a97
 
 
 class HistoryWidget(MyTreeWidget):
@@ -84,18 +78,6 @@
     def create_menu(self, position):
         self.selectedIndexes()
         item = self.currentItem()
-<<<<<<< HEAD
-        be = self.config.get('block_explorer', 'explorer.litecoin.net')
-        if be == 'explorer.litecoin.net':
-            block_explorer = 'http://explorer.litecoin.net/tx/'
-        elif be == 'block-explorer.com':
-            block_explorer = 'https://block-explorer.com/tx/'
-        elif be == 'Blockr.io':
-            block_explorer = 'https://ltc.blockr.io/tx/info/'
-        elif be == 'SoChain':
-            block_explorer = 'https://chain.so/tx/LTC/'
-=======
->>>>>>> 1b868a97
         if not item:
             return
         tx_hash = str(item.data(0, Qt.UserRole).toString())
