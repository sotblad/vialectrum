--- conflicted
+++ resolved
@@ -862,16 +862,11 @@
         run_hook('make_unsigned_transaction', self, tx)
         return tx
 
-<<<<<<< HEAD
     def estimate_fee(self, config, size, outputs=[]):
-        fee = int(self.fee_per_kb(config) * size / 1000.)
+        fee = int(config.fee_per_kb() * size / 1000.)
         for _, _, value in outputs:
             if value < DUST_SOFT_LIMIT:
                 fee += DUST_SOFT_LIMIT
-=======
-    def estimate_fee(self, config, size):
-        fee = int(config.fee_per_kb() * size / 1000.)
->>>>>>> 6055d4b2
         return fee
 
     def mktx(self, outputs, password, config, fee=None, change_addr=None, domain=None):
