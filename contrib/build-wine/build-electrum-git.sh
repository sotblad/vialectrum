--- conflicted
+++ resolved
@@ -41,18 +41,14 @@
 git submodule init
 git submodule update
 
-<<<<<<< HEAD
-pushd ./contrib/deterministic-build/vialectrum-locale
-=======
 VERSION=`git describe --tags --dirty`
 echo "Last commit: $VERSION"
 
-pushd ./contrib/deterministic-build/electrum-ltc-locale
+pushd ./contrib/deterministic-build/vialectrum-locale
 if ! which msgfmt > /dev/null 2>&1; then
     echo "Please install gettext"
     exit 1
 fi
->>>>>>> d0990c8f
 for i in ./locale/*; do
     dir=$i/LC_MESSAGES
     mkdir -p $dir
