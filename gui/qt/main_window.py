#!/usr/bin/env python
#
# Electrum - lightweight Bitcoin client
# Copyright (C) 2012 thomasv@gitorious
#
# This program is free software: you can redistribute it and/or modify
# it under the terms of the GNU General Public License as published by
# the Free Software Foundation, either version 3 of the License, or
# (at your option) any later version.
#
# This program is distributed in the hope that it will be useful,
# but WITHOUT ANY WARRANTY; without even the implied warranty of
# MERCHANTABILITY or FITNESS FOR A PARTICULAR PURPOSE. See the
# GNU General Public License for more details.
#
# You should have received a copy of the GNU General Public License
# along with this program. If not, see <http://www.gnu.org/licenses/>.

import sys, time, threading
import os.path, json, traceback
import shutil
import socket
import webbrowser
import csv
from decimal import Decimal
import base64
from functools import partial

import PyQt4
from PyQt4.QtGui import *
from PyQt4.QtCore import *
import PyQt4.QtCore as QtCore

import icons_rc

from electrum_ltc.bitcoin import MIN_RELAY_TX_FEE, COIN, is_valid
from electrum_ltc.plugins import run_hook
from electrum_ltc.i18n import _
from electrum_ltc.util import block_explorer, block_explorer_info, block_explorer_URL
from electrum_ltc.util import format_satoshis, format_satoshis_plain, format_time
from electrum_ltc.util import PrintError, NotEnoughFunds, StoreDict
from electrum_ltc import Transaction
from electrum_ltc import mnemonic
from electrum_ltc import util, bitcoin, commands, Wallet
from electrum_ltc import SimpleConfig, Wallet, WalletStorage
from electrum_ltc import Imported_Wallet
from electrum_ltc import paymentrequest

from amountedit import BTCAmountEdit, MyLineEdit, BTCkBEdit
from network_dialog import NetworkDialog
from qrcodewidget import QRCodeWidget, QRDialog
from qrtextedit import ScanQRTextEdit, ShowQRTextEdit
from transaction_dialog import show_transaction





from electrum_ltc import ELECTRUM_VERSION
import re

from util import *


class StatusBarButton(QPushButton):
    def __init__(self, icon, tooltip, func):
        QPushButton.__init__(self, icon, '')
        self.setToolTip(tooltip)
        self.setFlat(True)
        self.setMaximumWidth(25)
        self.clicked.connect(self.onPress)
        self.func = func
        self.setIconSize(QSize(25,25))

    def onPress(self, checked=False):
        '''Drops the unwanted PyQt4 "checked" argument'''
        self.func()

    def keyPressEvent(self, e):
        if e.key() == QtCore.Qt.Key_Return:
            self.func()


from electrum_ltc.paymentrequest import PR_UNPAID, PR_PAID, PR_UNKNOWN, PR_EXPIRED
from electrum_ltc.paymentrequest import PaymentRequest, get_payment_request

pr_icons = {
    PR_UNPAID:":icons/unpaid.png",
    PR_PAID:":icons/confirmed.png",
    PR_EXPIRED:":icons/expired.png"
}

pr_tooltips = {
    PR_UNPAID:_('Pending'),
    PR_PAID:_('Paid'),
    PR_EXPIRED:_('Expired')
}

expiration_values = [
    (_('1 hour'), 60*60),
    (_('1 day'), 24*60*60),
    (_('1 week'), 7*24*60*60),
    (_('Never'), None)
]



class ElectrumWindow(QMainWindow, PrintError):
    labelsChanged = pyqtSignal()

    def __init__(self, config, network, gui_object):
        QMainWindow.__init__(self)

        self.config = config
        self.network = network
        self.wallet = None
        self.gui_object = gui_object
        self.invoices = gui_object.invoices
        self.contacts = gui_object.contacts
        self.tray = gui_object.tray
        self.app = gui_object.app

        self.create_status_bar()
        self.need_update = threading.Event()

        self.decimal_point = config.get('decimal_point', 8)
        self.num_zeros     = int(config.get('num_zeros',0))

        self.completions = QStringListModel()

        self.tabs = tabs = QTabWidget(self)
        tabs.addTab(self.create_history_tab(), _('History') )
        tabs.addTab(self.create_send_tab(), _('Send') )
        tabs.addTab(self.create_receive_tab(), _('Receive') )
        tabs.addTab(self.create_addresses_tab(), _('Addresses') )
        tabs.addTab(self.create_contacts_tab(), _('Contacts') )
        tabs.addTab(self.create_console_tab(), _('Console') )
        tabs.setSizePolicy(QSizePolicy.Expanding, QSizePolicy.Expanding)
        self.setCentralWidget(tabs)

        if self.config.get("is_maximized"):
            self.showMaximized()

        self.setWindowIcon(QIcon(":icons/electrum-ltc.png"))
        self.init_menubar()

        QShortcut(QKeySequence("Ctrl+W"), self, self.close)
        QShortcut(QKeySequence("Ctrl+Q"), self, self.close)
        QShortcut(QKeySequence("Ctrl+R"), self, self.update_wallet)
        QShortcut(QKeySequence("Ctrl+PgUp"), self, lambda: tabs.setCurrentIndex( (tabs.currentIndex() - 1 )%tabs.count() ))
        QShortcut(QKeySequence("Ctrl+PgDown"), self, lambda: tabs.setCurrentIndex( (tabs.currentIndex() + 1 )%tabs.count() ))

        for i in range(tabs.count()):
            QShortcut(QKeySequence("Alt+" + str(i + 1)), self, lambda i=i: tabs.setCurrentIndex(i))

        self.connect(self, QtCore.SIGNAL('payment_request_ok'), self.payment_request_ok)
        self.connect(self, QtCore.SIGNAL('payment_request_error'), self.payment_request_error)
        self.labelsChanged.connect(self.update_tabs)
        self.history_list.setFocus(True)

        # network callbacks
        if self.network:
            self.network.register_callback('updated', lambda: self.need_update.set())
            self.network.register_callback('new_transaction', self.new_transaction)
            self.register_callback('status', self.update_status)
            self.register_callback('close', self.close)
            self.register_callback('banner', self.console.showMessage)
            self.register_callback('verified', self.history_list.update_item)

            # set initial message
            self.console.showMessage(self.network.banner)

        self.payment_request = None
        self.qr_window = None
        self.not_enough_funds = False
        self.pluginsdialog = None
        self.fetch_alias()
        self.require_fee_update = False
        self.tx_notifications = []

    def diagnostic_name(self):
        return "%s/%s" % (PrintError.diagnostic_name(self),
                          self.wallet.basename() if self.wallet else "None")

    def is_hidden(self):
        return self.isMinimized() or self.isHidden()

    def show_or_hide(self):
        if self.is_hidden():
            self.bring_to_top()
        else:
            self.hide()

    def bring_to_top(self):
        self.show()
        self.raise_()

    def register_callback(self, name, method):
        """ run callback in the qt thread """
        self.connect(self, QtCore.SIGNAL(name), method)
        self.network.register_callback(name, lambda *params: self.emit(QtCore.SIGNAL(name), *params))


    def fetch_alias(self):
        self.alias_info = None
        alias = self.config.get('alias')
        if alias:
            alias = str(alias)
            def f():
                self.alias_info = self.contacts.resolve_openalias(alias)
                self.emit(SIGNAL('alias_received'))
            t = threading.Thread(target=f)
            t.setDaemon(True)
            t.start()

    def update_account_selector(self):
        # account selector
        accounts = self.wallet.get_account_names()
        self.account_selector.clear()
        if len(accounts) > 1:
            self.account_selector.addItems([_("All accounts")] + accounts.values())
            self.account_selector.setCurrentIndex(0)
            self.account_selector.show()
        else:
            self.account_selector.hide()

    def close_wallet(self):
        if self.wallet:
            self.print_error('close_wallet', self.wallet.storage.path)
            self.wallet.storage.put('accounts_expanded', self.accounts_expanded)
            self.wallet.stop_threads()
        run_hook('close_wallet')

    def load_wallet(self, wallet):
        self.wallet = wallet
        # backward compatibility
        self.update_wallet_format()
        self.import_old_contacts()
        # address used to create a dummy transaction and estimate transaction fee
        a = self.wallet.addresses(False)
        self.dummy_address = a[0] if a else None
        self.accounts_expanded = self.wallet.storage.get('accounts_expanded',{})
        self.current_account = self.wallet.storage.get("current_account", None)
        title = 'Electrum-LTC %s  -  %s' % (self.wallet.electrum_version, self.wallet.basename())
        if self.wallet.is_watching_only():
            title += ' [%s]' % (_('watching only'))
        self.setWindowTitle( title )
        self.history_list.update()
        self.need_update.set()
        # Once GUI has been initialized check if we want to announce something since the callback has been called before the GUI was initialized
        self.notify_transactions()
        self.update_account_selector()
        # update menus
        self.new_account_menu.setVisible(self.wallet.can_create_accounts())
        self.private_keys_menu.setEnabled(not self.wallet.is_watching_only())
        self.password_menu.setEnabled(self.wallet.can_change_password())
        self.seed_menu.setEnabled(self.wallet.has_seed())
        self.mpk_menu.setEnabled(self.wallet.is_deterministic())
        self.import_menu.setVisible(self.wallet.can_import())
        self.export_menu.setEnabled(self.wallet.can_export())
        self.update_lock_icon()
        self.update_buttons_on_seed()
        self.update_console()
        self.clear_receive_tab()
        self.receive_list.update()
        self.tabs.show()
        # set geometry
        try:
            self.setGeometry(*self.wallet.storage.get("winpos-qt"))
        except:
            self.setGeometry(100, 100, 840, 400)
        self.show()
        if self.wallet.is_watching_only():
            msg = ' '.join([
                _("This wallet is watching-only."),
                _("This means you will not be able to spend litecoins with it."),
                _("Make sure you own the seed phrase or the private keys, before you request litecoins to be sent to this wallet.")
            ])
            QMessageBox.warning(self, _('Information'), msg, _('OK'))
        run_hook('load_wallet', wallet, self)

    def import_old_contacts(self):
        # backward compatibility: import contacts
        old_contacts = self.wallet.storage.get('contacts', [])
        if old_contacts:
            for k in set(old_contacts):
                l = self.wallet.labels.get(k)
                if bitcoin.is_address(k) and l:
                    self.contacts[l] = ('address', k)
            self.wallet.storage.put('contacts', None)

    def update_wallet_format(self):
        # convert old-format imported keys
        if self.wallet.imported_keys:
            password = self.password_dialog(_("Please enter your password in order to update imported keys")) if self.wallet.use_encryption else None
            try:
                self.wallet.convert_imported_keys(password)
            except Exception as e:
                traceback.print_exc(file=sys.stdout)
                self.show_message(str(e))
        # call synchronize to regenerate addresses in case we are offline
        if self.wallet.get_master_public_keys() and self.wallet.addresses() == []:
            self.wallet.synchronize()

    def open_wallet(self):
        wallet_folder = self.gui_object.get_wallet_folder()
        filename = unicode(QFileDialog.getOpenFileName(self, "Select your wallet file", wallet_folder))
        if not filename:
            return
        self.gui_object.new_window(filename)


    def backup_wallet(self):
        path = self.wallet.storage.path
        wallet_folder = os.path.dirname(path)
        filename = unicode( QFileDialog.getSaveFileName(self, _('Enter a filename for the copy of your wallet'), wallet_folder) )
        if not filename:
            return

        new_path = os.path.join(wallet_folder, filename)
        if new_path != path:
            try:
                shutil.copy2(path, new_path)
                QMessageBox.information(None,"Wallet backup created", _("A copy of your wallet file was created in")+" '%s'" % str(new_path))
            except (IOError, os.error), reason:
                QMessageBox.critical(None,"Unable to create backup", _("Electrum was unable to copy your wallet file to the specified location.")+"\n" + str(reason))



    def update_recently_visited(self, filename=None):
        recent = self.config.get('recently_open', [])
        if filename:
            if filename in recent:
                recent.remove(filename)
            recent.insert(0, filename)
            recent = recent[:5]
            self.config.set_key('recently_open', recent)
        self.recently_visited_menu.clear()
        for i, k in enumerate(sorted(recent)):
            b = os.path.basename(k)
            def loader(k):
                return lambda: self.gui_object.new_window(k)
            self.recently_visited_menu.addAction(b, loader(k)).setShortcut(QKeySequence("Ctrl+%d"%(i+1)))
        self.recently_visited_menu.setEnabled(len(recent))

    def init_menubar(self):
        menubar = QMenuBar()

        file_menu = menubar.addMenu(_("&File"))
        self.recently_visited_menu = file_menu.addMenu(_("&Recently open"))
        file_menu.addAction(_("&Open"), self.open_wallet).setShortcut(QKeySequence.Open)
        file_menu.addAction(_("&New/Restore"), self.gui_object.new_wallet).setShortcut(QKeySequence.New)
        file_menu.addAction(_("&Save Copy"), self.backup_wallet).setShortcut(QKeySequence.SaveAs)
        file_menu.addSeparator()
        file_menu.addAction(_("&Quit"), self.close)
        self.update_recently_visited()

        wallet_menu = menubar.addMenu(_("&Wallet"))
        wallet_menu.addAction(_("&New contact"), self.new_contact_dialog)
        self.new_account_menu = wallet_menu.addAction(_("&New account"), self.new_account_dialog)

        wallet_menu.addSeparator()

        self.password_menu = wallet_menu.addAction(_("&Password"), self.change_password_dialog)
        self.seed_menu = wallet_menu.addAction(_("&Seed"), self.show_seed_dialog)
        self.mpk_menu = wallet_menu.addAction(_("&Master Public Keys"), self.show_master_public_keys)

        wallet_menu.addSeparator()
        labels_menu = wallet_menu.addMenu(_("&Labels"))
        labels_menu.addAction(_("&Import"), self.do_import_labels)
        labels_menu.addAction(_("&Export"), self.do_export_labels)

        self.private_keys_menu = wallet_menu.addMenu(_("&Private keys"))
        self.private_keys_menu.addAction(_("&Sweep"), self.sweep_key_dialog)
        self.import_menu = self.private_keys_menu.addAction(_("&Import"), self.do_import_privkey)
        self.export_menu = self.private_keys_menu.addAction(_("&Export"), self.export_privkeys_dialog)
        wallet_menu.addAction(_("&Export History"), self.export_history_dialog)
        wallet_menu.addAction(_("Search"), self.toggle_search).setShortcut(QKeySequence("Ctrl+S"))

        tools_menu = menubar.addMenu(_("&Tools"))

        # Settings / Preferences are all reserved keywords in OSX using this as work around
        tools_menu.addAction(_("Electrum preferences") if sys.platform == 'darwin' else _("Preferences"), self.settings_dialog)
        tools_menu.addAction(_("&Network"), self.run_network_dialog)
        tools_menu.addAction(_("&Plugins"), self.plugins_dialog)
        tools_menu.addSeparator()
        tools_menu.addAction(_("&Sign/verify message"), self.sign_verify_message)
        tools_menu.addAction(_("&Encrypt/decrypt message"), self.encrypt_message)
        tools_menu.addSeparator()

        paytomany_menu = tools_menu.addAction(_("&Pay to many"), self.paytomany)

        raw_transaction_menu = tools_menu.addMenu(_("&Load transaction"))
        raw_transaction_menu.addAction(_("&From file"), self.do_process_from_file)
        raw_transaction_menu.addAction(_("&From text"), self.do_process_from_text)
        raw_transaction_menu.addAction(_("&From the blockchain"), self.do_process_from_txid)
        raw_transaction_menu.addAction(_("&From QR code"), self.read_tx_from_qrcode)
        self.raw_transaction_menu = raw_transaction_menu

        help_menu = menubar.addMenu(_("&Help"))
        help_menu.addAction(_("&About"), self.show_about)
        help_menu.addAction(_("&Official website"), lambda: webbrowser.open("http://electrum-ltc.org"))
        help_menu.addSeparator()
        help_menu.addAction(_("&Documentation"), lambda: webbrowser.open("http://docs.electrum.org/")).setShortcut(QKeySequence.HelpContents)
        help_menu.addAction(_("&Report Bug"), self.show_report_bug)

        self.setMenuBar(menubar)

    def show_about(self):
        QMessageBox.about(self, "Electrum-LTC",
            _("Version")+" %s" % (self.wallet.electrum_version) + "\n\n" + _("Electrum's focus is speed, with low resource usage and simplifying Litecoin. You do not need to perform regular backups, because your wallet can be recovered from a secret phrase that you can memorize or write on paper. Startup times are instant because it operates in conjunction with high-performance servers that handle the most complicated parts of the Litecoin system."))

    def show_report_bug(self):
        msg = ' '.join([
            _("Please report any bugs as issues on github:<br/>"),
            "<a href=\"https://github.com/pooler/electrum-ltc/issues\">https://github.com/pooler/electrum-ltc/issues</a><br/><br/>",
            _("Before reporting a bug, upgrade to the most recent version of Electrum (latest release or git HEAD), and include the version number in your report."),
            _("Try to explain not only what the bug is, but how it occurs.")
         ])
        QMessageBox.information(self, "Electrum-LTC - " + _("Reporting Bugs"), msg)


    def new_transaction(self, tx):
        self.tx_notifications.append(tx)

    def notify_transactions(self):
        if not self.network or not self.network.is_connected():
            return
        self.print_error("Notifying GUI")
        if len(self.tx_notifications) > 0:
            # Combine the transactions if there are more then three
            tx_amount = len(self.tx_notifications)
            if(tx_amount >= 3):
                total_amount = 0
                for tx in self.tx_notifications:
                    is_relevant, is_mine, v, fee = self.wallet.get_wallet_delta(tx)
                    if(v > 0):
                        total_amount += v
                self.notify(_("%(txs)s new transactions received. Total amount received in the new transactions %(amount)s") \
                            % { 'txs' : tx_amount, 'amount' : self.format_amount_and_units(total_amount)})
                self.tx_notifications = []
            else:
              for tx in self.tx_notifications:
                  if tx:
                      self.tx_notifications.remove(tx)
                      is_relevant, is_mine, v, fee = self.wallet.get_wallet_delta(tx)
                      if(v > 0):
                          self.notify(_("New transaction received. %(amount)s") % { 'amount' : self.format_amount_and_units(v)})

    def notify(self, message):
        if self.tray:
            self.tray.showMessage("Electrum-LTC", message, QSystemTrayIcon.Information, 20000)



    # custom wrappers for getOpenFileName and getSaveFileName, that remember the path selected by the user
    def getOpenFileName(self, title, filter = ""):
        directory = self.config.get('io_dir', unicode(os.path.expanduser('~')))
        fileName = unicode( QFileDialog.getOpenFileName(self, title, directory, filter) )
        if fileName and directory != os.path.dirname(fileName):
            self.config.set_key('io_dir', os.path.dirname(fileName), True)
        return fileName

    def getSaveFileName(self, title, filename, filter = ""):
        directory = self.config.get('io_dir', unicode(os.path.expanduser('~')))
        path = os.path.join( directory, filename )
        fileName = unicode( QFileDialog.getSaveFileName(self, title, path, filter) )
        if fileName and directory != os.path.dirname(fileName):
            self.config.set_key('io_dir', os.path.dirname(fileName), True)
        return fileName

    def connect_slots(self, sender):
        self.connect(sender, QtCore.SIGNAL('timersignal'), self.timer_actions)

    def timer_actions(self):
        if self.need_update.is_set():
            self.update_wallet()
            self.need_update.clear()
        # resolve aliases
        self.payto_e.resolve()
        # update fee
        if self.require_fee_update:
            self.do_update_fee()
            self.require_fee_update = False
        run_hook('timer_actions')

    def format_amount(self, x, is_diff=False, whitespaces=False):
        return format_satoshis(x, is_diff, self.num_zeros, self.decimal_point, whitespaces)

    def format_amount_and_units(self, amount):
        text = self.format_amount(amount) + ' '+ self.base_unit()
        x = run_hook('format_amount_and_units', amount)
        if x:
            text += x
        return text

    def get_decimal_point(self):
        return self.decimal_point

    def base_unit(self):
        assert self.decimal_point in [2, 5, 8]
        if self.decimal_point == 2:
            return 'bits'
        if self.decimal_point == 5:
            return 'mLTC'
        if self.decimal_point == 8:
            return 'LTC'
        raise Exception('Unknown base unit')

    def update_status(self):
        if not self.wallet:
            return

        if self.network is None or not self.network.is_running():
            text = _("Offline")
            icon = QIcon(":icons/status_disconnected.png")

        elif self.network.is_connected():
            server_height = self.network.get_server_height()
            server_lag = self.network.get_local_height() - server_height
            # Server height can be 0 after switching to a new server
            # until we get a headers subscription request response.
            # Display the synchronizing message in that case.
            if not self.wallet.up_to_date or server_height == 0:
                text = _("Synchronizing...")
                icon = QIcon(":icons/status_waiting.png")
            elif server_lag > 1:
                text = _("Server is lagging (%d blocks)"%server_lag)
                icon = QIcon(":icons/status_lagging.png")
            else:
                c, u, x = self.wallet.get_account_balance(self.current_account)
                text =  _("Balance" ) + ": %s "%(self.format_amount_and_units(c))
                if u:
                    text +=  " [%s unconfirmed]"%(self.format_amount(u, True).strip())
                if x:
                    text +=  " [%s unmatured]"%(self.format_amount(x, True).strip())
                # append fiat balance and price from exchange rate plugin
                rate = run_hook('get_fiat_status_text', c + u + x)
                if rate:
                    text += rate
                icon = QIcon(":icons/status_connected.png")
        else:
            text = _("Not connected")
            icon = QIcon(":icons/status_disconnected.png")

        self.tray.setToolTip("%s (%s)" % (text, self.wallet.basename()))
        self.balance_label.setText(text)
        self.status_button.setIcon( icon )


    def update_wallet(self):
        self.update_status()
        if self.wallet is None:
            return
        if self.wallet.up_to_date or not self.network or not self.network.is_connected():
            self.update_tabs()

    def update_tabs(self):
        self.history_list.update()
        self.receive_list.update()
        self.address_list.update()
        self.contacts_list.update()
        self.invoices_list.update()
        self.update_completions()

    def create_history_tab(self):
        from history_widget import HistoryWidget
        self.history_list = l = HistoryWidget(self)
        return l

    def show_address(self, addr):
        import address_dialog
        d = address_dialog.AddressDialog(addr, self)
        d.exec_()

    def show_transaction(self, tx, tx_desc = None):
        '''tx_desc is set only for txs created in the Send tab'''
        show_transaction(tx, self, tx_desc)

    def create_receive_tab(self):
        # A 4-column grid layout.  All the stretch is in the last column.
        # The exchange rate plugin adds a fiat widget in column 2
        self.receive_grid = grid = QGridLayout()
        grid.setSpacing(8)
        grid.setColumnStretch(3, 1)

        self.receive_address_e = ButtonsLineEdit()
        self.receive_address_e.addCopyButton(self.app)
        self.receive_address_e.setReadOnly(True)
        msg = _('Litecoin address where the payment should be received. Note that each payment request uses a different Litecoin address.')
        self.receive_address_label = HelpLabel(_('Receiving address'), msg)
        self.receive_address_e.textChanged.connect(self.update_receive_qr)
        self.receive_address_e.setFocusPolicy(Qt.NoFocus)
        grid.addWidget(self.receive_address_label, 0, 0)
        grid.addWidget(self.receive_address_e, 0, 1, 1, -1)

        self.receive_message_e = QLineEdit()
        grid.addWidget(QLabel(_('Description')), 1, 0)
        grid.addWidget(self.receive_message_e, 1, 1, 1, -1)
        self.receive_message_e.textChanged.connect(self.update_receive_qr)

        self.receive_amount_e = BTCAmountEdit(self.get_decimal_point)
        grid.addWidget(QLabel(_('Requested amount')), 2, 0)
        grid.addWidget(self.receive_amount_e, 2, 1)
        self.receive_amount_e.textChanged.connect(self.update_receive_qr)

        self.expires_combo = QComboBox()
        self.expires_combo.addItems(map(lambda x:x[0], expiration_values))
        self.expires_combo.setCurrentIndex(1)
        self.expires_combo.setFixedWidth(self.receive_amount_e.width())
        msg = ' '.join([
            _('Expiration date of your request.'),
            _('This information is seen by the recipient if you send them a signed payment request.'),
            _('Expired requests have to be deleted manually from your list, in order to free the corresponding Litecoin addresses.'),
            _('The Litecoin address never expires and will always be part of this Electrum wallet.'),
        ])
        grid.addWidget(HelpLabel(_('Request expires'), msg), 3, 0)
        grid.addWidget(self.expires_combo, 3, 1)
        self.expires_label = QLineEdit('')
        self.expires_label.setReadOnly(1)
        self.expires_label.setFocusPolicy(Qt.NoFocus)
        self.expires_label.hide()
        grid.addWidget(self.expires_label, 3, 1)

        self.save_request_button = QPushButton(_('Save'))
        self.save_request_button.clicked.connect(self.save_payment_request)

        self.new_request_button = QPushButton(_('New'))
        self.new_request_button.clicked.connect(self.new_payment_request)

        self.receive_qr = QRCodeWidget(fixedSize=200)
        self.receive_qr.mouseReleaseEvent = lambda x: self.toggle_qr_window()
        self.receive_qr.enterEvent = lambda x: self.app.setOverrideCursor(QCursor(Qt.PointingHandCursor))
        self.receive_qr.leaveEvent = lambda x: self.app.setOverrideCursor(QCursor(Qt.ArrowCursor))

        self.receive_buttons = buttons = QHBoxLayout()
        buttons.addStretch(1)
        buttons.addWidget(self.save_request_button)
        buttons.addWidget(self.new_request_button)
        grid.addLayout(buttons, 4, 1, 1, 2)

        self.receive_requests_label = QLabel(_('My Requests'))
        self.receive_list = MyTreeWidget(self, self.receive_list_menu, [_('Date'), _('Account'), _('Address'), '', _('Description'), _('Amount'), _('Status')], 4)
        self.receive_list.currentItemChanged.connect(self.receive_item_changed)
        self.receive_list.itemClicked.connect(self.receive_item_changed)
        self.receive_list.setSortingEnabled(True)
        self.receive_list.setColumnWidth(0, 180)
        self.receive_list.hideColumn(1)
        self.receive_list.hideColumn(2)
        self.receive_list.on_update = self.update_receive_tab

        # layout
        vbox_g = QVBoxLayout()
        vbox_g.addLayout(grid)
        vbox_g.addStretch()

        hbox = QHBoxLayout()
        hbox.addLayout(vbox_g)
        hbox.addWidget(self.receive_qr)

        w = QWidget()
        vbox = QVBoxLayout(w)
        vbox.addLayout(hbox)
        vbox.addStretch(1)
        vbox.addWidget(self.receive_requests_label)
        vbox.addWidget(self.receive_list)
        vbox.setStretchFactor(self.receive_list, 1000)

        return w

    def receive_item_changed(self, item):
        if item is None:
            return
        if not self.receive_list.isItemSelected(item):
            return
        addr = str(item.text(2))
        req = self.wallet.receive_requests[addr]
        expires = util.age(req['time'] + req['exp']) if req.get('exp') else _('Never')
        amount = req['amount']
        message = self.wallet.labels.get(addr, '')
        self.receive_address_e.setText(addr)
        self.receive_message_e.setText(message)
        self.receive_amount_e.setAmount(amount)
        self.expires_combo.hide()
        self.expires_label.show()
        self.expires_label.setText(expires)
        self.new_request_button.setEnabled(True)

    def delete_payment_request(self, item):
        addr = str(item.text(2))
        self.wallet.remove_payment_request(addr, self.config)
        self.receive_list.update()
        self.clear_receive_tab()

    def get_request_URI(self, addr):
        req = self.wallet.receive_requests[addr]
        message = self.wallet.labels.get(addr, '')
        amount = req['amount']
        URI = util.create_URI(addr, amount, message)
        if req.get('time'):
            URI += "&time=%d"%req.get('time')
        if req.get('exp'):
            URI += "&exp=%d"%req.get('exp')
        if req.get('name') and req.get('sig'):
            sig = req.get('sig').decode('hex')
            sig = bitcoin.base_encode(sig, base=58)
            URI += "&name=" + req['name'] + "&sig="+sig
        return str(URI)

    def receive_list_menu(self, position):
        item = self.receive_list.itemAt(position)
        addr = str(item.text(2))
        req = self.wallet.receive_requests[addr]
        menu = QMenu(self)
        menu.addAction(_("Copy Address"), lambda: self.view_and_paste(_('Address'), '', addr))
        menu.addAction(_("Copy URI"), lambda: self.view_and_paste('URI', '', self.get_request_URI(addr)))
        menu.addAction(_("Save as BIP70 file"), lambda: self.export_payment_request(addr))
        menu.addAction(_("Delete"), lambda: self.delete_payment_request(item))
        run_hook('receive_list_menu', menu, addr)
        menu.exec_(self.receive_list.viewport().mapToGlobal(position))

    def sign_payment_request(self, addr):
        alias = self.config.get('alias')
        alias_privkey = None
        if alias and self.alias_info:
            alias_addr, alias_name, validated = self.alias_info
            if alias_addr:
                if self.wallet.is_mine(alias_addr):
                    msg = _('This payment request will be signed.') + '\n' + _('Please enter your password')
                    password = self.password_dialog(msg)
                    if password:
                        try:
                            self.wallet.sign_payment_request(addr, alias, alias_addr, password)
                        except Exception as e:
                            QMessageBox.warning(self, _('Error'), str(e), _('OK'))
                            return
                    else:
                        return
                else:
                    return


    def save_payment_request(self):
        addr = str(self.receive_address_e.text())
        amount = self.receive_amount_e.get_amount()
        message = unicode(self.receive_message_e.text())
        if not message and not amount:
            QMessageBox.warning(self, _('Error'), _('No message or amount'), _('OK'))
            return False
        i = self.expires_combo.currentIndex()
        expiration = map(lambda x: x[1], expiration_values)[i]
        req = self.wallet.make_payment_request(addr, amount, message, expiration)
        self.wallet.add_payment_request(req, self.config)
        self.sign_payment_request(addr)
        self.receive_list.update()
        self.address_list.update()
        self.save_request_button.setEnabled(False)

    def view_and_paste(self, title, msg, data):
        dialog = QDialog(self)
        dialog.setWindowTitle(title)
        vbox = QVBoxLayout()
        label = QLabel(msg)
        label.setWordWrap(True)
        vbox.addWidget(label)
        pr_e = ShowQRTextEdit(text=data)
        vbox.addWidget(pr_e)
        vbox.addLayout(Buttons(CopyCloseButton(pr_e.text, self.app, dialog)))
        dialog.setLayout(vbox)
        dialog.exec_()

    def export_payment_request(self, addr):
        r = self.wallet.receive_requests.get(addr)
        pr = paymentrequest.serialize_request(r).SerializeToString()
        name = r['id'] + '.bip70'
        fileName = self.getSaveFileName(_("Select where to save your payment request"), name, "*.bip70")
        if fileName:
            with open(fileName, "wb+") as f:
                f.write(str(pr))
            self.show_message(_("Request saved successfully"))
            self.saved = True

    def new_payment_request(self):
        addr = self.wallet.get_unused_address(self.current_account)
        if addr is None:
            if isinstance(self.wallet, Imported_Wallet):
                self.show_message(_('No more addresses in your wallet.'))
                return
            if not self.question(_("Warning: The next address will not be recovered automatically if you restore your wallet from seed; you may need to add it manually.\n\nThis occurs because you have too many unused addresses in your wallet. To avoid this situation, use the existing addresses first.\n\nCreate anyway?")):
                return
            addr = self.wallet.create_new_address(self.current_account, False)
        self.set_receive_address(addr)
        self.expires_label.hide()
        self.expires_combo.show()
        self.new_request_button.setEnabled(False)
        self.receive_message_e.setFocus(1)

    def set_receive_address(self, addr):
        self.receive_address_e.setText(addr)
        self.receive_message_e.setText('')
        self.receive_amount_e.setAmount(None)

    def clear_receive_tab(self):
        addr = self.wallet.get_unused_address(self.current_account)
        self.receive_address_e.setText(addr if addr else '')
        self.receive_message_e.setText('')
        self.receive_amount_e.setAmount(None)
        self.expires_label.hide()
        self.expires_combo.show()

    def toggle_qr_window(self):
        import qrwindow
        if not self.qr_window:
            self.qr_window = qrwindow.QR_Window(self)
            self.qr_window.setVisible(True)
            self.qr_window_geometry = self.qr_window.geometry()
        else:
            if not self.qr_window.isVisible():
                self.qr_window.setVisible(True)
                self.qr_window.setGeometry(self.qr_window_geometry)
            else:
                self.qr_window_geometry = self.qr_window.geometry()
                self.qr_window.setVisible(False)
        self.update_receive_qr()


    def receive_at(self, addr):
        if not bitcoin.is_address(addr):
            return
        self.tabs.setCurrentIndex(2)
        self.receive_address_e.setText(addr)
        self.new_request_button.setEnabled(True)

    def update_receive_tab(self):

        # hide receive tab if no receive requests available
        b = len(self.wallet.receive_requests) > 0
        self.receive_list.setVisible(b)
        self.receive_requests_label.setVisible(b)
        if not b:
            self.expires_label.hide()
            self.expires_combo.show()

        # check if it is necessary to show the account
        self.receive_list.setColumnHidden(1, len(self.wallet.get_accounts()) == 1)

        # update the receive address if necessary
        current_address = self.receive_address_e.text()
        domain = self.wallet.get_account_addresses(self.current_account, include_change=False)
        addr = self.wallet.get_unused_address(self.current_account)
        if not current_address in domain and addr:
            self.set_receive_address(addr)
        self.new_request_button.setEnabled(addr != current_address)

        # clear the list and fill it again
        self.receive_list.clear()
        for req in self.wallet.get_sorted_requests(self.config):
            address = req['address']
            if address not in domain:
                continue
            timestamp = req.get('time', 0)
            amount = req.get('amount')
            expiration = req.get('exp', None)
            message = req.get('memo', '')
            date = format_time(timestamp)
            status = req.get('status')
            signature = req.get('sig')
            requestor = req.get('name', '')
            amount_str = self.format_amount(amount) if amount else ""
            account = ''
            item = QTreeWidgetItem([date, account, address, '', message, amount_str, pr_tooltips.get(status,'')])
            if signature is not None:
                item.setIcon(3, QIcon(":icons/seal.png"))
                item.setToolTip(3, 'signed by '+ requestor)
            if status is not PR_UNKNOWN:
                item.setIcon(6, QIcon(pr_icons.get(status)))
            self.receive_list.addTopLevelItem(item)


    def update_receive_qr(self):
        addr = str(self.receive_address_e.text())
        amount = self.receive_amount_e.get_amount()
        message = unicode(self.receive_message_e.text()).encode('utf8')
        self.save_request_button.setEnabled((amount is not None) or (message != ""))
        uri = util.create_URI(addr, amount, message)
        self.receive_qr.setData(uri)
        if self.qr_window and self.qr_window.isVisible():
            self.qr_window.set_content(addr, amount, message, uri)

    def show_before_broadcast(self):
        return self.config.get('show_before_broadcast', False)

    def set_show_before_broadcast(self, show):
        self.config.set_key('show_before_broadcast', bool(show))
        self.set_send_button_text()

    def set_send_button_text(self):
        if self.show_before_broadcast():
            text = _("Send...")
        elif self.wallet and self.wallet.is_watching_only():
            text = _("Send...")
        else:
            text = _("Send")
        self.send_button.setText(text)

    def create_send_tab(self):
        # A 4-column grid layout.  All the stretch is in the last column.
        # The exchange rate plugin adds a fiat widget in column 2
        self.send_grid = grid = QGridLayout()
        grid.setSpacing(8)
        grid.setColumnStretch(3, 1)

        from paytoedit import PayToEdit
        self.amount_e = BTCAmountEdit(self.get_decimal_point)
        self.payto_e = PayToEdit(self)
        msg = _('Recipient of the funds.') + '\n\n'\
              + _('You may enter a Litecoin address, a label from your list of contacts (a list of completions will be proposed), or an alias (email-like address that forwards to a Litecoin address)')
        payto_label = HelpLabel(_('Pay to'), msg)
        grid.addWidget(payto_label, 1, 0)
        grid.addWidget(self.payto_e, 1, 1, 1, -1)

        completer = QCompleter()
        completer.setCaseSensitivity(False)
        self.payto_e.setCompleter(completer)
        completer.setModel(self.completions)

        msg = _('Description of the transaction (not mandatory).') + '\n\n'\
              + _('The description is not sent to the recipient of the funds. It is stored in your wallet file, and displayed in the \'History\' tab.')
        description_label = HelpLabel(_('Description'), msg)
        grid.addWidget(description_label, 2, 0)
        self.message_e = MyLineEdit()
        grid.addWidget(self.message_e, 2, 1, 1, -1)

        self.from_label = QLabel(_('From'))
        grid.addWidget(self.from_label, 3, 0)
        self.from_list = MyTreeWidget(self, self.from_list_menu, ['',''])
        self.from_list.setHeaderHidden(True)
        self.from_list.setMaximumHeight(80)
        grid.addWidget(self.from_list, 3, 1, 1, -1)
        self.set_pay_from([])

        msg = _('Amount to be sent.') + '\n\n' \
              + _('The amount will be displayed in red if you do not have enough funds in your wallet.') + ' ' \
              + _('Note that if you have frozen some of your addresses, the available funds will be lower than your total balance.') + '\n\n' \
              + _('Keyboard shortcut: type "!" to send all your coins.')
        amount_label = HelpLabel(_('Amount'), msg)
        grid.addWidget(amount_label, 4, 0)
        grid.addWidget(self.amount_e, 4, 1)

        msg = _('Litecoin transactions are in general not free. A transaction fee is paid by the sender of the funds.') + '\n\n'\
              + _('The amount of fee can be decided freely by the sender. However, transactions with low fees take more time to be processed.') + '\n\n'\
              + _('A suggested fee is automatically added to this field. You may override it. The suggested fee increases with the size of the transaction.')
        self.fee_e_label = HelpLabel(_('Fee'), msg)
        self.fee_e = BTCAmountEdit(self.get_decimal_point)
        grid.addWidget(self.fee_e_label, 5, 0)
        grid.addWidget(self.fee_e, 5, 1)

        self.send_button = EnterButton(_("Send"), self.do_send)
        self.clear_button = EnterButton(_("Clear"), self.do_clear)
        buttons = QHBoxLayout()
        buttons.addStretch(1)
        buttons.addWidget(self.send_button)
        buttons.addWidget(self.clear_button)
        grid.addLayout(buttons, 6, 1, 1, 2)

        def on_shortcut():
            inputs = self.get_coins()
            amount, fee = self.wallet.get_max_amount(self.config, inputs, self.fee_e.get_amount())
            if self.fee_e.get_amount() is None:
                self.fee_e.setAmount(fee)
            self.amount_e.setAmount(max(0, amount))
            # emit signal for fiat_amount update
            self.amount_e.textEdited.emit("")

        self.amount_e.shortcut.connect(on_shortcut)
        self.payto_e.textChanged.connect(self.update_fee)
        self.amount_e.textEdited.connect(self.update_fee)
        self.fee_e.textEdited.connect(self.update_fee)
        # This is so that when the user blanks the fee and moves on,
        # we go back to auto-calculate mode and put a fee back.
        self.fee_e.editingFinished.connect(self.update_fee)

        def entry_changed():
            text = ""
            if self.not_enough_funds:
                amt_color, fee_color = RED_FG, RED_FG
                text = _( "Not enough funds" )
                c, u, x = self.wallet.get_frozen_balance()
                if c+u+x:
                    text += ' (' + self.format_amount(c+u+x).strip() + ' ' + self.base_unit() + ' ' +_("are frozen") + ')'

            elif self.fee_e.isModified():
                amt_color, fee_color = BLACK_FG, BLACK_FG
            elif self.amount_e.isModified():
                amt_color, fee_color = BLACK_FG, BLUE_FG
            else:
                amt_color, fee_color = BLUE_FG, BLUE_FG

            self.statusBar().showMessage(text)
            self.amount_e.setStyleSheet(amt_color)
            self.fee_e.setStyleSheet(fee_color)

        self.amount_e.textChanged.connect(entry_changed)
        self.fee_e.textChanged.connect(entry_changed)

        self.invoices_label = QLabel(_('Invoices'))
        self.invoices_list = MyTreeWidget(self, self.invoices_list_menu,
                                          [_('Expires'), _('Requestor'), _('Description'), _('Amount'), _('Status')], 2)
        self.invoices_list.setSortingEnabled(True)
        self.invoices_list.header().setResizeMode(1, QHeaderView.Interactive)
        self.invoices_list.setColumnWidth(1, 200)
        self.invoices_list.on_update = self.update_invoices_list

        vbox0 = QVBoxLayout()
        vbox0.addLayout(grid)
        hbox = QHBoxLayout()
        hbox.addLayout(vbox0)
        w = QWidget()
        vbox = QVBoxLayout(w)
        vbox.addLayout(hbox)
        vbox.addStretch(1)
        vbox.addWidget(self.invoices_label)
        vbox.addWidget(self.invoices_list)
        vbox.setStretchFactor(self.invoices_list, 1000)

        # Defer this until grid is parented to avoid ugly flash during startup
        self.update_fee_edit()

        run_hook('create_send_tab', grid)
        return w

    def update_fee(self):
        self.require_fee_update = True

    def do_update_fee(self):
        '''Recalculate the fee.  If the fee was manually input, retain it, but
        still build the TX to see if there are enough funds.
        '''
        freeze_fee = (self.fee_e.isModified()
                      and (self.fee_e.text() or self.fee_e.hasFocus()))
        outputs = self.payto_e.get_outputs()
        amount = self.amount_e.get_amount()
        if amount is None:
            if not freeze_fee:
                self.fee_e.setAmount(None)
            self.not_enough_funds = False
        else:
            fee = self.fee_e.get_amount() if freeze_fee else None
            if not outputs:
                addr = self.payto_e.payto_address if self.payto_e.payto_address else self.dummy_address
                outputs = [('address', addr, amount)]
            try:
                tx = self.wallet.make_unsigned_transaction(self.get_coins(), outputs, self.config, fee)
                self.not_enough_funds = False
            except NotEnoughFunds:
                self.not_enough_funds = True
            if not freeze_fee:
                fee = None if self.not_enough_funds else self.wallet.get_tx_fee(tx)
                self.fee_e.setAmount(fee)

    def update_fee_edit(self):
        b = self.config.get('can_edit_fees', False)
        self.fee_e.setVisible(b)
        self.fee_e_label.setVisible(b)

    def from_list_delete(self, item):
        i = self.from_list.indexOfTopLevelItem(item)
        self.pay_from.pop(i)
        self.redraw_from_list()

    def from_list_menu(self, position):
        item = self.from_list.itemAt(position)
        menu = QMenu()
        menu.addAction(_("Remove"), lambda: self.from_list_delete(item))
        menu.exec_(self.from_list.viewport().mapToGlobal(position))

    def set_pay_from(self, domain = None):
        self.pay_from = [] if domain == [] else self.wallet.get_spendable_coins(domain)
        self.redraw_from_list()

    def redraw_from_list(self):
        self.from_list.clear()
        self.from_label.setHidden(len(self.pay_from) == 0)
        self.from_list.setHidden(len(self.pay_from) == 0)

        def format(x):
            h = x.get('prevout_hash')
            return h[0:8] + '...' + h[-8:] + ":%d"%x.get('prevout_n') + u'\t' + "%s"%x.get('address')

        for item in self.pay_from:
            self.from_list.addTopLevelItem(QTreeWidgetItem( [format(item), self.format_amount(item['value']) ]))

    def get_contact_payto(self, key):
        _type, value = self.contacts.get(key)
        return key + '  <' + value + '>' if _type == 'address' else key

    def update_completions(self):
        l = [self.get_contact_payto(key) for key in self.contacts.keys()]
        self.completions.setStringList(l)

    def protected(func):
        '''Password request wrapper.  The password is passed to the function
        as the 'password' named argument.  Return value is a 2-element
        tuple: (Cancelled, Result) where Cancelled is True if the user
        cancels the password request, otherwise False.  Result is the
        return value of the wrapped function, or None if cancelled.
        '''
        def request_password(self, *args, **kwargs):
            parent = kwargs.get('parent', self)
            if self.wallet.use_encryption:
                while True:
                    password = self.password_dialog(parent=parent)
                    if not password:
                        return True, None
                    try:
                        self.wallet.check_password(password)
                        break
                    except Exception as e:
                        QMessageBox.warning(parent, _('Error'), str(e), _('OK'))
                        continue
            else:
                password = None

            kwargs['password'] = password
            return False, func(self, *args, **kwargs)
        return request_password

    def read_send_tab(self):
        if self.payment_request and self.payment_request.has_expired():
            QMessageBox.warning(self, _('Error'), _('Payment request has expired'), _('OK'))
            return
        label = unicode( self.message_e.text() )

        if self.payment_request:
            outputs = self.payment_request.get_outputs()
        else:
            errors = self.payto_e.get_errors()
            if errors:
                self.show_warning(_("Invalid Lines found:") + "\n\n" + '\n'.join([ _("Line #") + str(x[0]+1) + ": " + x[1] for x in errors]))
                return
            outputs = self.payto_e.get_outputs()

            if self.payto_e.is_alias and self.payto_e.validated is False:
                alias = self.payto_e.toPlainText()
                msg = _('WARNING: the alias "%s" could not be validated via an additional security check, DNSSEC, and thus may not be correct.'%alias) + '\n'
                msg += _('Do you wish to continue?')
                if not self.question(msg):
                    return

        if not outputs:
            QMessageBox.warning(self, _('Error'), _('No outputs'), _('OK'))
            return

        for _type, addr, amount in outputs:
            if addr is None:
                QMessageBox.warning(self, _('Error'), _('Litecoin Address is None'), _('OK'))
                return
            if _type == 'address' and not bitcoin.is_address(addr):
                QMessageBox.warning(self, _('Error'), _('Invalid Litecoin Address'), _('OK'))
                return
            if amount is None:
                QMessageBox.warning(self, _('Error'), _('Invalid Amount'), _('OK'))
                return

        fee = self.fee_e.get_amount()
        if fee is None:
            QMessageBox.warning(self, _('Error'), _('Invalid Fee'), _('OK'))
            return

        coins = self.get_coins()
        return outputs, fee, label, coins


    def do_send(self):
        if run_hook('abort_send', self):
            return
        r = self.read_send_tab()
        if not r:
            return
        outputs, fee, tx_desc, coins = r
        amount = sum(map(lambda x:x[2], outputs))
        try:
            tx = self.wallet.make_unsigned_transaction(coins, outputs, self.config, fee)
        except NotEnoughFunds:
            self.show_message(_("Insufficient funds"))
            return
        except BaseException as e:
            traceback.print_exc(file=sys.stdout)
            self.show_message(str(e))
            return

        if tx.get_fee() < tx.required_fee(self.wallet):
            QMessageBox.warning(self, _('Error'), _("This transaction requires a higher fee, or it will not be propagated by the network."), _('OK'))
            return

        if self.show_before_broadcast():
            self.show_transaction(tx, tx_desc)
            return
        # confirmation dialog
        confirm_amount = self.config.get('confirm_amount', 10*COIN)
        msg = [
            _("Amount to be sent") + ": " + self.format_amount_and_units(amount),
            _("Transaction fee") + ": " + self.format_amount_and_units(fee),
        ]
        if tx.get_fee() >= self.config.get('confirm_fee', 1000000):
            msg.append(_('Warning')+ ': ' + _("The fee for this transaction seems unusually high."))

        if self.wallet.use_encryption:
            msg.append(_("Enter your password to proceed"))
            password = self.password_dialog('\n'.join(msg))
            if not password:
                return
        else:
            msg.append(_('Proceed?'))
            password = None
            if not self.question('\n'.join(msg)):
                return

        def sign_done(success):
            if success:
                if not tx.is_complete():
                    self.show_transaction(tx)
                    self.do_clear()
                else:
                    self.broadcast_transaction(tx, tx_desc)
        self.sign_tx_with_password(tx, sign_done, password)

    @protected
    def sign_tx(self, tx, callback, password, parent=None):
        self.sign_tx_with_password(tx, callback, password, parent)

    def sign_tx_with_password(self, tx, callback, password, parent=None):
        '''Sign the transaction in a separate thread.  When done, calls
        the callback with a success code of True or False.
        '''
        if parent == None:
            parent = self
        self.send_button.setDisabled(True)

        # call hook to see if plugin needs gui interaction
        run_hook('sign_tx', parent, tx)

        # sign the tx
        success = [False]  # Array to work around python scoping
        def sign_thread():
            if not self.wallet.is_watching_only():
                self.wallet.sign_transaction(tx, password)
        def on_sign_successful(ret):
            success[0] = True
        def on_dialog_close():
            self.send_button.setDisabled(False)
            callback(success[0])

        # keep a reference to WaitingDialog or the gui might crash
        self.waiting_dialog = WaitingDialog(parent, 'Signing transaction...', sign_thread, on_sign_successful, on_dialog_close)
        self.waiting_dialog.start()


    def broadcast_transaction(self, tx, tx_desc, parent=None):

        def broadcast_thread():
            # non-GUI thread
            pr = self.payment_request
            if pr is None:
                return self.wallet.sendtx(tx)
            if pr.has_expired():
                self.payment_request = None
                return False, _("Payment request has expired")
            status, msg =  self.wallet.sendtx(tx)
            if not status:
                return False, msg
            key = pr.get_id()
            self.invoices.set_paid(key, tx.hash())
            self.payment_request = None
            refund_address = self.wallet.addresses()[0]
            ack_status, ack_msg = pr.send_ack(str(tx), refund_address)
            if ack_status:
                msg = ack_msg
            return status, msg

        def broadcast_done(status, msg):
            # GUI thread
            if status:
                if tx_desc is not None and tx.is_complete():
                    self.wallet.set_label(tx.hash(), tx_desc)
                QMessageBox.information(parent, '', _('Payment sent.') + '\n' + msg, _('OK'))
                self.invoices_list.update()
                self.do_clear()
            else:
                QMessageBox.warning(parent, _('Error'), msg, _('OK'))
            self.send_button.setDisabled(False)

        if parent == None:
            parent = self
        self.waiting_dialog = WaitingDialog(parent, 'Broadcasting transaction...', broadcast_thread, broadcast_done)
        self.waiting_dialog.start()



    def prepare_for_payment_request(self):
        self.tabs.setCurrentIndex(1)
        self.payto_e.is_pr = True
        for e in [self.payto_e, self.amount_e, self.message_e]:
            e.setFrozen(True)
        self.payto_e.setText(_("please wait..."))
        return True

    def payment_request_ok(self):
        pr = self.payment_request
        key = self.invoices.add(pr)
        status = self.invoices.get_status(key)
        self.invoices_list.update()
        if status == PR_PAID:
            self.show_message("invoice already paid")
            self.do_clear()
            self.payment_request = None
            return

        self.payto_e.is_pr = True
        if not pr.has_expired():
            self.payto_e.setGreen()
        else:
            self.payto_e.setExpired()

        self.payto_e.setText(pr.get_requestor())
        self.amount_e.setText(format_satoshis_plain(pr.get_amount(), self.decimal_point))
        self.message_e.setText(pr.get_memo())
        # signal to set fee
        self.amount_e.textEdited.emit("")

    def payment_request_error(self):
        self.show_message(self.payment_request.error)
        self.payment_request = None
        self.do_clear()

    def pay_to_URI(self, URI):
        if not URI:
            return
        try:
            out = util.parse_URI(unicode(URI))
        except Exception as e:
            QMessageBox.warning(self, _('Error'), _('Invalid litecoin URI:') + '\n' + str(e), _('OK'))
            return
        self.tabs.setCurrentIndex(1)

        r = out.get('r')
        sig = out.get('sig')
        name = out.get('name')
        if r or (name and sig):
            def get_payment_request_thread():
                if name and sig:
                    from electrum_ltc import paymentrequest
                    pr = paymentrequest.serialize_request(out).SerializeToString()
                    self.payment_request = paymentrequest.PaymentRequest(pr)
                else:
                    self.payment_request = get_payment_request(r)
                if self.payment_request.verify(self.contacts):
                    self.emit(SIGNAL('payment_request_ok'))
                else:
                    self.emit(SIGNAL('payment_request_error'))
            t = threading.Thread(target=get_payment_request_thread)
            t.setDaemon(True)
            t.start()
            self.prepare_for_payment_request()
            return

        address = out.get('address')
        amount = out.get('amount')
        label = out.get('label')
        message = out.get('message')
        if label:
            if self.wallet.labels.get(address) != label:
                if self.question(_('Save label "%(label)s" for address %(address)s ?'%{'label':label,'address':address})):
                    if address not in self.wallet.addressbook and not self.wallet.is_mine(address):
                        self.wallet.addressbook.append(address)
                        self.wallet.set_label(address, label)
        else:
            label = self.wallet.labels.get(address)
        if address:
            self.payto_e.setText(label + '  <'+ address +'>' if label else address)
        if message:
            self.message_e.setText(message)
        if amount:
            self.amount_e.setAmount(amount)
            self.amount_e.textEdited.emit("")


    def do_clear(self):
        self.not_enough_funds = False
        self.payment_request = None
        self.payto_e.is_pr = False
        for e in [self.payto_e, self.message_e, self.amount_e, self.fee_e]:
            e.setText('')
            e.setFrozen(False)
        self.set_pay_from([])
        self.update_status()
        run_hook('do_clear', self)

    def set_frozen_state(self, addrs, freeze):
        self.wallet.set_frozen_state(addrs, freeze)
        self.address_list.update()
        self.update_fee()

    def create_list_tab(self, l):
        w = QWidget()
        vbox = QVBoxLayout()
        w.setLayout(vbox)
        vbox.setMargin(0)
        vbox.setSpacing(0)
        vbox.addWidget(l)
        buttons = QWidget()
        vbox.addWidget(buttons)
        return w

    def create_addresses_tab(self):
        l = MyTreeWidget(self, self.create_receive_menu, [ _('Address'), _('Label'), _('Balance'), _('Tx')], 1)
        l.setSelectionMode(QAbstractItemView.ExtendedSelection)
        l.on_update = self.update_address_tab
        self.address_list = l
        return self.create_list_tab(l)

    def create_contacts_tab(self):
        l = MyTreeWidget(self, self.create_contact_menu, [_('Name'), _('Value'), _('Type')], 1, [0, 1])
        l.setSelectionMode(QAbstractItemView.ExtendedSelection)
        l.setSortingEnabled(True)
        l.on_edited = self.on_contact_edited
        l.on_permit_edit = self.on_permit_contact_edit
        l.on_update = self.update_contacts_tab
        self.contacts_list = l
        return self.create_list_tab(l)

    def update_invoices_list(self):
        inv_list = self.invoices.sorted_list()
        l = self.invoices_list
        l.clear()
        for pr in inv_list:
            key = pr.get_id()
            status = self.invoices.get_status(key)
            requestor = pr.get_requestor()
            exp = pr.get_expiration_date()
            date_str = util.format_time(exp) if exp else _('Never')
            item = QTreeWidgetItem([date_str, requestor, pr.memo, self.format_amount(pr.get_amount(), whitespaces=True), pr_tooltips.get(status,'')])
            item.setIcon(4, QIcon(pr_icons.get(status)))
            item.setData(0, Qt.UserRole, key)
            item.setFont(1, QFont(MONOSPACE_FONT))
            item.setFont(3, QFont(MONOSPACE_FONT))
            l.addTopLevelItem(item)
        l.setCurrentItem(l.topLevelItem(0))
        self.invoices_list.setVisible(len(inv_list))
        self.invoices_label.setVisible(len(inv_list))

    def delete_imported_key(self, addr):
        if self.question(_("Do you want to remove")+" %s "%addr +_("from your wallet?")):
            self.wallet.delete_imported_key(addr)
            self.address_list.update()
            self.history_list.update()

    def edit_account_label(self, k):
        text, ok = QInputDialog.getText(self, _('Rename account'), _('Name') + ':', text = self.wallet.labels.get(k,''))
        if ok:
            label = unicode(text)
            self.wallet.set_label(k,label)
            self.address_list.update()

    def account_set_expanded(self, item, k, b):
        item.setExpanded(b)
        self.accounts_expanded[k] = b

    def create_account_menu(self, position, k, item):
        menu = QMenu()
        exp = item.isExpanded()
        menu.addAction(_("Minimize") if exp else _("Maximize"), lambda: self.account_set_expanded(item, k, not exp))
        menu.addAction(_("Rename"), lambda: self.edit_account_label(k))
        if self.wallet.seed_version > 4:
            menu.addAction(_("View details"), lambda: self.show_account_details(k))
        if self.wallet.account_is_pending(k):
            menu.addAction(_("Delete"), lambda: self.delete_pending_account(k))
        menu.exec_(self.address_list.viewport().mapToGlobal(position))

    def delete_pending_account(self, k):
        self.wallet.delete_pending_account(k)
        self.address_list.update()
        self.update_account_selector()

    def create_receive_menu(self, position):
        selected = self.address_list.selectedItems()
        multi_select = len(selected) > 1
        addrs = [unicode(item.text(0)) for item in selected]
        if not multi_select:
            item = self.address_list.itemAt(position)
            if not item:
                return
            addr = addrs[0]
            if not is_valid(addr):
                k = str(item.data(0,32).toString())
                if k:
                    self.create_account_menu(position, k, item)
                else:
                    item.setExpanded(not item.isExpanded())
                return

        menu = QMenu()
        if not multi_select:
            menu.addAction(_("Copy to clipboard"), lambda: self.app.clipboard().setText(addr))
            menu.addAction(_("Request payment"), lambda: self.receive_at(addr))
            menu.addAction(_("Edit label"), lambda: self.address_list.editItem(item, self.address_list.editable_columns[0]))
            menu.addAction(_('History'), lambda: self.show_address(addr))
            menu.addAction(_('Public Keys'), lambda: self.show_public_keys(addr))
            if self.wallet.can_export():
                menu.addAction(_("Private key"), lambda: self.show_private_key(addr))
            if not self.wallet.is_watching_only():
                menu.addAction(_("Sign/verify message"), lambda: self.sign_verify_message(addr))
                menu.addAction(_("Encrypt/decrypt message"), lambda: self.encrypt_message(addr))
            if self.wallet.is_imported(addr):
                menu.addAction(_("Remove from wallet"), lambda: self.delete_imported_key(addr))
            addr_URL = block_explorer_URL(self.config, 'addr', addr)
            if addr_URL:
                menu.addAction(_("View on block explorer"), lambda: webbrowser.open(addr_URL))

        if any(not self.wallet.is_frozen(addr) for addr in addrs):
            menu.addAction(_("Freeze"), lambda: self.set_frozen_state(addrs, True))
        if any(self.wallet.is_frozen(addr) for addr in addrs):
            menu.addAction(_("Unfreeze"), lambda: self.set_frozen_state(addrs, False))

        def can_send(addr):
            return not self.wallet.is_frozen(addr) and sum(self.wallet.get_addr_balance(addr)[:2])
        if any(can_send(addr) for addr in addrs):
            menu.addAction(_("Send From"), lambda: self.send_from_addresses(addrs))

        run_hook('receive_menu', menu, addrs)
        menu.exec_(self.address_list.viewport().mapToGlobal(position))


    def get_coins(self):
        if self.pay_from:
            return self.pay_from
        else:
            domain = self.wallet.get_account_addresses(self.current_account)
            return self.wallet.get_spendable_coins(domain)


    def send_from_addresses(self, addrs):
        self.set_pay_from(addrs)
        self.tabs.setCurrentIndex(1)
        self.update_fee()

    def paytomany(self):
        self.tabs.setCurrentIndex(1)
        self.payto_e.paytomany()

    def payto_contacts(self, labels):
        paytos = [self.get_contact_payto(label) for label in labels]
        self.tabs.setCurrentIndex(1)
        if len(paytos) == 1:
            self.payto_e.setText(paytos[0])
            self.amount_e.setFocus()
        else:
            text = "\n".join([payto + ", 0" for payto in paytos])
            self.payto_e.setText(text)
            self.payto_e.setFocus()

    def on_permit_contact_edit(self, item, column):
        # openalias items shouldn't be editable
        return item.text(2) != "openalias"

    def on_contact_edited(self, item, column, prior):
        if column == 0:  # Remove old contact if renamed
            self.contacts.pop(prior)
        self.set_contact(unicode(item.text(0)), unicode(item.text(1)))

    def set_contact(self, label, address):
        if not is_valid(address):
            QMessageBox.warning(self, _('Error'), _('Invalid Address'), _('OK'))
            self.contacts_list.update()  # Displays original unchanged value
            return False
        self.contacts[label] = ('address', address)
        self.contacts_list.update()
        self.history_list.update()
        self.update_completions()
        return True

    def delete_contacts(self, labels):
        if not self.question(_("Remove %s from your list of contacts?")
                             % " + ".join(labels)):
            return
        for label in labels:
            self.contacts.pop(label)
        self.history_list.update()
        self.contacts_list.update()
        self.update_completions()

    def create_contact_menu(self, position):
        menu = QMenu()
        selected = self.contacts_list.selectedItems()
        if not selected:
            menu.addAction(_("New contact"), lambda: self.new_contact_dialog())
        else:
            labels = [unicode(item.text(0)) for item in selected]
            addrs = [unicode(item.text(1)) for item in selected]
            types = [unicode(item.text(2)) for item in selected]
            menu.addAction(_("Copy to Clipboard"), lambda:
                           self.app.clipboard().setText('\n'.join(labels)))
            menu.addAction(_("Pay to"), lambda: self.payto_contacts(labels))
            menu.addAction(_("Delete"), lambda: self.delete_contacts(labels))
            URLs = []
            for (addr, _type) in zip(addrs, types):
                if _type == 'address':
                    URLs.append(block_explorer_URL(self.config, 'addr', addr))
            if URLs:
                menu.addAction(_("View on block explorer"),
                               lambda: map(webbrowser.open, URLs))

        run_hook('create_contact_menu', menu, selected)
        menu.exec_(self.contacts_list.viewport().mapToGlobal(position))


    def show_invoice(self, key):
        pr = self.invoices.get(key)
        pr.verify(self.contacts)
        self.show_pr_details(pr)

    def show_pr_details(self, pr):
        d = QDialog(self)
        d.setWindowTitle(_("Invoice"))
        vbox = QVBoxLayout(d)
        grid = QGridLayout()
        grid.addWidget(QLabel(_("Requestor") + ':'), 0, 0)
        grid.addWidget(QLabel(pr.get_requestor()), 0, 1)
        grid.addWidget(QLabel(_("Expires") + ':'), 1, 0)
        grid.addWidget(QLabel(format_time(pr.get_expiration_date())), 1, 1)
        grid.addWidget(QLabel(_("Memo") + ':'), 2, 0)
        grid.addWidget(QLabel(pr.get_memo()), 2, 1)
        grid.addWidget(QLabel(_("Signature") + ':'), 3, 0)
        grid.addWidget(QLabel(pr.get_verify_status()), 3, 1)
        grid.addWidget(QLabel(_("Payment URL") + ':'), 4, 0)
        grid.addWidget(QLabel(pr.payment_url), 4, 1)
        grid.addWidget(QLabel(_("Outputs") + ':'), 5, 0)
        outputs_str = '\n'.join(map(lambda x: x[1] + ' ' + self.format_amount(x[2])+ self.base_unit(), pr.get_outputs()))
        grid.addWidget(QLabel(outputs_str), 5, 1)
        if pr.tx:
            grid.addWidget(QLabel(_("Transaction ID") + ':'), 6, 0)
            l = QLineEdit(pr.tx)
            l.setReadOnly(True)
            grid.addWidget(l, 6, 1)
        vbox.addLayout(grid)
        vbox.addLayout(Buttons(CloseButton(d)))
        d.exec_()
        return


    def do_pay_invoice(self, key):
        pr = self.invoices.get(key)
        self.payment_request = pr
        self.prepare_for_payment_request()
        if pr.verify(self.contacts):
            self.payment_request_ok()
        else:
            self.payment_request_error()


    def invoices_list_menu(self, position):
        item = self.invoices_list.itemAt(position)
        if not item:
            return
        key = str(item.data(0, 32).toString())
        pr = self.invoices.get(key)
        status = self.invoices.get_status(key)
        menu = QMenu()
        menu.addAction(_("Details"), lambda: self.show_invoice(key))
        if status == PR_UNPAID:
            menu.addAction(_("Pay Now"), lambda: self.do_pay_invoice(key))
        def delete_invoice(key):
            self.invoices.remove(key)
            self.invoices_list.update()
        menu.addAction(_("Delete"), lambda: delete_invoice(key))
        menu.exec_(self.invoices_list.viewport().mapToGlobal(position))


    def update_address_tab(self):
        l = self.address_list
        item = l.currentItem()
        current_address = item.data(0, Qt.UserRole).toString() if item else None
        l.clear()
        accounts = self.wallet.get_accounts()
        if self.current_account is None:
            account_items = sorted(accounts.items())
        else:
            account_items = [(self.current_account, accounts.get(self.current_account))]
        for k, account in account_items:
            if len(accounts) > 1:
                name = self.wallet.get_account_name(k)
                c, u, x = self.wallet.get_account_balance(k)
                account_item = QTreeWidgetItem([ name, '', self.format_amount(c + u + x), ''])
                account_item.setExpanded(self.accounts_expanded.get(k, True))
                account_item.setData(0, Qt.UserRole, k)
                l.addTopLevelItem(account_item)
            else:
                account_item = l
            sequences = [0,1] if account.has_change() else [0]
            for is_change in sequences:
                if len(sequences) > 1:
                    name = _("Receiving") if not is_change else _("Change")
                    seq_item = QTreeWidgetItem( [ name, '', '', '', ''] )
                    account_item.addChild(seq_item)
                    if not is_change:
                        seq_item.setExpanded(True)
                else:
                    seq_item = account_item
                used_item = QTreeWidgetItem( [ _("Used"), '', '', '', ''] )
                used_flag = False
                addr_list = account.get_addresses(is_change)
                for address in addr_list:
                    num = len(self.wallet.history.get(address,[]))
                    is_used = self.wallet.is_used(address)
                    label = self.wallet.labels.get(address,'')
                    c, u, x = self.wallet.get_addr_balance(address)
                    balance = self.format_amount(c + u + x)
                    item = QTreeWidgetItem([address, label, balance, "%d"%num])
                    item.setFont(0, QFont(MONOSPACE_FONT))
                    item.setData(0, Qt.UserRole, address)
                    item.setData(0, Qt.UserRole+1, True) # label can be edited
                    if self.wallet.is_frozen(address):
                        item.setBackgroundColor(0, QColor('lightblue'))
                    if self.wallet.is_beyond_limit(address, account, is_change):
                        item.setBackgroundColor(0, QColor('red'))
                    if is_used:
                        if not used_flag:
                            seq_item.insertChild(0, used_item)
                            used_flag = True
                        used_item.addChild(item)
                    else:
                        seq_item.addChild(item)
                    if address == current_address:
                        l.setCurrentItem(item)


    def update_contacts_tab(self):
        l = self.contacts_list
        item = l.currentItem()
        current_key = item.data(0, Qt.UserRole).toString() if item else None
        l.clear()
        for key in sorted(self.contacts.keys()):
            _type, value = self.contacts[key]
            item = QTreeWidgetItem([key, value, _type])
            item.setData(0, Qt.UserRole, key)
            l.addTopLevelItem(item)
            if key == current_key:
                l.setCurrentItem(item)
        run_hook('update_contacts_tab', l)


    def create_console_tab(self):
        from console import Console
        self.console = console = Console()
        return console


    def update_console(self):
        console = self.console
        console.history = self.config.get("console-history",[])
        console.history_index = len(console.history)

        console.updateNamespace({'wallet' : self.wallet,
                                 'network' : self.network,
                                 'plugins' : self.gui_object.plugins,
                                 'window': self})
        console.updateNamespace({'util' : util, 'bitcoin':bitcoin})

        c = commands.Commands(self.config, self.wallet, self.network, lambda: self.console.set_json(True))
        methods = {}
        def mkfunc(f, method):
            return lambda *args: apply( f, (method, args, self.password_dialog ))
        for m in dir(c):
            if m[0]=='_' or m in ['network','wallet']: continue
            methods[m] = mkfunc(c._run, m)

        console.updateNamespace(methods)


    def change_account(self,s):
        if s == _("All accounts"):
            self.current_account = None
        else:
            accounts = self.wallet.get_account_names()
            for k, v in accounts.items():
                if v == s:
                    self.current_account = k
        self.history_list.update()
        self.update_status()
        self.address_list.update()
        self.receive_list.update()

    def create_status_bar(self):

        sb = QStatusBar()
        sb.setFixedHeight(35)
        qtVersion = qVersion()

        self.balance_label = QLabel("")
        sb.addWidget(self.balance_label)

        self.account_selector = QComboBox()
        self.account_selector.setSizeAdjustPolicy(QComboBox.AdjustToContents)
        self.connect(self.account_selector,SIGNAL("activated(QString)"),self.change_account)
        sb.addPermanentWidget(self.account_selector)

        self.search_box = QLineEdit()
        self.search_box.textChanged.connect(self.do_search)
        self.search_box.hide()
        sb.addPermanentWidget(self.search_box)

        self.lock_icon = QIcon()
        self.password_button = StatusBarButton( self.lock_icon, _("Password"), self.change_password_dialog )
        sb.addPermanentWidget( self.password_button )

        sb.addPermanentWidget( StatusBarButton( QIcon(":icons/preferences.png"), _("Preferences"), self.settings_dialog ) )
        self.seed_button = StatusBarButton( QIcon(":icons/seed.png"), _("Seed"), self.show_seed_dialog )
        sb.addPermanentWidget( self.seed_button )
        self.status_button = StatusBarButton( QIcon(":icons/status_disconnected.png"), _("Network"), self.run_network_dialog )
        sb.addPermanentWidget( self.status_button )
        run_hook('create_status_bar', sb)
        self.setStatusBar(sb)

    def update_lock_icon(self):
        icon = QIcon(":icons/lock.png") if self.wallet.use_encryption else QIcon(":icons/unlock.png")
        self.password_button.setIcon( icon )

    def update_buttons_on_seed(self):
        self.seed_button.setVisible(self.wallet.has_seed())
        self.password_button.setVisible(self.wallet.can_change_password())
        self.set_send_button_text()

    def change_password_dialog(self):
        from password_dialog import PasswordDialog
        d = PasswordDialog(self.wallet, self)
        d.run()
        self.update_lock_icon()

    def toggle_search(self):
        self.search_box.setHidden(not self.search_box.isHidden())
        if not self.search_box.isHidden():
            self.search_box.setFocus(1)
        else:
            self.do_search('')

    def do_search(self, t):
        i = self.tabs.currentIndex()
        if i == 0:
            self.history_list.filter(t, [2, 3, 4])  # Date, Description, Amount
        elif i == 1:
            self.invoices_list.filter(t, [0, 1, 2, 3]) # Date, Requestor, Description, Amount
        elif i == 2:
            self.receive_list.filter(t, [0, 1, 2, 3, 4]) # Date, Account, Address, Description, Amount
        elif i == 3:
            self.address_list.filter(t, [0,1, 2])  # Address, Label, Balance
        elif i == 4:
            self.contacts_list.filter(t, [0, 1])  # Key, Value


    def new_contact_dialog(self):
        d = QDialog(self)
        d.setWindowTitle(_("New Contact"))
        vbox = QVBoxLayout(d)
        vbox.addWidget(QLabel(_('New Contact') + ':'))
        grid = QGridLayout()
        line1 = QLineEdit()
        line1.setFixedWidth(280)
        line2 = QLineEdit()
        line2.setFixedWidth(280)
        grid.addWidget(QLabel(_("Address")), 1, 0)
        grid.addWidget(line1, 1, 1)
        grid.addWidget(QLabel(_("Name")), 2, 0)
        grid.addWidget(line2, 2, 1)

        vbox.addLayout(grid)
        vbox.addLayout(Buttons(CancelButton(d), OkButton(d)))

        if not d.exec_():
            return

        if self.set_contact(unicode(line2.text()), str(line1.text())):
            self.tabs.setCurrentIndex(4)


    @protected
    def new_account_dialog(self, password):
        dialog = QDialog(self)
        dialog.setModal(1)
        dialog.setWindowTitle(_("New Account"))
        vbox = QVBoxLayout()
        vbox.addWidget(QLabel(_('Account name')+':'))
        e = QLineEdit()
        vbox.addWidget(e)
        msg = _("Note: Newly created accounts are 'pending' until they receive litecoins.") + " " \
            + _("You will need to wait for 2 confirmations until the correct balance is displayed and more addresses are created for that account.")
        l = QLabel(msg)
        l.setWordWrap(True)
        vbox.addWidget(l)
        vbox.addLayout(Buttons(CancelButton(dialog), OkButton(dialog)))
        dialog.setLayout(vbox)
        r = dialog.exec_()
        if not r:
            return
        name = str(e.text())
        self.wallet.create_pending_account(name, password)
        self.address_list.update()
        self.update_account_selector()
        self.tabs.setCurrentIndex(3)


    def show_master_public_keys(self):

        dialog = QDialog(self)
        dialog.setModal(1)
        dialog.setWindowTitle(_("Master Public Keys"))

        mpk_dict = self.wallet.get_master_public_keys()
        vbox = QVBoxLayout()
        # only show the combobox in case multiple accounts are available
        if len(mpk_dict) > 1:
            gb = QGroupBox(_("Master Public Keys"))
            vbox.addWidget(gb)
            group = QButtonGroup()
            first_button = None
            for key in sorted(mpk_dict.keys()):
                is_mine = self.wallet.master_private_keys.has_key(key)
                b = QRadioButton(gb)
                name = 'Self' if is_mine else 'Cosigner'
                b.setText(name + ' (%s)'%key)
                b.key = key
                group.addButton(b)
                vbox.addWidget(b)
                if not first_button:
                    first_button = b

            mpk_text = ShowQRTextEdit()
            mpk_text.setMaximumHeight(170)
            vbox.addWidget(mpk_text)

            def show_mpk(b):
                mpk = mpk_dict.get(b.key, "")
                mpk_text.setText(mpk)

            group.buttonReleased.connect(show_mpk)
            first_button.setChecked(True)
            show_mpk(first_button)
        elif len(mpk_dict) == 1:
            mpk = mpk_dict.values()[0]
            mpk_text = ShowQRTextEdit(text=mpk)
            mpk_text.setMaximumHeight(170)
            vbox.addWidget(mpk_text)

        mpk_text.addCopyButton(self.app)
        vbox.addLayout(Buttons(CloseButton(dialog)))
        dialog.setLayout(vbox)
        dialog.exec_()

    @protected
    def show_seed_dialog(self, password):
        if not self.wallet.has_seed():
            QMessageBox.information(self, _('Message'), _('This wallet has no seed'), _('OK'))
            return

        try:
            mnemonic = self.wallet.get_mnemonic(password)
        except BaseException as e:
            QMessageBox.warning(self, _('Error'), str(e), _('OK'))
            return
        from seed_dialog import SeedDialog
        d = SeedDialog(self, mnemonic, self.wallet.has_imported_keys())
        d.exec_()



    def show_qrcode(self, data, title = _("QR code")):
        if not data:
            return
        d = QRDialog(data, self, title)
        d.exec_()

    def show_public_keys(self, address):
        if not address: return
        try:
            pubkey_list = self.wallet.get_public_keys(address)
        except Exception as e:
            traceback.print_exc(file=sys.stdout)
            self.show_message(str(e))
            return

        d = QDialog(self)
        d.setMinimumSize(600, 200)
        d.setModal(1)
        d.setWindowTitle(_("Public key"))
        vbox = QVBoxLayout()
        vbox.addWidget( QLabel(_("Address") + ': ' + address))
        vbox.addWidget( QLabel(_("Public key") + ':'))
        keys_e = ShowQRTextEdit(text='\n'.join(pubkey_list))
        keys_e.addCopyButton(self.app)
        vbox.addWidget(keys_e)
        vbox.addLayout(Buttons(CloseButton(d)))
        d.setLayout(vbox)
        d.exec_()

    @protected
    def show_private_key(self, address, password):
        if not address: return
        try:
            pk_list = self.wallet.get_private_key(address, password)
        except Exception as e:
            traceback.print_exc(file=sys.stdout)
            self.show_message(str(e))
            return

        d = QDialog(self)
        d.setMinimumSize(600, 200)
        d.setModal(1)
        d.setWindowTitle(_("Private key"))
        vbox = QVBoxLayout()
        vbox.addWidget( QLabel(_("Address") + ': ' + address))
        vbox.addWidget( QLabel(_("Private key") + ':'))
        keys_e = ShowQRTextEdit(text='\n'.join(pk_list))
        keys_e.addCopyButton(self.app)
        vbox.addWidget(keys_e)
        vbox.addLayout(Buttons(CloseButton(d)))
        d.setLayout(vbox)
        d.exec_()


    @protected
    def do_sign(self, address, message, signature, password):
        message = unicode(message.toPlainText())
        message = message.encode('utf-8')
        try:
            sig = self.wallet.sign_message(str(address.text()), message, password)
            sig = base64.b64encode(sig)
            signature.setText(sig)
        except Exception as e:
            self.show_message(str(e))

    def do_verify(self, address, message, signature):
        message = unicode(message.toPlainText())
        message = message.encode('utf-8')
        sig = base64.b64decode(str(signature.toPlainText()))
        if bitcoin.verify_message(address.text(), sig, message):
            self.show_message(_("Signature verified"))
        else:
            self.show_message(_("Error: wrong signature"))


    def sign_verify_message(self, address=''):
        d = QDialog(self)
        d.setModal(1)
        d.setWindowTitle(_('Sign/verify Message'))
        d.setMinimumSize(410, 290)

        layout = QGridLayout(d)

        message_e = QTextEdit()
        layout.addWidget(QLabel(_('Message')), 1, 0)
        layout.addWidget(message_e, 1, 1)
        layout.setRowStretch(2,3)

        address_e = QLineEdit()
        address_e.setText(address)
        layout.addWidget(QLabel(_('Address')), 2, 0)
        layout.addWidget(address_e, 2, 1)

        signature_e = QTextEdit()
        layout.addWidget(QLabel(_('Signature')), 3, 0)
        layout.addWidget(signature_e, 3, 1)
        layout.setRowStretch(3,1)

        hbox = QHBoxLayout()

        b = QPushButton(_("Sign"))
        b.clicked.connect(lambda: self.do_sign(address_e, message_e, signature_e))
        hbox.addWidget(b)

        b = QPushButton(_("Verify"))
        b.clicked.connect(lambda: self.do_verify(address_e, message_e, signature_e))
        hbox.addWidget(b)

        b = QPushButton(_("Close"))
        b.clicked.connect(d.accept)
        hbox.addWidget(b)
        layout.addLayout(hbox, 4, 1)
        d.exec_()


    @protected
    def do_decrypt(self, message_e, pubkey_e, encrypted_e, password):
        try:
            decrypted = self.wallet.decrypt_message(str(pubkey_e.text()), str(encrypted_e.toPlainText()), password)
            message_e.setText(decrypted)
        except BaseException as e:
            traceback.print_exc(file=sys.stdout)
            self.show_warning(str(e))


    def do_encrypt(self, message_e, pubkey_e, encrypted_e):
        message = unicode(message_e.toPlainText())
        message = message.encode('utf-8')
        try:
            encrypted = bitcoin.encrypt_message(message, str(pubkey_e.text()))
            encrypted_e.setText(encrypted)
        except BaseException as e:
            traceback.print_exc(file=sys.stdout)
            self.show_warning(str(e))


    def encrypt_message(self, address = ''):
        d = QDialog(self)
        d.setModal(1)
        d.setWindowTitle(_('Encrypt/decrypt Message'))
        d.setMinimumSize(610, 490)

        layout = QGridLayout(d)

        message_e = QTextEdit()
        layout.addWidget(QLabel(_('Message')), 1, 0)
        layout.addWidget(message_e, 1, 1)
        layout.setRowStretch(2,3)

        pubkey_e = QLineEdit()
        if address:
            pubkey = self.wallet.get_public_keys(address)[0]
            pubkey_e.setText(pubkey)
        layout.addWidget(QLabel(_('Public key')), 2, 0)
        layout.addWidget(pubkey_e, 2, 1)

        encrypted_e = QTextEdit()
        layout.addWidget(QLabel(_('Encrypted')), 3, 0)
        layout.addWidget(encrypted_e, 3, 1)
        layout.setRowStretch(3,1)

        hbox = QHBoxLayout()
        b = QPushButton(_("Encrypt"))
        b.clicked.connect(lambda: self.do_encrypt(message_e, pubkey_e, encrypted_e))
        hbox.addWidget(b)

        b = QPushButton(_("Decrypt"))
        b.clicked.connect(lambda: self.do_decrypt(message_e, pubkey_e, encrypted_e))
        hbox.addWidget(b)

        b = QPushButton(_("Close"))
        b.clicked.connect(d.accept)
        hbox.addWidget(b)

        layout.addLayout(hbox, 4, 1)
        d.exec_()


    def question(self, msg):
        return QMessageBox.question(self, _('Message'), msg, QMessageBox.Yes | QMessageBox.No, QMessageBox.No) == QMessageBox.Yes

    def show_message(self, msg):
        QMessageBox.information(self, _('Message'), msg, _('OK'))

    def show_warning(self, msg):
        QMessageBox.warning(self, _('Warning'), msg, _('OK'))

    def password_dialog(self, msg=None, parent=None):
        if parent == None:
            parent = self
        d = QDialog(parent)
        d.setModal(1)
        d.setWindowTitle(_("Enter Password"))
        pw = QLineEdit()
        pw.setEchoMode(2)
        vbox = QVBoxLayout()
        if not msg:
            msg = _('Please enter your password')
        vbox.addWidget(QLabel(msg))
        grid = QGridLayout()
        grid.setSpacing(8)
        grid.addWidget(QLabel(_('Password')), 1, 0)
        grid.addWidget(pw, 1, 1)
        vbox.addLayout(grid)
        vbox.addLayout(Buttons(CancelButton(d), OkButton(d)))
        d.setLayout(vbox)
        run_hook('password_dialog', pw, grid, 1)
        if not d.exec_(): return
        return unicode(pw.text())


    def tx_from_text(self, txt):
        "json or raw hexadecimal"
        txt = txt.strip()
        try:
            txt.decode('hex')
            is_hex = True
        except:
            is_hex = False

        if is_hex:
            try:
                return Transaction(txt)
            except:
                traceback.print_exc(file=sys.stdout)
                QMessageBox.critical(None, _("Unable to parse transaction"), _("Electrum was unable to parse your transaction"))
                return

        try:
            tx_dict = json.loads(str(txt))
            assert "hex" in tx_dict.keys()
            tx = Transaction(tx_dict["hex"])
            #if tx_dict.has_key("input_info"):
            #    input_info = json.loads(tx_dict['input_info'])
            #    tx.add_input_info(input_info)
            return tx
        except Exception:
            traceback.print_exc(file=sys.stdout)
            QMessageBox.critical(None, _("Unable to parse transaction"), _("Electrum was unable to parse your transaction"))


    def read_tx_from_qrcode(self):
        from electrum_ltc import qrscanner
        try:
            data = qrscanner.scan_qr(self.config)
        except BaseException, e:
            QMessageBox.warning(self, _('Error'), _(e), _('OK'))
            return
        if not data:
            return
        # if the user scanned a bitcoin URI
        if data.startswith("litecoin:"):
            self.pay_to_URI(data)
            return
        # else if the user scanned an offline signed tx
        # transactions are binary, but qrcode seems to return utf8...
        data = data.decode('utf8')
        z = bitcoin.base_decode(data, length=None, base=43)
        data = ''.join(chr(ord(b)) for b in z).encode('hex')
        tx = self.tx_from_text(data)
        if not tx:
            return
        self.show_transaction(tx)


    def read_tx_from_file(self):
        fileName = self.getOpenFileName(_("Select your transaction file"), "*.txn")
        if not fileName:
            return
        try:
            with open(fileName, "r") as f:
                file_content = f.read()
        except (ValueError, IOError, os.error), reason:
            QMessageBox.critical(None, _("Unable to read file or no transaction found"), _("Electrum was unable to open your transaction file") + "\n" + str(reason))
        return self.tx_from_text(file_content)

    def do_process_from_text(self):
        text = text_dialog(self, _('Input raw transaction'), _("Transaction:"), _("Load transaction"))
        if not text:
            return
        tx = self.tx_from_text(text)
        if tx:
            self.show_transaction(tx)

    def do_process_from_file(self):
        tx = self.read_tx_from_file()
        if tx:
            self.show_transaction(tx)

    def do_process_from_txid(self):
        from electrum_ltc import transaction
        txid, ok = QInputDialog.getText(self, _('Lookup transaction'), _('Transaction ID') + ':')
        if ok and txid:
            txid = str(txid).strip()
            try:
                r = self.network.synchronous_get(('blockchain.transaction.get',[txid]))
            except BaseException as e:
                self.show_message(str(e))
                return
            tx = transaction.Transaction(r)
            self.show_transaction(tx)


    @protected
    def export_privkeys_dialog(self, password):
        if self.wallet.is_watching_only():
            self.show_message(_("This is a watching-only wallet"))
            return

        try:
            self.wallet.check_password(password)
        except Exception as e:
            QMessageBox.warning(self, _('Error'), str(e), _('OK'))
            return

        d = QDialog(self)
        d.setWindowTitle(_('Private keys'))
        d.setMinimumSize(850, 300)
        vbox = QVBoxLayout(d)

        msg = "%s\n%s\n%s" % (_("WARNING: ALL your private keys are secret."),
                              _("Exposing a single private key can compromise your entire wallet!"),
                              _("In particular, DO NOT use 'redeem private key' services proposed by third parties."))
        vbox.addWidget(QLabel(msg))

        e = QTextEdit()
        e.setReadOnly(True)
        vbox.addWidget(e)

        defaultname = 'electrum-ltc-private-keys.csv'
        select_msg = _('Select file to export your private keys to')
        hbox, filename_e, csv_button = filename_field(self, self.config, defaultname, select_msg)
        vbox.addLayout(hbox)

        b = OkButton(d, _('Export'))
        b.setEnabled(False)
        vbox.addLayout(Buttons(CancelButton(d), b))

        private_keys = {}
        addresses = self.wallet.addresses(True)
        done = False
        def privkeys_thread():
            for addr in addresses:
                time.sleep(0.1)
                if done:
                    break
                private_keys[addr] = "\n".join(self.wallet.get_private_key(addr, password))
                d.emit(SIGNAL('computing_privkeys'))
            d.emit(SIGNAL('show_privkeys'))

        def show_privkeys():
            s = "\n".join( map( lambda x: x[0] + "\t"+ x[1], private_keys.items()))
            e.setText(s)
            b.setEnabled(True)

        d.connect(d, QtCore.SIGNAL('computing_privkeys'), lambda: e.setText("Please wait... %d/%d"%(len(private_keys),len(addresses))))
        d.connect(d, QtCore.SIGNAL('show_privkeys'), show_privkeys)
        threading.Thread(target=privkeys_thread).start()

        if not d.exec_():
            done = True
            return

        filename = filename_e.text()
        if not filename:
            return

        try:
            self.do_export_privkeys(filename, private_keys, csv_button.isChecked())
        except (IOError, os.error), reason:
            export_error_label = _("Electrum was unable to produce a private key-export.")
            QMessageBox.critical(None, _("Unable to create csv"), export_error_label + "\n" + str(reason))

        except Exception as e:
            self.show_message(str(e))
            return

        self.show_message(_("Private keys exported."))


    def do_export_privkeys(self, fileName, pklist, is_csv):
        with open(fileName, "w+") as f:
            if is_csv:
                transaction = csv.writer(f)
                transaction.writerow(["address", "private_key"])
                for addr, pk in pklist.items():
                    transaction.writerow(["%34s"%addr,pk])
            else:
                import json
                f.write(json.dumps(pklist, indent = 4))


    def do_import_labels(self):
        labelsFile = self.getOpenFileName(_("Open labels file"), "*.dat")
        if not labelsFile: return
        try:
            f = open(labelsFile, 'r')
            data = f.read()
            f.close()
            for key, value in json.loads(data).items():
                self.wallet.set_label(key, value)
            QMessageBox.information(None, _("Labels imported"), _("Your labels were imported from")+" '%s'" % str(labelsFile))
        except (IOError, os.error), reason:
            QMessageBox.critical(None, _("Unable to import labels"), _("Electrum was unable to import your labels.")+"\n" + str(reason))


    def do_export_labels(self):
        labels = self.wallet.labels
        try:
            fileName = self.getSaveFileName(_("Select file to save your labels"), 'electrum-ltc_labels.dat', "*.dat")
            if fileName:
                with open(fileName, 'w+') as f:
                    json.dump(labels, f)
                QMessageBox.information(None, _("Labels exported"), _("Your labels where exported to")+" '%s'" % str(fileName))
        except (IOError, os.error), reason:
            QMessageBox.critical(None, _("Unable to export labels"), _("Electrum was unable to export your labels.")+"\n" + str(reason))


    def export_history_dialog(self):
        d = QDialog(self)
        d.setWindowTitle(_('Export History'))
        d.setMinimumSize(400, 200)
        vbox = QVBoxLayout(d)
        defaultname = os.path.expanduser('~/electrum-ltc-history.csv')
        select_msg = _('Select file to export your wallet transactions to')
        hbox, filename_e, csv_button = filename_field(self, self.config, defaultname, select_msg)
        vbox.addLayout(hbox)
        vbox.addStretch(1)
        hbox = Buttons(CancelButton(d), OkButton(d, _('Export')))
        vbox.addLayout(hbox)
        run_hook('export_history_dialog', self, hbox)
        self.update()
        if not d.exec_():
            return
        filename = filename_e.text()
        if not filename:
            return
        try:
            self.do_export_history(self.wallet, filename, csv_button.isChecked())
        except (IOError, os.error), reason:
            export_error_label = _("Electrum was unable to produce a transaction export.")
            QMessageBox.critical(self, _("Unable to export history"), export_error_label + "\n" + str(reason))
            return
        QMessageBox.information(self,_("History exported"), _("Your wallet history has been successfully exported."))


    def do_export_history(self, wallet, fileName, is_csv):
        history = wallet.get_history()
        lines = []
        for item in history:
            tx_hash, confirmations, value, timestamp, balance = item
            if confirmations:
                if timestamp is not None:
                    time_string = format_time(timestamp)
                else:
                    time_string = "unknown"
            else:
                time_string = "pending"

            if value is not None:
                value_string = format_satoshis(value, True)
            else:
                value_string = '--'

            if tx_hash:
                label, is_default_label = wallet.get_label(tx_hash)
                label = label.encode('utf-8')
            else:
                label = ""

            if is_csv:
                lines.append([tx_hash, label, confirmations, value_string, time_string])
            else:
                lines.append({'txid':tx_hash, 'date':"%16s"%time_string, 'label':label, 'value':value_string})

        with open(fileName, "w+") as f:
            if is_csv:
                transaction = csv.writer(f, lineterminator='\n')
                transaction.writerow(["transaction_hash","label", "confirmations", "value", "timestamp"])
                for line in lines:
                    transaction.writerow(line)
            else:
                import json
                f.write(json.dumps(lines, indent = 4))


    def sweep_key_dialog(self):
        d = QDialog(self)
        d.setWindowTitle(_('Sweep private keys'))
        d.setMinimumSize(600, 300)

        vbox = QVBoxLayout(d)
        vbox.addWidget(QLabel(_("Enter private keys")))

        keys_e = QTextEdit()
        keys_e.setTabChangesFocus(True)
        vbox.addWidget(keys_e)

        addresses = self.wallet.get_unused_addresses(self.current_account)
        h, address_e = address_field(addresses)
        vbox.addLayout(h)

        vbox.addStretch(1)
        button = OkButton(d, _('Sweep'))
        vbox.addLayout(Buttons(CancelButton(d), button))
        button.setEnabled(False)

        def get_address():
            addr = str(address_e.text())
            if bitcoin.is_address(addr):
                return addr

        def get_pk():
            pk = str(keys_e.toPlainText()).strip()
            if Wallet.is_private_key(pk):
                return pk.split()

        f = lambda: button.setEnabled(get_address() is not None and get_pk() is not None)
        keys_e.textChanged.connect(f)
        address_e.textChanged.connect(f)
        if not d.exec_():
            return

        fee = self.wallet.fee_per_kb(self.config)
        tx = Transaction.sweep(get_pk(), self.network, get_address(), fee)
        if not tx:
            self.show_message(_('No inputs found. (Note that inputs need to be confirmed)'))
            return
        self.show_transaction(tx)


    @protected
    def do_import_privkey(self, password):
        if not self.wallet.has_imported_keys():
            r = QMessageBox.question(None, _('Warning'), '<b>'+_('Warning') +':\n</b><br/>'+ _('Imported keys are not recoverable from seed.') + ' ' \
                                         + _('If you ever need to restore your wallet from its seed, these keys will be lost.') + '<p>' \
                                         + _('Are you sure you understand what you are doing?'), 3, 4)
            if r == 4: return

        text = text_dialog(self, _('Import private keys'), _("Enter private keys")+':', _("Import"))
        if not text: return

        text = str(text).split()
        badkeys = []
        addrlist = []
        for key in text:
            try:
                addr = self.wallet.import_key(key, password)
            except Exception as e:
                badkeys.append(key)
                continue
            if not addr:
                badkeys.append(key)
            else:
                addrlist.append(addr)
        if addrlist:
            QMessageBox.information(self, _('Information'), _("The following addresses were added") + ':\n' + '\n'.join(addrlist))
        if badkeys:
            QMessageBox.critical(self, _('Error'), _("The following inputs could not be imported") + ':\n'+ '\n'.join(badkeys))
        self.address_list.update()
        self.history_list.update()


    def settings_dialog(self):
        self.need_restart = False
        d = QDialog(self)
        d.setWindowTitle(_('Preferences'))
        d.setModal(1)
        vbox = QVBoxLayout()
        tabs = QTabWidget()
        gui_widgets = []
        tx_widgets = []
        id_widgets = []

        # language
        lang_help = _('Select which language is used in the GUI (after restart).')
        lang_label = HelpLabel(_('Language') + ':', lang_help)
        lang_combo = QComboBox()
        from electrum_ltc.i18n import languages
        lang_combo.addItems(languages.values())
        try:
            index = languages.keys().index(self.config.get("language",''))
        except Exception:
            index = 0
        lang_combo.setCurrentIndex(index)
        if not self.config.is_modifiable('language'):
            for w in [lang_combo, lang_label]: w.setEnabled(False)
        def on_lang(x):
            lang_request = languages.keys()[lang_combo.currentIndex()]
            if lang_request != self.config.get('language'):
                self.config.set_key("language", lang_request, True)
                self.need_restart = True
        lang_combo.currentIndexChanged.connect(on_lang)
        gui_widgets.append((lang_label, lang_combo))

        nz_help = _('Number of zeros displayed after the decimal point. For example, if this is set to 2, "1." will be displayed as "1.00"')
        nz_label = HelpLabel(_('Zeros after decimal point') + ':', nz_help)
        nz = QSpinBox()
        nz.setMinimum(0)
        nz.setMaximum(self.decimal_point)
        nz.setValue(self.num_zeros)
        if not self.config.is_modifiable('num_zeros'):
            for w in [nz, nz_label]: w.setEnabled(False)
        def on_nz():
            value = nz.value()
            if self.num_zeros != value:
                self.num_zeros = value
                self.config.set_key('num_zeros', value, True)
                self.history_list.update()
                self.address_list.update()
        nz.valueChanged.connect(on_nz)
        gui_widgets.append((nz_label, nz))

        msg = _('Fee per kilobyte of transaction.') + '\n' \
              + _('If you enable dynamic fees, this parameter will be used as upper bound.')
        fee_label = HelpLabel(_('Transaction fee per kb') + ':', msg)
        fee_e = BTCkBEdit(self.get_decimal_point)
        fee_e.setAmount(self.config.get('fee_per_kb', bitcoin.RECOMMENDED_FEE))
        def on_fee(is_done):
            if self.config.get('dynamic_fees'):
                return
            v = fee_e.get_amount() or 0
            self.config.set_key('fee_per_kb', v, is_done)
            self.update_fee()
        fee_e.editingFinished.connect(lambda: on_fee(True))
        fee_e.textEdited.connect(lambda: on_fee(False))
        tx_widgets.append((fee_label, fee_e))

        dynfee_cb = QCheckBox(_('Dynamic fees'))
        dynfee_cb.setChecked(self.config.get('dynamic_fees', False))
        dynfee_cb.setToolTip(_("Use a fee per kB value recommended by the server."))
        dynfee_sl = QSlider(Qt.Horizontal, self)
        dynfee_sl.setValue(self.config.get('fee_factor', 50))
        dynfee_sl.setToolTip("Fee Multiplier. Min = 50%, Max = 150%")
        tx_widgets.append((dynfee_cb, dynfee_sl))

        def update_feeperkb():
            fee_e.setAmount(self.wallet.fee_per_kb(self.config))
            b = self.config.get('dynamic_fees')
            dynfee_sl.setHidden(not b)
            fee_e.setEnabled(not b)
        def fee_factor_changed(b):
            self.config.set_key('fee_factor', b, False)
            update_feeperkb()
        def on_dynfee(x):
            dynfee = x == Qt.Checked
            self.config.set_key('dynamic_fees', dynfee)
            update_feeperkb()
        dynfee_cb.stateChanged.connect(on_dynfee)
        dynfee_sl.valueChanged[int].connect(fee_factor_changed)
        update_feeperkb()

        msg = _('OpenAlias record, used to receive coins and to sign payment requests.') + '\n\n'\
              + _('The following alias providers are available:') + '\n'\
              + '\n'.join(['https://cryptoname.co/', 'http://xmr.link']) + '\n\n'\
              + 'For more information, see http://openalias.org'
        alias_label = HelpLabel(_('OpenAlias') + ':', msg)
        alias = self.config.get('alias','')
        alias_e = QLineEdit(alias)
        def set_alias_color():
            if not self.config.get('alias'):
                alias_e.setStyleSheet("")
                return
            if self.alias_info:
                alias_addr, alias_name, validated = self.alias_info
                alias_e.setStyleSheet(GREEN_BG if validated else RED_BG)
            else:
                alias_e.setStyleSheet(RED_BG)
        def on_alias_edit():
            alias_e.setStyleSheet("")
            alias = str(alias_e.text())
            self.config.set_key('alias', alias, True)
            if alias:
                self.fetch_alias()
        set_alias_color()
        self.connect(self, SIGNAL('alias_received'), set_alias_color)
        alias_e.editingFinished.connect(on_alias_edit)
        id_widgets.append((alias_label, alias_e))

        # SSL certificate
        msg = ' '.join([
            _('SSL certificate used to sign payment requests.'),
            _('Use setconfig to set ssl_chain and ssl_privkey.'),
        ])
        if self.config.get('ssl_privkey') or self.config.get('ssl_chain'):
            try:
                SSL_identity = paymentrequest.check_ssl_config(self.config)
                SSL_error = None
            except BaseException as e:
                SSL_identity = "error"
                SSL_error = str(e)
        else:
            SSL_identity = ""
            SSL_error = None
        SSL_id_label = HelpLabel(_('SSL certificate') + ':', msg)
        SSL_id_e = QLineEdit(SSL_identity)
        SSL_id_e.setStyleSheet(RED_BG if SSL_error else GREEN_BG if SSL_identity else '')
        if SSL_error:
            SSL_id_e.setToolTip(SSL_error)
        SSL_id_e.setReadOnly(True)
        id_widgets.append((SSL_id_label, SSL_id_e))

        units = ['LTC', 'mLTC', 'bits']
        msg = _('Base unit of your wallet.')\
              + '\n1LTC=1000mLTC.\n' \
              + _(' These settings affects the fields in the Send tab')+' '
        unit_label = HelpLabel(_('Base unit') + ':', msg)
        unit_combo = QComboBox()
        unit_combo.addItems(units)
        unit_combo.setCurrentIndex(units.index(self.base_unit()))
        def on_unit(x):
            unit_result = units[unit_combo.currentIndex()]
            if self.base_unit() == unit_result:
                return
<<<<<<< HEAD
            if unit_result == 'LTC':
=======
            edits = self.amount_e, self.fee_e, self.receive_amount_e, fee_e
            amounts = [edit.get_amount() for edit in edits]
            if unit_result == 'BTC':
>>>>>>> 55fafc35
                self.decimal_point = 8
            elif unit_result == 'mLTC':
                self.decimal_point = 5
            elif unit_result == 'bits':
                self.decimal_point = 2
            else:
                raise Exception('Unknown base unit')
            self.config.set_key('decimal_point', self.decimal_point, True)
            self.history_list.update()
            self.receive_list.update()
            self.address_list.update()
            for edit, amount in zip(edits, amounts):
                edit.setAmount(amount)
            self.update_status()
        unit_combo.currentIndexChanged.connect(on_unit)
        gui_widgets.append((unit_label, unit_combo))

        block_explorers = sorted(block_explorer_info.keys())
        msg = _('Choose which online block explorer to use for functions that open a web browser')
        block_ex_label = HelpLabel(_('Online Block Explorer') + ':', msg)
        block_ex_combo = QComboBox()
        block_ex_combo.addItems(block_explorers)
        block_ex_combo.setCurrentIndex(block_explorers.index(block_explorer(self.config)))
        def on_be(x):
            be_result = block_explorers[block_ex_combo.currentIndex()]
            self.config.set_key('block_explorer', be_result, True)
        block_ex_combo.currentIndexChanged.connect(on_be)
        gui_widgets.append((block_ex_label, block_ex_combo))

        from electrum_ltc import qrscanner
        system_cameras = qrscanner._find_system_cameras()
        qr_combo = QComboBox()
        qr_combo.addItem("Default","default")
        for camera, device in system_cameras.items():
            qr_combo.addItem(camera, device)
        #combo.addItem("Manually specify a device", config.get("video_device"))
        index = qr_combo.findData(self.config.get("video_device"))
        qr_combo.setCurrentIndex(index)
        msg = _("Install the zbar package to enable this.\nOn linux, type: 'apt-get install python-zbar'")
        qr_label = HelpLabel(_('Video Device') + ':', msg)
        qr_combo.setEnabled(qrscanner.zbar is not None)
        on_video_device = lambda x: self.config.set_key("video_device", str(qr_combo.itemData(x).toString()), True)
        qr_combo.currentIndexChanged.connect(on_video_device)
        gui_widgets.append((qr_label, qr_combo))

        usechange_cb = QCheckBox(_('Use change addresses'))
        usechange_cb.setChecked(self.wallet.use_change)
        if not self.config.is_modifiable('use_change'): usechange_cb.setEnabled(False)
        def on_usechange(x):
            usechange_result = x == Qt.Checked
            if self.wallet.use_change != usechange_result:
                self.wallet.use_change = usechange_result
                self.wallet.storage.put('use_change', self.wallet.use_change)
        usechange_cb.stateChanged.connect(on_usechange)
        usechange_cb.setToolTip(_('Using change addresses makes it more difficult for other people to track your transactions.'))
        tx_widgets.append((usechange_cb, None))

        showtx_cb = QCheckBox(_('View transaction before signing'))
        showtx_cb.setChecked(self.show_before_broadcast())
        showtx_cb.stateChanged.connect(lambda x: self.set_show_before_broadcast(showtx_cb.isChecked()))
        showtx_cb.setToolTip(_('Display the details of your transactions before signing it.'))
        tx_widgets.append((showtx_cb, None))

        can_edit_fees_cb = QCheckBox(_('Set transaction fees manually'))
        can_edit_fees_cb.setChecked(self.config.get('can_edit_fees', False))
        def on_editfees(x):
            self.config.set_key('can_edit_fees', x == Qt.Checked)
            self.update_fee_edit()
        can_edit_fees_cb.stateChanged.connect(on_editfees)
        can_edit_fees_cb.setToolTip(_('This option lets you edit fees in the send tab.'))
        tx_widgets.append((can_edit_fees_cb, None))

        tabs_info = [
            (tx_widgets, _('Transactions')),
            (gui_widgets, _('Appearance')),
            (id_widgets, _('Identity')),
        ]
        for widgets, name in tabs_info:
            tab = QWidget()
            grid = QGridLayout(tab)
            grid.setColumnStretch(0,1)
            for a,b in widgets:
                i = grid.rowCount()
                if b:
                    grid.addWidget(a, i, 0)
                    grid.addWidget(b, i, 1)
                else:
                    grid.addWidget(a, i, 0, 1, 2)
            tabs.addTab(tab, name)

        vbox.addWidget(tabs)
        vbox.addStretch(1)
        vbox.addLayout(Buttons(CloseButton(d)))
        d.setLayout(vbox)

        # run the dialog
        d.exec_()
        self.disconnect(self, SIGNAL('alias_received'), set_alias_color)

        run_hook('close_settings_dialog')
        if self.need_restart:
            QMessageBox.warning(self, _('Success'), _('Please restart Electrum to activate the new GUI settings'), _('OK'))



    def run_network_dialog(self):
        if not self.network:
            QMessageBox.warning(self, _('Offline'), _('You are using Electrum in offline mode.\nRestart Electrum if you want to get connected.'), _('OK'))
            return
        NetworkDialog(self.wallet.network, self.config, self).do_exec()

    def closeEvent(self, event):
        self.config.set_key("is_maximized", self.isMaximized())
        if not self.isMaximized():
            g = self.geometry()
            self.wallet.storage.put("winpos-qt", [g.left(),g.top(),g.width(),g.height()])
        self.config.set_key("console-history", self.console.history[-50:], True)
        if self.qr_window:
            self.qr_window.close()
        self.close_wallet()
        self.gui_object.close_window(self)
        event.accept()


    def plugins_dialog(self):
        self.pluginsdialog = d = QDialog(self)
        d.setWindowTitle(_('Electrum Plugins'))
        d.setModal(1)

        plugins = self.gui_object.plugins

        vbox = QVBoxLayout(d)

        # plugins
        scroll = QScrollArea()
        scroll.setEnabled(True)
        scroll.setWidgetResizable(True)
        scroll.setMinimumSize(400,250)
        vbox.addWidget(scroll)

        w = QWidget()
        scroll.setWidget(w)
        w.setMinimumHeight(plugins.count() * 35)

        grid = QGridLayout()
        grid.setColumnStretch(0,1)
        w.setLayout(grid)

        settings_widgets = {}

        def enable_settings_widget(p, name, i):
            widget = settings_widgets.get(name)
            if not widget and p and p.requires_settings():
                widget = settings_widgets[name] = p.settings_widget(self)
                grid.addWidget(widget, i, 1)
            if widget:
                widget.setEnabled(bool(p and p.is_enabled()))

        def do_toggle(cb, name, i):
            p = plugins.toggle_enabled(self.config, name)
            cb.setChecked(bool(p))
            enable_settings_widget(p, name, i)

        for i, descr in enumerate(plugins.descriptions):
            name = descr['name']
            p = plugins.get(name)
            if descr.get('registers_wallet_type'):
                continue
            try:
                cb = QCheckBox(descr['fullname'])
                cb.setEnabled(plugins.is_available(name, self.wallet))
                cb.setChecked(p is not None and p.is_enabled())
                grid.addWidget(cb, i, 0)
                enable_settings_widget(p, name, i)
                cb.clicked.connect(partial(do_toggle, cb, name, i))
                msg = descr['description']
                if descr.get('requires'):
                    msg += '\n\n' + _('Requires') + ':\n' + '\n'.join(map(lambda x: x[1], descr.get('requires')))
                grid.addWidget(HelpButton(msg), i, 2)
            except Exception:
                self.print_msg("error: cannot display plugin", name)
                traceback.print_exc(file=sys.stdout)
        grid.setRowStretch(i+1,1)
        vbox.addLayout(Buttons(CloseButton(d)))
        d.exec_()

    def show_account_details(self, k):
        account = self.wallet.accounts[k]

        d = QDialog(self)
        d.setWindowTitle(_('Account Details'))
        d.setModal(1)

        vbox = QVBoxLayout(d)
        name = self.wallet.get_account_name(k)
        label = QLabel('Name: ' + name)
        vbox.addWidget(label)

        vbox.addWidget(QLabel(_('Address type') + ': ' + account.get_type()))

        vbox.addWidget(QLabel(_('Derivation') + ': ' + k))

        vbox.addWidget(QLabel(_('Master Public Key:')))

        text = QTextEdit()
        text.setReadOnly(True)
        text.setMaximumHeight(170)
        vbox.addWidget(text)
        mpk_text = '\n'.join( account.get_master_pubkeys() )
        text.setText(mpk_text)
        vbox.addLayout(Buttons(CloseButton(d)))
        d.exec_()<|MERGE_RESOLUTION|>--- conflicted
+++ resolved
@@ -2686,13 +2686,9 @@
             unit_result = units[unit_combo.currentIndex()]
             if self.base_unit() == unit_result:
                 return
-<<<<<<< HEAD
-            if unit_result == 'LTC':
-=======
             edits = self.amount_e, self.fee_e, self.receive_amount_e, fee_e
             amounts = [edit.get_amount() for edit in edits]
-            if unit_result == 'BTC':
->>>>>>> 55fafc35
+            if unit_result == 'LTC':
                 self.decimal_point = 8
             elif unit_result == 'mLTC':
                 self.decimal_point = 5
