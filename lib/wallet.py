#!/usr/bin/env python
#
# Electrum - lightweight Bitcoin client
# Copyright (C) 2011 thomasv@gitorious
#
# This program is free software: you can redistribute it and/or modify
# it under the terms of the GNU General Public License as published by
# the Free Software Foundation, either version 3 of the License, or
# (at your option) any later version.
#
# This program is distributed in the hope that it will be useful,
# but WITHOUT ANY WARRANTY; without even the implied warranty of
# MERCHANTABILITY or FITNESS FOR A PARTICULAR PURPOSE. See the
# GNU General Public License for more details.
#
# You should have received a copy of the GNU General Public License
# along with this program. If not, see <http://www.gnu.org/licenses/>.

import sys
import os
import hashlib
import ast
import threading
import random
import time
import math
import json
import copy

from util import print_msg, print_error, NotEnoughFunds

from bitcoin import *
from account import *
from version import *

from transaction import Transaction
from plugins import run_hook
import bitcoin
from synchronizer import WalletSynchronizer
from mnemonic import Mnemonic



# internal ID for imported account
IMPORTED_ACCOUNT = '/x'


class WalletStorage(object):

    def __init__(self, config):
        self.lock = threading.RLock()
        self.config = config
        self.data = {}
        self.file_exists = False
        self.path = self.init_path(config)
        print_error( "wallet path", self.path )
        if self.path:
            self.read(self.path)

    def init_path(self, config):
        """Set the path of the wallet."""

        # command line -w option
        path = config.get('wallet_path')
        if path:
            return path

        # path in config file
        path = config.get('default_wallet_path')
        if path:
            return path

        # default path
        dirpath = os.path.join(config.path, "wallets")
        if not os.path.exists(dirpath):
            os.mkdir(dirpath)

        new_path = os.path.join(config.path, "wallets", "default_wallet")

        # default path in pre 1.9 versions
        old_path = os.path.join(config.path, "electrum-ltc.dat")
        if os.path.exists(old_path) and not os.path.exists(new_path):
            os.rename(old_path, new_path)

        return new_path

    def read(self, path):
        """Read the contents of the wallet file."""
        try:
            with open(self.path, "r") as f:
                data = f.read()
        except IOError:
            return
        try:
            self.data = json.loads(data)
        except:
            try:
                d = ast.literal_eval(data)  #parse raw data from reading wallet file
            except Exception:
                raise IOError("Cannot read wallet file.")
            self.data = {}
            for key, value in d.items():
                try:
                    json.dumps(key)
                    json.dumps(value)
                except:
                    continue
                self.data[key] = value
        self.file_exists = True

    def get(self, key, default=None):
        with self.lock:
            v = self.data.get(key)
            if v is None:
                v = default
            else:
                v = copy.deepcopy(v)
            return v

    def put(self, key, value, save = True):
        try:
            json.dumps(key)
            json.dumps(value)
        except:
            print_error("json error: cannot save", key)
            return
        with self.lock:
            if value is not None:
                self.data[key] = copy.deepcopy(value)
            elif key in self.data:
                self.data.pop(key)
            if save:
                self.write()

    def write(self):
        s = json.dumps(self.data, indent=4, sort_keys=True)
        f = open(self.path,"w")
        f.write(s)
        f.close()
        if 'ANDROID_DATA' not in os.environ:
            import stat
            os.chmod(self.path,stat.S_IREAD | stat.S_IWRITE)


class Abstract_Wallet(object):
    """
    Wallet classes are created to handle various address generation methods.
    Completion states (watching-only, single account, no seed, etc) are handled inside classes.
    """
    def __init__(self, storage):
        self.storage = storage
        self.electrum_version = ELECTRUM_VERSION
        self.gap_limit_for_change = 3 # constant
        # saved fields
        self.seed_version          = storage.get('seed_version', NEW_SEED_VERSION)
        self.use_change            = storage.get('use_change',True)
        self.use_encryption        = storage.get('use_encryption', False)
        self.seed                  = storage.get('seed', '')               # encrypted
        self.labels                = storage.get('labels', {})
        self.frozen_addresses      = storage.get('frozen_addresses',[])
        self.addressbook           = storage.get('contacts', [])

        self.history               = storage.get('addr_history',{})        # address -> list(txid, height)
        self.fee_per_kb            = int(storage.get('fee_per_kb', RECOMMENDED_FEE))

        # This attribute is set when wallet.start_threads is called.
        self.synchronizer = None

        # imported_keys is deprecated. The GUI should call convert_imported_keys
        self.imported_keys = self.storage.get('imported_keys',{})

        self.load_accounts()

        self.load_transactions()

        # not saved
        self.prevout_values = {}     # my own transaction outputs
        self.spent_outputs = []
        # spv
        self.verifier = None
        # there is a difference between wallet.up_to_date and interface.is_up_to_date()
        # interface.is_up_to_date() returns true when all requests have been answered and processed
        # wallet.up_to_date is true when the wallet is synchronized (stronger requirement)
        self.up_to_date = False
        self.lock = threading.Lock()
        self.transaction_lock = threading.Lock()
        self.tx_event = threading.Event()
        for tx_hash, tx in self.transactions.items():
            self.update_tx_outputs(tx_hash)

        # save wallet type the first time
        if self.storage.get('wallet_type') is None:
            self.storage.put('wallet_type', self.wallet_type, True)


    def load_transactions(self):
        self.transactions = {}
        tx_list = self.storage.get('transactions',{})
        for k, raw in tx_list.items():
            try:
                tx = Transaction.deserialize(raw)
            except Exception:
                print_msg("Warning: Cannot deserialize transactions. skipping")
                continue
            self.add_pubkey_addresses(tx)
            self.transactions[k] = tx
        for h,tx in self.transactions.items():
            if not self.check_new_tx(h, tx):
                print_error("removing unreferenced tx", h)
                self.transactions.pop(h)

    def add_pubkey_addresses(self, tx):
        # find the address corresponding to pay-to-pubkey inputs
        h = tx.hash()

        # inputs
        tx.add_pubkey_addresses(self.transactions)

        # outputs of tx: inputs of tx2
        for type, x, v in tx.outputs:
            if type == 'pubkey':
                for tx2 in self.transactions.values():
                    tx2.add_pubkey_addresses({h:tx})

    def get_action(self):
        pass

    def convert_imported_keys(self, password):
        for k, v in self.imported_keys.items():
            sec = pw_decode(v, password)
            pubkey = public_key_from_private_key(sec)
            address = public_key_to_bc_address(pubkey.decode('hex'))
            if address != k:
                raise InvalidPassword()
            self.import_key(sec, password)
            self.imported_keys.pop(k)
        self.storage.put('imported_keys', self.imported_keys)

    def load_accounts(self):
        self.accounts = {}

        d = self.storage.get('accounts', {})
        for k, v in d.items():
            if self.wallet_type == 'old' and k in [0, '0']:
                v['mpk'] = self.storage.get('master_public_key')
                self.accounts[k] = OldAccount(v)
            elif v.get('imported'):
                self.accounts[k] = ImportedAccount(v)
            elif v.get('xpub3'):
                self.accounts[k] = BIP32_Account_2of3(v)
            elif v.get('xpub2'):
                self.accounts[k] = BIP32_Account_2of2(v)
            elif v.get('xpub'):
                self.accounts[k] = BIP32_Account(v)
            elif v.get('pending'):
                self.accounts[k] = PendingAccount(v)
            else:
                print_error("cannot load account", v)

    def synchronize(self):
        pass

    def can_create_accounts(self):
        return False

    def set_up_to_date(self,b):
        with self.lock: self.up_to_date = b

    def is_up_to_date(self):
        with self.lock: return self.up_to_date

    def update(self):
        self.up_to_date = False
        while not self.is_up_to_date():
            time.sleep(0.1)

    def is_imported(self, addr):
        account = self.accounts.get(IMPORTED_ACCOUNT)
        if account:
            return addr in account.get_addresses(0)
        else:
            return False

    def has_imported_keys(self):
        account = self.accounts.get(IMPORTED_ACCOUNT)
        return account is not None

    def import_key(self, sec, password):
        try:
            pubkey = public_key_from_private_key(sec)
            address = public_key_to_bc_address(pubkey.decode('hex'))
        except Exception:
            raise Exception('Invalid private key')

        if self.is_mine(address):
            raise Exception('Address already in wallet')

        if self.accounts.get(IMPORTED_ACCOUNT) is None:
            self.accounts[IMPORTED_ACCOUNT] = ImportedAccount({'imported':{}})
        self.accounts[IMPORTED_ACCOUNT].add(address, pubkey, sec, password)
        self.save_accounts()

        if self.synchronizer:
            self.synchronizer.add(address)
        return address

    def delete_imported_key(self, addr):
        account = self.accounts[IMPORTED_ACCOUNT]
        account.remove(addr)
        if not account.get_addresses(0):
            self.accounts.pop(IMPORTED_ACCOUNT)
        self.save_accounts()

    def set_label(self, name, text = None):
        changed = False
        old_text = self.labels.get(name)
        if text:
            if old_text != text:
                self.labels[name] = text
                changed = True
        else:
            if old_text:
                self.labels.pop(name)
                changed = True

        if changed:
            self.storage.put('labels', self.labels, True)

        run_hook('set_label', name, text, changed)
        return changed

    def addresses(self, include_change = True):
        return list(addr for acc in self.accounts for addr in self.get_account_addresses(acc, include_change))

    def is_mine(self, address):
        return address in self.addresses(True)

    def is_change(self, address):
        if not self.is_mine(address): return False
        acct, s = self.get_address_index(address)
        if s is None: return False
        return s[0] == 1

    def get_address_index(self, address):
        for acc_id in self.accounts:
            for for_change in [0,1]:
                addresses = self.accounts[acc_id].get_addresses(for_change)
                if address in addresses:
                    return acc_id, (for_change, addresses.index(address))
        raise Exception("Address not found", address)

    def get_private_key(self, address, password):
        if self.is_watching_only():
            return []
        account_id, sequence = self.get_address_index(address)
        return self.accounts[account_id].get_private_key(sequence, self, password)

    def get_public_keys(self, address):
        account_id, sequence = self.get_address_index(address)
        return self.accounts[account_id].get_pubkeys(*sequence)


    def sign_message(self, address, message, password):
        keys = self.get_private_key(address, password)
        assert len(keys) == 1
        sec = keys[0]
        key = regenerate_key(sec)
        compressed = is_compressed(sec)
        return key.sign_message(message, compressed, address)

    def decrypt_message(self, pubkey, message, password):
        address = public_key_to_bc_address(pubkey.decode('hex'))
        keys = self.get_private_key(address, password)
        secret = keys[0]
        ec = regenerate_key(secret)
        decrypted = ec.decrypt_message(message)
        return decrypted

    def is_found(self):
        return self.history.values() != [[]] * len(self.history)

    def add_contact(self, address, label=None):
        self.addressbook.append(address)
        self.storage.put('contacts', self.addressbook, True)
        if label:
            self.set_label(address, label)

    def delete_contact(self, addr):
        if addr in self.addressbook:
            self.addressbook.remove(addr)
            self.storage.put('addressbook', self.addressbook, True)

    def fill_addressbook(self):
        # todo: optimize this
        for tx_hash, tx in self.transactions.viewitems():
            is_relevant, is_send, _, _ = self.get_tx_value(tx)
            if is_send:
                for addr in tx.get_output_addresses():
                    if not self.is_mine(addr) and addr not in self.addressbook:
                        self.addressbook.append(addr)
        # redo labels
        # self.update_tx_labels()

    def get_num_tx(self, address):
        n = 0
        for tx in self.transactions.values():
            if address in tx.get_output_addresses(): n += 1
        return n

    def get_tx_value(self, tx, account=None):
        domain = self.get_account_addresses(account)
        return tx.get_value(domain, self.prevout_values)

    def update_tx_outputs(self, tx_hash):
        tx = self.transactions.get(tx_hash)

        for i, (addr, value) in enumerate(tx.get_outputs()):
            key = tx_hash+ ':%d'%i
            self.prevout_values[key] = value

        for item in tx.inputs:
            if self.is_mine(item.get('address')):
                key = item['prevout_hash'] + ':%d'%item['prevout_n']
                self.spent_outputs.append(key)

    def get_addr_balance(self, address):
        'returns the confirmed balance and pending (unconfirmed) balance change of this bitcoin address'
        #assert self.is_mine(address)
        h = self.history.get(address,[])
        if h == ['*']: return 0,0
        c = u = 0
        received_coins = []   # list of coins received at address
        # go through all tx in history of this address and collect the coins arriving on this address
        for tx_hash, tx_height in h:
            tx = self.transactions.get(tx_hash)
            if not tx: continue

            for i, (addr, value) in enumerate(tx.get_outputs()):
                if addr == address:
                    key = tx_hash + ':%d'%i
                    received_coins.append(key)
        # go through all tx in history of this address again
        for tx_hash, tx_height in h:
            tx = self.transactions.get(tx_hash)
            if not tx: continue
            v = 0
            # substract the value of coins leaving from this address
            for item in tx.inputs:
                addr = item.get('address')
                if addr == address:
                    key = item['prevout_hash']  + ':%d'%item['prevout_n']
                    value = self.prevout_values.get( key )
                    if key in received_coins:
                        v -= value
            # add the value of the coins arriving in this address
            for i, (addr, value) in enumerate(tx.get_outputs()):
                key = tx_hash + ':%d'%i
                if addr == address:
                    v += value

            if tx_height:
                c += v  # confirmed coins value
            else:
                u += v  # unconfirmed coins value
        return c, u

    def get_account_name(self, k):
        return self.labels.get(k, self.accounts[k].get_name(k))

    def get_account_names(self):
        account_names = {}
        for k in self.accounts.keys():
            account_names[k] = self.get_account_name(k)
        return account_names

    def get_account_addresses(self, acc_id, include_change=True):
        if acc_id is None:
            addr_list = self.addresses(include_change)
        elif acc_id in self.accounts:
            acc = self.accounts[acc_id]
            addr_list = acc.get_addresses(0)
            if include_change:
                addr_list += acc.get_addresses(1)
        return addr_list

    def get_account_from_address(self, addr):
        "Returns the account that contains this address, or None"
        for acc_id in self.accounts:    # similar to get_address_index but simpler
            if addr in self.get_account_addresses(acc_id):
                return acc_id
        return None

    def get_account_balance(self, account):
        return self.get_balance(self.get_account_addresses(account))

    def get_frozen_balance(self):
        return self.get_balance(self.frozen_addresses)

    def get_balance(self, domain=None):
        if domain is None: domain = self.addresses(True)
        cc = uu = 0
        for addr in domain:
            c, u = self.get_addr_balance(addr)
            cc += c
            uu += u
        return cc, uu

    def get_unspent_coins(self, domain=None):
        coins = []
        if domain is None: domain = self.addresses(True)
        for addr in domain:
            h = self.history.get(addr, [])
            if h == ['*']: continue
            for tx_hash, tx_height in h:
                tx = self.transactions.get(tx_hash)
                if tx is None: raise Exception("Wallet not synchronized")
                is_coinbase = tx.inputs[0].get('prevout_hash') == '0'*64
                for i, (address, value) in enumerate(tx.get_outputs()):
                    output = {'address':address, 'value':value, 'prevout_n':i}
                    if address != addr: continue
                    key = tx_hash + ":%d"%i
                    if key in self.spent_outputs: continue
                    output['prevout_hash'] = tx_hash
                    output['height'] = tx_height
                    output['coinbase'] = is_coinbase
                    coins.append((tx_height, output))

        # sort by age
        if coins:
            coins = sorted(coins)
            if coins[-1][0] != 0:
                while coins[0][0] == 0:
                    coins = coins[1:] + [ coins[0] ]
        return [value for height, value in coins]



    def set_fee(self, fee):
        if self.fee_per_kb != fee:
            self.fee_per_kb = fee
            self.storage.put('fee_per_kb', self.fee_per_kb, True)


    def get_history(self, address):
        with self.lock:
            return self.history.get(address)

    def get_status(self, h):
        if not h: return None
        if h == ['*']: return '*'
        status = ''
        for tx_hash, height in h:
            status += tx_hash + ':%d:' % height
        return hashlib.sha256( status ).digest().encode('hex')

    def receive_tx_callback(self, tx_hash, tx, tx_height):

        with self.transaction_lock:
            self.add_pubkey_addresses(tx)
            if not self.check_new_tx(tx_hash, tx):
                # may happen due to pruning
                print_error("received transaction that is no longer referenced in history", tx_hash)
                return
            self.transactions[tx_hash] = tx
            self.network.pending_transactions_for_notifications.append(tx)
            self.save_transactions()
            if self.verifier and tx_height>0:
                self.verifier.add(tx_hash, tx_height)
            self.update_tx_outputs(tx_hash)

    def save_transactions(self):
        tx = {}
        for k,v in self.transactions.items():
            tx[k] = str(v)
        self.storage.put('transactions', tx, True)

    def receive_history_callback(self, addr, hist):

        if not self.check_new_history(addr, hist):
            raise Exception("error: received history for %s is not consistent with known transactions"%addr)

        with self.lock:
            self.history[addr] = hist
            self.storage.put('addr_history', self.history, True)

        if hist != ['*']:
            for tx_hash, tx_height in hist:
                if tx_height>0:
                    # add it in case it was previously unconfirmed
                    if self.verifier: self.verifier.add(tx_hash, tx_height)

    def get_tx_history(self, account=None):
        if not self.verifier:
            return []

        with self.transaction_lock:
            history = self.transactions.items()
            history.sort(key = lambda x: self.verifier.get_txpos(x[0]))
            result = []

            balance = 0
            for tx_hash, tx in history:
                is_relevant, is_mine, v, fee = self.get_tx_value(tx, account)
                if v is not None: balance += v

            c, u = self.get_account_balance(account)

            if balance != c+u:
                result.append( ('', 1000, 0, c+u-balance, None, c+u-balance, None ) )

            balance = c + u - balance
            for tx_hash, tx in history:
                is_relevant, is_mine, value, fee = self.get_tx_value(tx, account)
                if not is_relevant:
                    continue
                if value is not None:
                    balance += value

                conf, timestamp = self.verifier.get_confirmations(tx_hash) if self.verifier else (None, None)
                result.append( (tx_hash, conf, is_mine, value, fee, balance, timestamp) )

        return result

    def get_label(self, tx_hash):
        label = self.labels.get(tx_hash)
        is_default = (label == '') or (label is None)
        if is_default: label = self.get_default_label(tx_hash)
        return label, is_default

    def get_default_label(self, tx_hash):
        tx = self.transactions.get(tx_hash)
        default_label = ''
        if tx:
            is_relevant, is_mine, _, _ = self.get_tx_value(tx)
            if is_mine:
                for o_addr in tx.get_output_addresses():
                    if not self.is_mine(o_addr):
                        try:
                            default_label = self.labels[o_addr]
                        except KeyError:
                            default_label = '>' + o_addr
                        break
                else:
                    default_label = '(internal)'
                    if len(self.accounts) > 1:
                        # find input account and output account
                        i_addr = tx.inputs[0]["address"]
                        i_acc,_ = self.get_address_index(i_addr)
                        for o_addr in tx.get_output_addresses():
                            o_acc,_ = self.get_address_index(o_addr)
                            if o_acc != i_acc:
                                default_label = '(internal: %s --> %s)'%(self.get_account_name(i_acc),self.get_account_name(o_acc))
                                break

            else:
                for o_addr in tx.get_output_addresses():
                    if self.is_mine(o_addr) and not self.is_change(o_addr):
                        break
                else:
                    for o_addr in tx.get_output_addresses():
                        if self.is_mine(o_addr):
                            break
                    else:
                        o_addr = None

                if o_addr:
                    try:
                        default_label = self.labels[o_addr]
                    except KeyError:
                        default_label = '<' + o_addr

        return default_label

    def get_tx_fee(self, tx):
        # this method can be overloaded
        return tx.get_fee()

    def estimated_fee(self, tx):
        estimated_size = len(tx.serialize(-1))/2
        fee = int(self.fee_per_kb*estimated_size/1000.)
        if fee < MIN_RELAY_TX_FEE: # tx.required_fee(self.verifier):
            fee = MIN_RELAY_TX_FEE
        return fee

    def make_unsigned_transaction(self, outputs, fixed_fee=None, change_addr=None, domain=None, coins=None ):
        # check outputs
        for type, data, value in outputs:
            if type == 'op_return':
                assert len(data) < 41, "string too long"
                #assert value == 0
            if type == 'address':
                assert is_address(data), "Address " + data + " is invalid!"

        # get coins
        if not coins:
            if domain is None:
                domain = self.addresses(True)
            for i in self.frozen_addresses:
                if i in domain: domain.remove(i)
            coins = self.get_unspent_coins(domain)

        amount = sum( map(lambda x:x[2], outputs) )
        total = fee = 0
        inputs = []
        tx = Transaction(inputs, outputs)
        for item in coins:
            if item.get('coinbase') and item.get('height') + COINBASE_MATURITY > self.network.get_local_height():
                continue
            v = item.get('value')
            total += v
            self.add_input_info(item)
            tx.add_input(item)
            fee = fixed_fee if fixed_fee is not None else self.estimated_fee(tx)
            if total >= amount + fee: break
        else:
            raise NotEnoughFunds()

        # change address
        if not change_addr:
            # send change to one of the accounts involved in the tx
            address = inputs[0].get('address')
            account, _ = self.get_address_index(address)
            if not self.use_change or account == IMPORTED_ACCOUNT:
                change_addr = address
            else:
                change_addr = self.accounts[account].get_addresses(1)[-self.gap_limit_for_change]

        # if change is above dust threshold, add a change output.
        change_amount = total - ( amount + fee )
        if fixed_fee is not None and change_amount > 0:
            # Insert the change output at a random position in the outputs
            posn = random.randint(0, len(tx.outputs))
            tx.outputs[posn:posn] = [( 'address', change_addr,  change_amount)]
        elif change_amount > DUST_THRESHOLD:
            # Insert the change output at a random position in the outputs
            posn = random.randint(0, len(tx.outputs))
            tx.outputs[posn:posn] = [( 'address', change_addr,  change_amount)]
            # recompute fee including change output
            fee = self.estimated_fee(tx)
            # remove change output
            tx.outputs.pop(posn)
            # if change is still above dust threshold, re-add change output.
            change_amount = total - ( amount + fee )
            if change_amount > DUST_THRESHOLD:
                tx.outputs[posn:posn] = [( 'address', change_addr,  change_amount)]
                print_error('change', change_amount)
            else:
                print_error('not keeping dust', change_amount)
        else:
            print_error('not keeping dust', change_amount)

        run_hook('make_unsigned_transaction', tx)
        return tx

    def mktx(self, outputs, password, fee=None, change_addr=None, domain= None, coins = None ):
        tx = self.make_unsigned_transaction(outputs, fee, change_addr, domain, coins)
        self.sign_transaction(tx, password)
        return tx

    def add_input_info(self, txin):
        address = txin['address']
        account_id, sequence = self.get_address_index(address)
        account = self.accounts[account_id]
        redeemScript = account.redeem_script(*sequence)
        pubkeys = account.get_pubkeys(*sequence)
        x_pubkeys = account.get_xpubkeys(*sequence)
        # sort pubkeys and x_pubkeys, using the order of pubkeys
        pubkeys, x_pubkeys = zip( *sorted(zip(pubkeys, x_pubkeys)))
        txin['pubkeys'] = list(pubkeys)
        txin['x_pubkeys'] = list(x_pubkeys)
        txin['signatures'] = [None] * len(pubkeys)

        if redeemScript:
            txin['redeemScript'] = redeemScript
            txin['num_sig'] = 2
        else:
            txin['redeemPubkey'] = account.get_pubkey(*sequence)
            txin['num_sig'] = 1

    def sign_transaction(self, tx, password):
        if self.is_watching_only():
            return
        # check that the password is correct. This will raise if it's not.
        self.check_password(password)
        keypairs = {}
        x_pubkeys = tx.inputs_to_sign()
        for x in x_pubkeys:
            sec = self.get_private_key_from_xpubkey(x, password)
            if sec:
                keypairs[ x ] = sec
        if keypairs:
            tx.sign(keypairs)
        run_hook('sign_transaction', tx, password)

    def sendtx(self, tx):
        # synchronous
        h = self.send_tx(tx)
        self.tx_event.wait()
        return self.receive_tx(h, tx)

    def send_tx(self, tx):
        # asynchronous
        self.tx_event.clear()
        self.network.send([('blockchain.transaction.broadcast', [str(tx)])], self.on_broadcast)
        return tx.hash()

    def on_broadcast(self, r):
        self.tx_result = r.get('result')
        self.tx_event.set()

    def receive_tx(self, tx_hash, tx):
        out = self.tx_result
        if out != tx_hash:
            return False, "error: " + out
        run_hook('receive_tx', tx, self)
        return True, out

    def update_password(self, old_password, new_password):
        if new_password == '':
            new_password = None

        if self.has_seed():
            decoded = self.get_seed(old_password)
            self.seed = pw_encode( decoded, new_password)
            self.storage.put('seed', self.seed, True)

        imported_account = self.accounts.get(IMPORTED_ACCOUNT)
        if imported_account:
            imported_account.update_password(old_password, new_password)
            self.save_accounts()

        if hasattr(self, 'master_private_keys'):
            for k, v in self.master_private_keys.items():
                b = pw_decode(v, old_password)
                c = pw_encode(b, new_password)
                self.master_private_keys[k] = c
            self.storage.put('master_private_keys', self.master_private_keys, True)

        self.use_encryption = (new_password != None)
        self.storage.put('use_encryption', self.use_encryption,True)

    def freeze(self,addr):
        if self.is_mine(addr) and addr not in self.frozen_addresses:
            self.frozen_addresses.append(addr)
            self.storage.put('frozen_addresses', self.frozen_addresses, True)
            return True
        else:
            return False

    def unfreeze(self,addr):
        if self.is_mine(addr) and addr in self.frozen_addresses:
            self.frozen_addresses.remove(addr)
            self.storage.put('frozen_addresses', self.frozen_addresses, True)
            return True
        else:
            return False

    def set_verifier(self, verifier):
        self.verifier = verifier

        # review transactions that are in the history
        for addr, hist in self.history.items():
            if hist == ['*']: continue
            for tx_hash, tx_height in hist:
                if tx_height>0:
                    # add it in case it was previously unconfirmed
                    self.verifier.add(tx_hash, tx_height)

        # if we are on a pruning server, remove unverified transactions
        vr = self.verifier.transactions.keys() + self.verifier.verified_tx.keys()
        for tx_hash in self.transactions.keys():
            if tx_hash not in vr:
                self.transactions.pop(tx_hash)

    def check_new_history(self, addr, hist):
        # check that all tx in hist are relevant
        if hist != ['*']:
            for tx_hash, height in hist:
                tx = self.transactions.get(tx_hash)
                if not tx: continue
                if not tx.has_address(addr):
                    return False

        # check that we are not "orphaning" a transaction
        old_hist = self.history.get(addr,[])
        if old_hist == ['*']: return True

        for tx_hash, height in old_hist:
            if tx_hash in map(lambda x:x[0], hist): continue
            found = False
            for _addr, _hist in self.history.items():
                if _addr == addr: continue
                if _hist == ['*']: continue
                _tx_hist = map(lambda x:x[0], _hist)
                if tx_hash in _tx_hist:
                    found = True
                    break

            if not found:
                tx = self.transactions.get(tx_hash)
                # tx might not be there
                if not tx: continue

                # already verified?
                if self.verifier.get_height(tx_hash):
                    continue
                # unconfirmed tx
                print_error("new history is orphaning transaction:", tx_hash)
                # check that all outputs are not mine, request histories
                ext_requests = []
                for _addr in tx.get_output_addresses():
                    # assert not self.is_mine(_addr)
                    ext_requests.append( ('blockchain.address.get_history', [_addr]) )

                ext_h = self.network.synchronous_get(ext_requests)
                print_error("sync:", ext_requests, ext_h)
                height = None
                for h in ext_h:
                    if h == ['*']: continue
                    for item in h:
                        if item.get('tx_hash') == tx_hash:
                            height = item.get('height')
                if height:
                    print_error("found height for", tx_hash, height)
                    self.verifier.add(tx_hash, height)
                else:
                    print_error("removing orphaned tx from history", tx_hash)
                    self.transactions.pop(tx_hash)

        return True

    def check_new_tx(self, tx_hash, tx):
        # 1 check that tx is referenced in addr_history.
        addresses = []
        for addr, hist in self.history.items():
            if hist == ['*']:continue
            for txh, height in hist:
                if txh == tx_hash:
                    addresses.append(addr)

        if not addresses:
            return False

        # 2 check that referencing addresses are in the tx
        for addr in addresses:
            if not tx.has_address(addr):
                return False

        return True

    def start_threads(self, network):
        from verifier import TxVerifier
        self.network = network
        if self.network is not None:
            self.verifier = TxVerifier(self.network, self.storage)
            self.verifier.start()
            self.set_verifier(self.verifier)
            self.synchronizer = WalletSynchronizer(self, network)
            self.synchronizer.start()
        else:
            self.verifier = None
            self.synchronizer =None

    def stop_threads(self):
        if self.network:
            self.verifier.stop()
            self.synchronizer.stop()

    def restore(self, cb):
        pass

    def get_accounts(self):
        return self.accounts

    def add_account(self, account_id, account):
        self.accounts[account_id] = account
        self.save_accounts()

    def save_accounts(self):
        d = {}
        for k, v in self.accounts.items():
            d[k] = v.dump()
        self.storage.put('accounts', d, True)

    def can_import(self):
        return not self.is_watching_only()

    def can_export(self):
        return not self.is_watching_only()

    def is_used(self, address):
        h = self.history.get(address,[])
        c, u = self.get_addr_balance(address)
        return len(h), len(h) > 0 and c == -u

    def address_is_old(self, address, age_limit=2):
        age = -1
        h = self.history.get(address, [])
        if h == ['*']:
            return True
        for tx_hash, tx_height in h:
            if tx_height == 0:
                tx_age = 0
            else:
                tx_age = self.network.get_local_height() - tx_height + 1
            if tx_age > age:
                age = tx_age
        return age > age_limit

    def can_sign(self, tx):
        if self.is_watching_only():
            return False
        if tx.is_complete():
            return False
        for x in tx.inputs_to_sign():
            if self.can_sign_xpubkey(x):
                return True
        return False


    def get_private_key_from_xpubkey(self, x_pubkey, password):
        if x_pubkey[0:2] in ['02','03','04']:
            addr = bitcoin.public_key_to_bc_address(x_pubkey.decode('hex'))
            if self.is_mine(addr):
                return self.get_private_key(addr, password)[0]
        elif x_pubkey[0:2] == 'ff':
            xpub, sequence = BIP32_Account.parse_xpubkey(x_pubkey)
            for k, v in self.master_public_keys.items():
                if v == xpub:
                    xprv = self.get_master_private_key(k, password)
                    if xprv:
                        _, _, _, c, k = deserialize_xkey(xprv)
                        return bip32_private_key(sequence, k, c)
        elif x_pubkey[0:2] == 'fe':
            xpub, sequence = OldAccount.parse_xpubkey(x_pubkey)
            for k, account in self.accounts.items():
                if xpub in account.get_master_pubkeys():
                    pk = account.get_private_key(sequence, self, password)
                    return pk[0]
        elif x_pubkey[0:2] == 'fd':
            addrtype = ord(x_pubkey[2:4].decode('hex'))
            addr = hash_160_to_bc_address(x_pubkey[4:].decode('hex'), addrtype)
            if self.is_mine(addr):
                return self.get_private_key(addr, password)[0]
        else:
            raise BaseException("z")


    def can_sign_xpubkey(self, x_pubkey):
        if x_pubkey[0:2] in ['02','03','04']:
            addr = bitcoin.public_key_to_bc_address(x_pubkey.decode('hex'))
            return self.is_mine(addr)
        elif x_pubkey[0:2] == 'ff':
            xpub, sequence = BIP32_Account.parse_xpubkey(x_pubkey)
            return xpub in [ self.master_public_keys[k] for k in self.master_private_keys.keys() ]
        elif x_pubkey[0:2] == 'fe':
            xpub, sequence = OldAccount.parse_xpubkey(x_pubkey)
            return xpub == self.get_master_public_key()
        elif x_pubkey[0:2] == 'fd':
            addrtype = ord(x_pubkey[2:4].decode('hex'))
            addr = hash_160_to_bc_address(x_pubkey[4:].decode('hex'), addrtype)
            return self.is_mine(addr)
        else:
            raise BaseException("z")


    def is_watching_only(self):
        False

    def can_change_password(self):
        return not self.is_watching_only()

class Imported_Wallet(Abstract_Wallet):
    wallet_type = 'imported'

    def __init__(self, storage):
        Abstract_Wallet.__init__(self, storage)
        a = self.accounts.get(IMPORTED_ACCOUNT)
        if not a:
            self.accounts[IMPORTED_ACCOUNT] = ImportedAccount({'imported':{}})

    def is_watching_only(self):
        acc = self.accounts[IMPORTED_ACCOUNT]
        n = acc.keypairs.values()
        return n == [[None, None]] * len(n)

    def has_seed(self):
        return False

    def is_deterministic(self):
        return False

    def check_password(self, password):
        self.accounts[IMPORTED_ACCOUNT].get_private_key((0,0), self, password)

    def is_used(self, address):
        h = self.history.get(address,[])
        return len(h), False

    def get_master_public_keys(self):
        return {}

    def is_beyond_limit(self, address, account, is_change):
        return False


class Deterministic_Wallet(Abstract_Wallet):

    def __init__(self, storage):
        Abstract_Wallet.__init__(self, storage)

    def has_seed(self):
        return self.seed != ''

    def is_deterministic(self):
        return True

    def is_watching_only(self):
        return not self.has_seed()

    def add_seed(self, seed, password):
        if self.seed:
            raise Exception("a seed exists")

        self.seed_version, self.seed = self.format_seed(seed)
        if password:
            self.seed = pw_encode( self.seed, password)
            self.use_encryption = True
        else:
            self.use_encryption = False

        self.storage.put('seed', self.seed, True)
        self.storage.put('seed_version', self.seed_version, True)
        self.storage.put('use_encryption', self.use_encryption,True)

    def get_seed(self, password):
        return pw_decode(self.seed, password)

    def get_mnemonic(self, password):
        return self.get_seed(password)

    def change_gap_limit(self, value):
        if value >= self.gap_limit:
            self.gap_limit = value
            self.storage.put('gap_limit', self.gap_limit, True)
            #self.interface.poke('synchronizer')
            return True

        elif value >= self.min_acceptable_gap():
            for key, account in self.accounts.items():
                addresses = account[0]
                k = self.num_unused_trailing_addresses(addresses)
                n = len(addresses) - k + value
                addresses = addresses[0:n]
                self.accounts[key][0] = addresses

            self.gap_limit = value
            self.storage.put('gap_limit', self.gap_limit, True)
            self.save_accounts()
            return True
        else:
            return False

    def num_unused_trailing_addresses(self, addresses):
        k = 0
        for a in addresses[::-1]:
            if self.history.get(a):break
            k = k + 1
        return k

    def min_acceptable_gap(self):
        # fixme: this assumes wallet is synchronized
        n = 0
        nmax = 0

        for account in self.accounts.values():
            addresses = account.get_addresses(0)
            k = self.num_unused_trailing_addresses(addresses)
            for a in addresses[0:-k]:
                if self.history.get(a):
                    n = 0
                else:
                    n += 1
                    if n > nmax: nmax = n
        return nmax + 1

    def default_account(self):
        return self.accounts['0']

    def create_new_address(self, account=None, for_change=0):
        if account is None:
            account = self.default_account()
        address = account.create_new_address(for_change)
        self.add_address(address)
        return address

    def add_address(self, address):
        if address not in self.history:
            self.history[address] = []
        if self.synchronizer:
            self.synchronizer.add(address)
        self.save_accounts()

    def synchronize(self):
        for account in self.accounts.values():
            account.synchronize(self)

    def restore(self, callback):
        from i18n import _
        def wait_for_wallet():
            self.set_up_to_date(False)
            while not self.is_up_to_date():
                msg = "%s\n%s %d"%(
                    _("Please wait..."),
                    _("Addresses generated:"),
                    len(self.addresses(True)))

                apply(callback, (msg,))
                time.sleep(0.1)

        def wait_for_network():
            while not self.network.is_connected():
                msg = "%s \n" % (_("Connecting..."))
                apply(callback, (msg,))
                time.sleep(0.1)

        # wait until we are connected, because the user might have selected another server
        if self.network:
            wait_for_network()
            wait_for_wallet()
        else:
            self.synchronize()
        self.fill_addressbook()


    def is_beyond_limit(self, address, account, is_change):
        if type(account) == ImportedAccount:
            return False
        addr_list = account.get_addresses(is_change)
        i = addr_list.index(address)
        prev_addresses = addr_list[:max(0, i)]
        limit = self.gap_limit_for_change if is_change else self.gap_limit
        if len(prev_addresses) < limit:
            return False
        prev_addresses = prev_addresses[max(0, i - limit):]
        for addr in prev_addresses:
            if self.history.get(addr):
                return False
        return True

    def get_action(self):
        if not self.get_master_public_key():
            return 'create_seed'
        if not self.accounts:
            return 'create_accounts'

    def get_master_public_keys(self):
        out = {}
        for k, account in self.accounts.items():
            name = self.get_account_name(k)
            mpk_text = '\n\n'.join( account.get_master_pubkeys() )
            out[name] = mpk_text
        return out



class BIP32_Wallet(Deterministic_Wallet):
    # abstract class, bip32 logic
    gap_limit = 20

    def __init__(self, storage):
        Deterministic_Wallet.__init__(self, storage)
        self.master_public_keys  = storage.get('master_public_keys', {})
        self.master_private_keys = storage.get('master_private_keys', {})

    def is_watching_only(self):
        return not bool(self.master_private_keys)

    def get_master_public_key(self):
        return self.master_public_keys.get(self.root_name)

    def get_master_private_key(self, account, password):
        k = self.master_private_keys.get(account)
        if not k: return
        xprv = pw_decode(k, password)
        try:
            deserialize_xkey(xprv)
        except:
            raise InvalidPassword()
        return xprv

    def check_password(self, password):
        xpriv = self.get_master_private_key(self.root_name, password)
        xpub = self.master_public_keys[self.root_name]
        if deserialize_xkey(xpriv)[3] != deserialize_xkey(xpub)[3]:
            raise InvalidPassword()

    def add_master_public_key(self, name, xpub):
        if xpub in self.master_public_keys.values():
            raise BaseException('Duplicate master public key')
        self.master_public_keys[name] = xpub
        self.storage.put('master_public_keys', self.master_public_keys, True)

    def add_master_private_key(self, name, xpriv, password):
        self.master_private_keys[name] = pw_encode(xpriv, password)
        self.storage.put('master_private_keys', self.master_private_keys, True)

    def derive_xkeys(self, root, derivation, password):
        x = self.master_private_keys[root]
        root_xprv = pw_decode(x, password)
        xprv, xpub = bip32_private_derivation(root_xprv, root, derivation)
        return xpub, xprv

    def create_master_keys(self, password):
        seed = self.get_seed(password)
        self.add_cosigner_seed(seed, self.root_name, password)

    def add_cosigner_seed(self, seed, name, password):
        # we don't store the seed, only the master xpriv
        xprv, xpub = bip32_root(self.mnemonic_to_seed(seed,''))
        xprv, xpub = bip32_private_derivation(xprv, "m/", self.root_derivation)
        self.add_master_public_key(name, xpub)
        self.add_master_private_key(name, xprv, password)

    def add_cosigner_xpub(self, seed, name):
        # store only master xpub
        xprv, xpub = bip32_root(self.mnemonic_to_seed(seed,''))
        xprv, xpub = bip32_private_derivation(xprv, "m/", self.root_derivation)
        self.add_master_public_key(name, xpub)

    def mnemonic_to_seed(self, seed, password):
        return Mnemonic.mnemonic_to_seed(seed, password)

    def make_seed(self):
        lang = self.storage.config.get('language')
        return Mnemonic(lang).make_seed()

    def format_seed(self, seed):
        return NEW_SEED_VERSION, ' '.join(seed.split())


class BIP32_Simple_Wallet(BIP32_Wallet):
    # Wallet with a single BIP32 account, no seed
    # gap limit 20
    root_name = 'x/'
    wallet_type = 'xpub'

    def create_xprv_wallet(self, xprv, password):
        xpub = bitcoin.xpub_from_xprv(xprv)
        account = BIP32_Account({'xpub':xpub})
        self.storage.put('seed_version', self.seed_version, True)
        self.add_master_private_key(self.root_name, xprv, password)
        self.add_master_public_key(self.root_name, xpub)
        self.add_account('0', account)

    def create_xpub_wallet(self, xpub):
        account = BIP32_Account({'xpub':xpub})
        self.storage.put('seed_version', self.seed_version, True)
        self.add_master_public_key(self.root_name, xpub)
        self.add_account('0', account)


class BIP32_HD_Wallet(BIP32_Wallet):
    # wallet that can create accounts
    def __init__(self, storage):
        self.next_account = storage.get('next_account', None)
        BIP32_Wallet.__init__(self, storage)

    def can_create_accounts(self):
        return self.root_name in self.master_private_keys.keys()

    def addresses(self, b=True):
        l = BIP32_Wallet.addresses(self, b)
        if self.next_account:
            next_address = self.next_account[2]
            if next_address not in l:
                l.append(next_address)
        return l

    def get_address_index(self, address):
        if self.next_account:
            next_id, next_xpub, next_address = self.next_account
            if address == next_address:
                return next_id, (0,0)
        return BIP32_Wallet.get_address_index(self, address)

    def num_accounts(self):
        keys = []
        for k, v in self.accounts.items():
            if type(v) != BIP32_Account:
                continue
            keys.append(k)
        i = 0
        while True:
            account_id = '%d'%i
            if account_id not in keys:
                break
            i += 1
        return i

    def get_next_account(self, password):
        account_id = '%d'%self.num_accounts()
        derivation = self.root_name + "%d'"%int(account_id)
        xpub, xprv = self.derive_xkeys(self.root_name, derivation, password)
        self.add_master_public_key(derivation, xpub)
        if xprv:
            self.add_master_private_key(derivation, xprv, password)
        account = BIP32_Account({'xpub':xpub})
        addr = account.first_address()
        self.add_address(addr)
        return account_id, xpub, addr

    def create_main_account(self, password):
        # First check the password is valid (this raises if it isn't).
        self.check_password(password)
        assert self.num_accounts() == 0
        self.create_account('Main account', password)

    def create_account(self, name, password):
        account_id, xpub, addr = self.get_next_account(password)
        account = BIP32_Account({'xpub':xpub})
        self.add_account(account_id, account)
        self.set_label(account_id, name)
        # add address of the next account
        self.next_account = self.get_next_account(password)
        self.storage.put('next_account', self.next_account)

    def account_is_pending(self, k):
        return type(self.accounts.get(k)) == PendingAccount

    def delete_pending_account(self, k):
        assert type(self.accounts.get(k)) == PendingAccount
        self.accounts.pop(k)
        self.save_accounts()

    def create_pending_account(self, name, password):
        if self.next_account is None:
            self.next_account = self.get_next_account(password)
            self.storage.put('next_account', self.next_account)
        next_id, next_xpub, next_address = self.next_account
        if name:
            self.set_label(next_id, name)
        self.accounts[next_id] = PendingAccount({'pending':next_address})
        self.save_accounts()

    def synchronize(self):
        # synchronize existing accounts
        BIP32_Wallet.synchronize(self)

        if self.next_account is None and not self.use_encryption:
            self.next_account = self.get_next_account(None)
            self.storage.put('next_account', self.next_account)

        # check pending account
        if self.next_account is not None:
            next_id, next_xpub, next_address = self.next_account
            if self.address_is_old(next_address):
                print_error("creating account", next_id)
                self.add_account(next_id, BIP32_Account({'xpub':next_xpub}))
                # here the user should get a notification
                self.next_account = None
                self.storage.put('next_account', self.next_account)
            elif self.history.get(next_address, []):
                if next_id not in self.accounts:
                    print_error("create pending account", next_id)
                    self.accounts[next_id] = PendingAccount({'pending':next_address})
                    self.save_accounts()



class NewWallet(BIP32_Wallet, Mnemonic):
    # Standard wallet
    root_name = 'x/'
<<<<<<< HEAD
    root_derivation = "m/44'/2'"
=======
    root_derivation = "m/"
>>>>>>> ad5bb3c4
    wallet_type = 'standard'

    def create_main_account(self, password):
        xpub = self.master_public_keys.get("x/")
        account = BIP32_Account({'xpub':xpub})
        self.add_account('0', account)


class Wallet_2of2(BIP32_Wallet, Mnemonic):
    # Wallet with multisig addresses.
    root_name = "x1/"
<<<<<<< HEAD
    root_derivation = "m/44'/2'"
=======
    root_derivation = "m/"
>>>>>>> ad5bb3c4
    wallet_type = '2of2'

    def can_import(self):
        return False

    def create_main_account(self, password):
        xpub1 = self.master_public_keys.get("x1/")
        xpub2 = self.master_public_keys.get("x2/")
        account = BIP32_Account_2of2({'xpub':xpub1, 'xpub2':xpub2})
        self.add_account('0', account)

    def get_master_public_keys(self):
        xpub1 = self.master_public_keys.get("x1/")
        xpub2 = self.master_public_keys.get("x2/")
        return {'x1':xpub1, 'x2':xpub2}

    def get_action(self):
        xpub1 = self.master_public_keys.get("x1/")
        xpub2 = self.master_public_keys.get("x2/")
        if xpub1 is None:
            return 'create_seed'
        if xpub2 is None:
            return 'add_cosigner'
        if not self.accounts:
            return 'create_accounts'



class Wallet_2of3(Wallet_2of2):
    # multisig 2 of 3
    wallet_type = '2of3'

    def create_main_account(self, password):
        xpub1 = self.master_public_keys.get("x1/")
        xpub2 = self.master_public_keys.get("x2/")
        xpub3 = self.master_public_keys.get("x3/")
        account = BIP32_Account_2of3({'xpub':xpub1, 'xpub2':xpub2, 'xpub3':xpub3})
        self.add_account('0', account)

    def get_master_public_keys(self):
        xpub1 = self.master_public_keys.get("x1/")
        xpub2 = self.master_public_keys.get("x2/")
        xpub3 = self.master_public_keys.get("x3/")
        return {'x1':xpub1, 'x2':xpub2, 'x3':xpub3}

    def get_action(self):
        xpub1 = self.master_public_keys.get("x1/")
        xpub2 = self.master_public_keys.get("x2/")
        xpub3 = self.master_public_keys.get("x3/")
        if xpub1 is None:
            return 'create_seed'
        if xpub2 is None or xpub3 is None:
            return 'add_two_cosigners'
        if not self.accounts:
            return 'create_accounts'


class OldWallet(Deterministic_Wallet):
    wallet_type = 'old'
    gap_limit = 5

    def __init__(self, storage):
        Deterministic_Wallet.__init__(self, storage)
        self.gap_limit = storage.get('gap_limit', 5)

    def make_seed(self):
        import old_mnemonic
        seed = random_seed(128)
        return ' '.join(old_mnemonic.mn_encode(seed))

    def format_seed(self, seed):
        import old_mnemonic
        # see if seed was entered as hex
        seed = seed.strip()
        try:
            assert seed
            seed.decode('hex')
            return OLD_SEED_VERSION, str(seed)
        except Exception:
            pass

        words = seed.split()
        seed = old_mnemonic.mn_decode(words)
        if not seed:
            raise Exception("Invalid seed")

        return OLD_SEED_VERSION, seed

    def create_master_keys(self, password):
        seed = self.get_seed(password)
        mpk = OldAccount.mpk_from_seed(seed)
        self.storage.put('master_public_key', mpk, True)

    def get_master_public_key(self):
        return self.storage.get("master_public_key")

    def get_master_public_keys(self):
        return {'Main Account':self.get_master_public_key()}

    def create_main_account(self, password):
        mpk = self.storage.get("master_public_key")
        self.create_account(mpk)

    def create_account(self, mpk):
        self.accounts['0'] = OldAccount({'mpk':mpk, 0:[], 1:[]})
        self.save_accounts()

    def create_watching_only_wallet(self, mpk):
        self.seed_version = OLD_SEED_VERSION
        self.storage.put('seed_version', self.seed_version, True)
        self.storage.put('master_public_key', mpk, True)
        self.create_account(mpk)

    def get_seed(self, password):
        seed = pw_decode(self.seed, password).encode('utf8')
        return seed

    def check_password(self, password):
        seed = self.get_seed(password)
        self.accounts['0'].check_seed(seed)

    def get_mnemonic(self, password):
        import old_mnemonic
        s = self.get_seed(password)
        return ' '.join(old_mnemonic.mn_encode(s))




wallet_types = [
    # category   type        description                   constructor
    ('standard', 'old',      ("Old wallet"),               OldWallet),
    ('standard', 'xpub',     ("BIP32 Import"),             BIP32_Simple_Wallet),
    ('standard', 'standard', ("Standard wallet"),          NewWallet),
    ('standard', 'imported', ("Imported wallet"),          Imported_Wallet),
    ('multisig', '2of2',     ("Multisig wallet (2 of 2)"), Wallet_2of2),
    ('multisig', '2of3',     ("Multisig wallet (2 of 3)"), Wallet_2of3)
]

# former WalletFactory
class Wallet(object):
    """The main wallet "entry point".
    This class is actually a factory that will return a wallet of the correct
    type when passed a WalletStorage instance."""

    def __new__(self, storage):

        seed_version = storage.get('seed_version')
        if not seed_version:
            seed_version = OLD_SEED_VERSION if len(storage.get('master_public_key','')) == 128 else NEW_SEED_VERSION

        if seed_version not in [OLD_SEED_VERSION, NEW_SEED_VERSION]:
            msg = "This wallet seed is not supported anymore."
            if seed_version in [5, 7, 8, 9, 10]:
                msg += "\nTo open this wallet, try 'git checkout seed_v%d'"%seed_version
            raise BaseException(msg)

        run_hook('add_wallet_types', wallet_types)
        wallet_type = storage.get('wallet_type')
        if wallet_type:
            for cat, t, name, c in wallet_types:
                if t == wallet_type:
                    WalletClass = c
                    break
            else:
                raise BaseException('unknown wallet type', wallet_type)
        else:
            if seed_version == OLD_SEED_VERSION:
                WalletClass = OldWallet
            else:
                WalletClass = NewWallet

        return WalletClass(storage)

    @classmethod
    def is_seed(self, seed):
        if not seed:
            return False
        elif is_old_seed(seed):
            return True
        elif is_new_seed(seed):
            return True
        else:
            return False

    @classmethod
    def is_old_mpk(self, mpk):
        try:
            int(mpk, 16)
            assert len(mpk) == 128
            return True
        except:
            return False

    @classmethod
    def is_xpub(self, text):
        try:
            assert text[0:4] == 'xpub'
            deserialize_xkey(text)
            return True
        except:
            return False

    @classmethod
    def is_xprv(self, text):
        try:
            assert text[0:4] == 'xprv'
            deserialize_xkey(text)
            return True
        except:
            return False

    @classmethod
    def is_address(self, text):
        if not text:
            return False
        for x in text.split():
            if not bitcoin.is_address(x):
                return False
        return True

    @classmethod
    def is_private_key(self, text):
        if not text:
            return False
        for x in text.split():
            if not bitcoin.is_private_key(x):
                return False
        return True

    @classmethod
    def from_seed(self, seed, storage):
        if is_old_seed(seed):
            klass = OldWallet
        elif is_new_seed(seed):
            klass = NewWallet
        w = klass(storage)
        return w

    @classmethod
    def from_address(self, text, storage):
        w = Imported_Wallet(storage)
        for x in text.split():
            w.accounts[IMPORTED_ACCOUNT].add(x, None, None, None)
        w.save_accounts()
        return w

    @classmethod
    def from_private_key(self, text, storage):
        w = Imported_Wallet(storage)
        for x in text.split():
            w.import_key(x, None)
        return w

    @classmethod
    def from_old_mpk(self, mpk, storage):
        w = OldWallet(storage)
        w.seed = ''
        w.create_watching_only_wallet(mpk)
        return w

    @classmethod
    def from_xpub(self, xpub, storage):
        w = BIP32_Simple_Wallet(storage)
        w.create_xpub_wallet(xpub)
        return w

    @classmethod
    def from_xprv(self, xprv, password, storage):
        w = BIP32_Simple_Wallet(storage)
        w.create_xprv_wallet(xprv, password)
        return w<|MERGE_RESOLUTION|>--- conflicted
+++ resolved
@@ -1471,11 +1471,7 @@
 class NewWallet(BIP32_Wallet, Mnemonic):
     # Standard wallet
     root_name = 'x/'
-<<<<<<< HEAD
-    root_derivation = "m/44'/2'"
-=======
     root_derivation = "m/"
->>>>>>> ad5bb3c4
     wallet_type = 'standard'
 
     def create_main_account(self, password):
@@ -1487,11 +1483,7 @@
 class Wallet_2of2(BIP32_Wallet, Mnemonic):
     # Wallet with multisig addresses.
     root_name = "x1/"
-<<<<<<< HEAD
-    root_derivation = "m/44'/2'"
-=======
     root_derivation = "m/"
->>>>>>> ad5bb3c4
     wallet_type = '2of2'
 
     def can_import(self):
