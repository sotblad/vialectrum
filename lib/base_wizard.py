--- conflicted
+++ resolved
@@ -386,17 +386,10 @@
     def choose_seed_type(self):
         title = _('Choose Seed type')
         message = ' '.join([
-<<<<<<< HEAD
-            "The type of addresses used by your wallet will depend on your seed.",
-            "Segwit wallets use bech32 addresses, defined in BIP173.",
-            "Please note that websites and other wallets may not support these addresses yet.",
-            "Thus, you might want to keep using a non-segwit wallet in order to be able to receive viacoins during the transition period."
-=======
             _("The type of addresses used by your wallet will depend on your seed."),
             _("Segwit wallets use bech32 addresses, defined in BIP173."),
             _("Please note that websites and other wallets may not support these addresses yet."),
-            _("Thus, you might want to keep using a non-segwit wallet in order to be able to receive bitcoins during the transition period.")
->>>>>>> 3c755aaa
+            _("Thus, you might want to keep using a non-segwit wallet in order to be able to receive viacoins during the transition period.")
         ])
         choices = [
             ('create_standard_seed', _('Standard')),
