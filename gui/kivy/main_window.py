--- conflicted
+++ resolved
@@ -67,11 +67,7 @@
                'gui/kivy/data/fonts/Roboto-Bold.ttf')
 
 
-<<<<<<< HEAD
-from vialectrum.util import base_units
-=======
-from electrum_ltc.util import base_units, NoDynamicFeeEstimates
->>>>>>> dcdfe6a1
+from vialectrum.util import base_units, NoDynamicFeeEstimates
 
 
 class ElectrumWindow(App):
