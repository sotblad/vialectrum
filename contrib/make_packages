--- conflicted
+++ resolved
@@ -46,10 +46,5 @@
     os.system("pyrcc4 icons.qrc -o gui/qt/icons_rc.py")
     os.system("python setup.py sdist --format=zip,gztar")
 
-<<<<<<< HEAD
-    _tgz="Electrum-LTC-%s.tar.gz"%version
-    _zip="Electrum-LTC-%s.zip"%version
-=======
     print "Packages are ready in dist"
->>>>>>> 49a48d52
 
