--- conflicted
+++ resolved
@@ -23,17 +23,11 @@
 # CONNECTION WITH THE SOFTWARE OR THE USE OR OTHER DEALINGS IN THE
 # SOFTWARE.
 
-<<<<<<< HEAD
 from vialectrum.i18n import _
 from vialectrum.mnemonic import Mnemonic
 import vialectrum.old_mnemonic
-=======
-from electrum_ltc.i18n import _
-from electrum_ltc.mnemonic import Mnemonic
-import electrum_ltc.old_mnemonic
-from electrum_ltc.plugins import run_hook
-
->>>>>>> 5672ca65
+from vialectrum.plugins import run_hook
+
 
 from .util import *
 from .qrtextedit import ShowQRTextEdit, ScanQRTextEdit
