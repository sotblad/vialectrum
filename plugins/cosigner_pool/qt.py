#!/usr/bin/env python
#
# Electrum - lightweight Bitcoin client
# Copyright (C) 2014 Thomas Voegtlin
#
# Permission is hereby granted, free of charge, to any person
# obtaining a copy of this software and associated documentation files
# (the "Software"), to deal in the Software without restriction,
# including without limitation the rights to use, copy, modify, merge,
# publish, distribute, sublicense, and/or sell copies of the Software,
# and to permit persons to whom the Software is furnished to do so,
# subject to the following conditions:
#
# The above copyright notice and this permission notice shall be
# included in all copies or substantial portions of the Software.
#
# THE SOFTWARE IS PROVIDED "AS IS", WITHOUT WARRANTY OF ANY KIND,
# EXPRESS OR IMPLIED, INCLUDING BUT NOT LIMITED TO THE WARRANTIES OF
# MERCHANTABILITY, FITNESS FOR A PARTICULAR PURPOSE AND
# NONINFRINGEMENT. IN NO EVENT SHALL THE AUTHORS OR COPYRIGHT HOLDERS
# BE LIABLE FOR ANY CLAIM, DAMAGES OR OTHER LIABILITY, WHETHER IN AN
# ACTION OF CONTRACT, TORT OR OTHERWISE, ARISING FROM, OUT OF OR IN
# CONNECTION WITH THE SOFTWARE OR THE USE OR OTHER DEALINGS IN THE
# SOFTWARE.

import socket
import threading
import time
import xmlrpclib

from PyQt4.QtGui import *
from PyQt4.QtCore import *

<<<<<<< HEAD
from electrum_ltc import bitcoin, util
from electrum_ltc import transaction
from electrum_ltc.plugins import BasePlugin, hook
from electrum_ltc.i18n import _
=======
from electrum import bitcoin, util
from electrum import transaction
from electrum.plugins import BasePlugin, hook
from electrum.i18n import _
from electrum.wallet import Multisig_Wallet
>>>>>>> 38858c25

from electrum_ltc_gui.qt.transaction_dialog import show_transaction

import sys
import traceback


PORT = 12344
HOST = 'cosigner.electrum.org'
server = xmlrpclib.ServerProxy('http://%s:%d'%(HOST,PORT), allow_none=True)


class Listener(util.DaemonThread):

    def __init__(self, parent):
        util.DaemonThread.__init__(self)
        self.daemon = True
        self.parent = parent
        self.received = set()
        self.keyhashes = []

    def set_keyhashes(self, keyhashes):
        self.keyhashes = keyhashes

    def clear(self, keyhash):
        server.delete(keyhash)
        self.received.remove(keyhash)

    def run(self):
        while self.running:
            if not self.keyhashes:
                time.sleep(2)
                continue
            for keyhash in self.keyhashes:
                if keyhash in self.received:
                    continue
                try:
                    message = server.get(keyhash)
                except Exception as e:
                    self.print_error("cannot contact cosigner pool")
                    time.sleep(30)
                    continue
                if message:
                    self.received.add(keyhash)
                    self.print_error("received message for", keyhash)
                    self.parent.obj.emit(SIGNAL("cosigner:receive"), keyhash,
                                         message)
            # poll every 30 seconds
            time.sleep(30)


class Plugin(BasePlugin):

    def __init__(self, parent, config, name):
        BasePlugin.__init__(self, parent, config, name)
        self.listener = None
        self.obj = QObject()
        self.obj.connect(self.obj, SIGNAL('cosigner:receive'), self.on_receive)
        self.keys = []
        self.cosigner_list = []

    @hook
    def init_qt(self, gui):
        for window in gui.windows:
            self.on_new_window(window)

    @hook
    def on_new_window(self, window):
        self.update(window)

    @hook
    def on_close_window(self, window):
        self.update(window)

    def is_available(self):
        return True

    def update(self, window):
        wallet = window.wallet
        if type(wallet) != Multisig_Wallet:
            return
        if self.listener is None:
            self.print_error("starting listener")
            self.listener = Listener(self)
            self.listener.start()
        elif self.listener:
            self.print_error("shutting down listener")
            self.listener.stop()
            self.listener = None
        self.keys = []
        self.cosigner_list = []
        for key, keystore in wallet.keystores.items():
            xpub = keystore.get_master_public_key()
            K = bitcoin.deserialize_xkey(xpub)[-1].encode('hex')
            _hash = bitcoin.Hash(K).encode('hex')
            if not keystore.is_watching_only():
                self.keys.append((key, _hash, window))
            else:
                self.cosigner_list.append((window, xpub, K, _hash))
        if self.listener:
            self.listener.set_keyhashes([t[1] for t in self.keys])

    @hook
    def transaction_dialog(self, d):
        d.cosigner_send_button = b = QPushButton(_("Send to cosigner"))
        b.clicked.connect(lambda: self.do_send(d.tx))
        d.buttons.insert(0, b)
        self.transaction_dialog_update(d)

    @hook
    def transaction_dialog_update(self, d):
        if d.tx.is_complete() or d.wallet.can_sign(d.tx):
            d.cosigner_send_button.hide()
            return
        for window, xpub, K, _hash in self.cosigner_list:
            if window.wallet == d.wallet and self.cosigner_can_sign(d.tx, xpub):
                d.cosigner_send_button.show()
                break
        else:
            d.cosigner_send_button.hide()

    def cosigner_can_sign(self, tx, cosigner_xpub):
        from electrum_ltc.keystore import is_xpubkey, parse_xpubkey
        xpub_set = set([])
        for txin in tx.inputs():
            for x_pubkey in txin['x_pubkeys']:
                if is_xpubkey(x_pubkey):
                    xpub, s = parse_xpubkey(x_pubkey)
                    xpub_set.add(xpub)
        return cosigner_xpub in xpub_set

    def do_send(self, tx):
        for window, xpub, K, _hash in self.cosigner_list:
            if not self.cosigner_can_sign(tx, xpub):
                continue
            message = bitcoin.encrypt_message(tx.raw, K)
            try:
                server.put(_hash, message)
            except Exception as e:
                traceback.print_exc(file=sys.stdout)
                window.show_message("Failed to send transaction to cosigning pool.")
                return
            window.show_message("Your transaction was sent to the cosigning pool.\nOpen your cosigner wallet to retrieve it.")

    def on_receive(self, keyhash, message):
        self.print_error("signal arrived for", keyhash)
        for key, _hash, window in self.keys:
            if _hash == keyhash:
                break
        else:
            self.print_error("keyhash not found")
            return

        wallet = window.wallet
        if wallet.has_password():
            password = window.password_dialog('An encrypted transaction was retrieved from cosigning pool.\nPlease enter your password to decrypt it.')
            if not password:
                return
        else:
            password = None
            if not window.question(_("An encrypted transaction was retrieved from cosigning pool.\nDo you want to open it now?")):
                return

        xprv = wallet.keystore.get_master_private_key(password)
        if not xprv:
            return
        try:
            k = bitcoin.deserialize_xkey(xprv)[-1].encode('hex')
            EC = bitcoin.EC_KEY(k.decode('hex'))
            message = EC.decrypt_message(message)
        except Exception as e:
            traceback.print_exc(file=sys.stdout)
            window.show_message(str(e))
            return

        self.listener.clear(keyhash)
        tx = transaction.Transaction(message)
        show_transaction(tx, window, prompt_if_unsaved=True)<|MERGE_RESOLUTION|>--- conflicted
+++ resolved
@@ -31,18 +31,11 @@
 from PyQt4.QtGui import *
 from PyQt4.QtCore import *
 
-<<<<<<< HEAD
 from electrum_ltc import bitcoin, util
 from electrum_ltc import transaction
 from electrum_ltc.plugins import BasePlugin, hook
 from electrum_ltc.i18n import _
-=======
-from electrum import bitcoin, util
-from electrum import transaction
-from electrum.plugins import BasePlugin, hook
-from electrum.i18n import _
-from electrum.wallet import Multisig_Wallet
->>>>>>> 38858c25
+from electrum_ltc.wallet import Multisig_Wallet
 
 from electrum_ltc_gui.qt.transaction_dialog import show_transaction
 
