--- conflicted
+++ resolved
@@ -35,12 +35,8 @@
 import threading
 from i18n import _
 
-<<<<<<< HEAD
 base_units = {'LTC':8, 'mLTC':5, 'uLTC':2}
-=======
-base_units = {'BTC':8, 'mBTC':5, 'uBTC':2}
 fee_levels = [_('Very low'), _('Low'), _('Normal'), _('High'), _('Very high')]
->>>>>>> 0273936b
 
 def normalize_version(v):
     return [int(x) for x in re.sub(r'(\.0+)*$','', v).split(".")]
