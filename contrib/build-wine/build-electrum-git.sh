--- conflicted
+++ resolved
@@ -1,12 +1,7 @@
 #!/bin/bash
 
-<<<<<<< HEAD
 NAME_ROOT=vialectrum
-PYTHON_VERSION=3.5.4
-=======
-NAME_ROOT=electrum-ltc
 PYTHON_VERSION=3.6.6
->>>>>>> b043c1be
 
 # These settings probably don't need any change
 export WINEPREFIX=/opt/wine64
@@ -24,27 +19,7 @@
 mkdir -p tmp
 cd tmp
 
-<<<<<<< HEAD
-if [ -d ./vialectrum ]; then
-  rm ./vialectrum -rf
-fi
-
-git clone https://github.com/vialectrum/vialectrum -b master
-
-pushd vialectrum
-if [ ! -z "$1" ]; then
-    # a commit/tag/branch was specified
-    if ! git cat-file -e "$1" 2> /dev/null
-    then  # can't find target
-        # try pull requests
-        git config --local --add remote.origin.fetch '+refs/pull/*/merge:refs/remotes/origin/pr/*'
-        git fetch --all
-    fi
-    git checkout $1
-fi
-=======
-pushd $WINEPREFIX/drive_c/electrum-ltc
->>>>>>> b043c1be
+pushd $WINEPREFIX/drive_c/vialectrum
 
 # Load electrum-icons and electrum-locale for this release
 git submodule init
@@ -59,7 +34,7 @@
     exit 1
 fi
 for i in ./locale/*; do
-    dir=$WINEPREFIX/drive_c/electrum-ltc/electrum_ltc/locale/$i/LC_MESSAGES
+    dir=$WINEPREFIX/drive_c/vialectrum/vialectrum/locale/$i/LC_MESSAGES
     mkdir -p $dir
     msgfmt --output-file=$dir/electrum.mo $i/electrum.po || true
 done
@@ -68,16 +43,8 @@
 find -exec touch -d '2000-11-11T11:11:11+00:00' {} +
 popd
 
-<<<<<<< HEAD
-rm -rf $WINEPREFIX/drive_c/vialectrum
-cp -r vialectrum $WINEPREFIX/drive_c/vialectrum
-cp vialectrum/LICENCE .
-cp -r ./vialectrum/contrib/deterministic-build/vialectrum-locale/locale $WINEPREFIX/drive_c/vialectrum/lib/
-cp ./vialectrum/contrib/deterministic-build/vialectrum-icons/icons_rc.py $WINEPREFIX/drive_c/vialectrum/gui/qt/
-=======
-cp $WINEPREFIX/drive_c/electrum-ltc/LICENCE .
-cp $WINEPREFIX/drive_c/electrum-ltc/contrib/deterministic-build/electrum-ltc-icons/icons_rc.py $WINEPREFIX/drive_c/electrum-ltc/electrum_ltc/gui/qt/
->>>>>>> b043c1be
+cp $WINEPREFIX/drive_c/vialectrum/LICENCE .
+cp $WINEPREFIX/drive_c/vialectrum/contrib/deterministic-build/vialectrum-icons/icons_rc.py $WINEPREFIX/drive_c/vialectrum/vialectrum/gui/qt/
 
 # Install frozen dependencies
 $PYTHON -m pip install -r ../../deterministic-build/requirements.txt
