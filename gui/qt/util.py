import os.path
import time
import sys
import platform
import queue
from collections import namedtuple
from functools import partial

<<<<<<< HEAD
from electrum_ltc.i18n import _
=======
>>>>>>> 18ba4319
from PyQt5.QtGui import *
from PyQt5.QtCore import *
from PyQt5.QtWidgets import *

from electrum.i18n import _
from electrum.util import FileImportFailed, FileExportFailed
from electrum.paymentrequest import PR_UNPAID, PR_PAID, PR_EXPIRED


if platform.system() == 'Windows':
    MONOSPACE_FONT = 'Lucida Console'
elif platform.system() == 'Darwin':
    MONOSPACE_FONT = 'Monaco'
else:
    MONOSPACE_FONT = 'monospace'


dialogs = []

<<<<<<< HEAD
from electrum_ltc.paymentrequest import PR_UNPAID, PR_PAID, PR_EXPIRED

=======
>>>>>>> 18ba4319
pr_icons = {
    PR_UNPAID:":icons/unpaid.png",
    PR_PAID:":icons/confirmed.png",
    PR_EXPIRED:":icons/expired.png"
}

pr_tooltips = {
    PR_UNPAID:_('Pending'),
    PR_PAID:_('Paid'),
    PR_EXPIRED:_('Expired')
}

expiration_values = [
    (_('1 hour'), 60*60),
    (_('1 day'), 24*60*60),
    (_('1 week'), 7*24*60*60),
    (_('Never'), None)
]


class Timer(QThread):
    stopped = False
    timer_signal = pyqtSignal()

    def run(self):
        while not self.stopped:
            self.timer_signal.emit()
            time.sleep(0.5)

    def stop(self):
        self.stopped = True
        self.wait()

class EnterButton(QPushButton):
    def __init__(self, text, func):
        QPushButton.__init__(self, text)
        self.func = func
        self.clicked.connect(func)

    def keyPressEvent(self, e):
        if e.key() == Qt.Key_Return:
            self.func()


class ThreadedButton(QPushButton):
    def __init__(self, text, task, on_success=None, on_error=None):
        QPushButton.__init__(self, text)
        self.task = task
        self.on_success = on_success
        self.on_error = on_error
        self.clicked.connect(self.run_task)

    def run_task(self):
        self.setEnabled(False)
        self.thread = TaskThread(self)
        self.thread.add(self.task, self.on_success, self.done, self.on_error)

    def done(self):
        self.setEnabled(True)
        self.thread.stop()


class WWLabel(QLabel):
    def __init__ (self, text="", parent=None):
        QLabel.__init__(self, text, parent)
        self.setWordWrap(True)


class HelpLabel(QLabel):

    def __init__(self, text, help_text):
        QLabel.__init__(self, text)
        self.help_text = help_text
        self.app = QCoreApplication.instance()
        self.font = QFont()

    def mouseReleaseEvent(self, x):
        QMessageBox.information(self, 'Help', self.help_text)

    def enterEvent(self, event):
        self.font.setUnderline(True)
        self.setFont(self.font)
        self.app.setOverrideCursor(QCursor(Qt.PointingHandCursor))
        return QLabel.enterEvent(self, event)

    def leaveEvent(self, event):
        self.font.setUnderline(False)
        self.setFont(self.font)
        self.app.setOverrideCursor(QCursor(Qt.ArrowCursor))
        return QLabel.leaveEvent(self, event)


class HelpButton(QPushButton):
    def __init__(self, text):
        QPushButton.__init__(self, '?')
        self.help_text = text
        self.setFocusPolicy(Qt.NoFocus)
        self.setFixedWidth(20)
        self.clicked.connect(self.onclick)

    def onclick(self):
        QMessageBox.information(self, 'Help', self.help_text)

class Buttons(QHBoxLayout):
    def __init__(self, *buttons):
        QHBoxLayout.__init__(self)
        self.addStretch(1)
        for b in buttons:
            self.addWidget(b)

class CloseButton(QPushButton):
    def __init__(self, dialog):
        QPushButton.__init__(self, _("Close"))
        self.clicked.connect(dialog.close)
        self.setDefault(True)

class CopyButton(QPushButton):
    def __init__(self, text_getter, app):
        QPushButton.__init__(self, _("Copy"))
        self.clicked.connect(lambda: app.clipboard().setText(text_getter()))

class CopyCloseButton(QPushButton):
    def __init__(self, text_getter, app, dialog):
        QPushButton.__init__(self, _("Copy and Close"))
        self.clicked.connect(lambda: app.clipboard().setText(text_getter()))
        self.clicked.connect(dialog.close)
        self.setDefault(True)

class OkButton(QPushButton):
    def __init__(self, dialog, label=None):
        QPushButton.__init__(self, label or _("OK"))
        self.clicked.connect(dialog.accept)
        self.setDefault(True)

class CancelButton(QPushButton):
    def __init__(self, dialog, label=None):
        QPushButton.__init__(self, label or _("Cancel"))
        self.clicked.connect(dialog.reject)

class MessageBoxMixin(object):
    def top_level_window_recurse(self, window=None):
        window = window or self
        classes = (WindowModalDialog, QMessageBox)
        for n, child in enumerate(window.children()):
            # Test for visibility as old closed dialogs may not be GC-ed
            if isinstance(child, classes) and child.isVisible():
                return self.top_level_window_recurse(child)
        return window

    def top_level_window(self):
        return self.top_level_window_recurse()

    def question(self, msg, parent=None, title=None, icon=None):
        Yes, No = QMessageBox.Yes, QMessageBox.No
        return self.msg_box(icon or QMessageBox.Question,
                            parent, title or '',
                            msg, buttons=Yes|No, defaultButton=No) == Yes

    def show_warning(self, msg, parent=None, title=None):
        return self.msg_box(QMessageBox.Warning, parent,
                            title or _('Warning'), msg)

    def show_error(self, msg, parent=None):
        return self.msg_box(QMessageBox.Warning, parent,
                            _('Error'), msg)

    def show_critical(self, msg, parent=None, title=None):
        return self.msg_box(QMessageBox.Critical, parent,
                            title or _('Critical Error'), msg)

    def show_message(self, msg, parent=None, title=None):
        return self.msg_box(QMessageBox.Information, parent,
                            title or _('Information'), msg)

    def msg_box(self, icon, parent, title, text, buttons=QMessageBox.Ok,
                defaultButton=QMessageBox.NoButton):
        parent = parent or self.top_level_window()
        d = QMessageBox(icon, title, str(text), buttons, parent)
        d.setWindowModality(Qt.WindowModal)
        d.setDefaultButton(defaultButton)
        return d.exec_()

class WindowModalDialog(QDialog, MessageBoxMixin):
    '''Handy wrapper; window modal dialogs are better for our multi-window
    daemon model as other wallet windows can still be accessed.'''
    def __init__(self, parent, title=None):
        QDialog.__init__(self, parent)
        self.setWindowModality(Qt.WindowModal)
        if title:
            self.setWindowTitle(title)


class WaitingDialog(WindowModalDialog):
    '''Shows a please wait dialog whilst runnning a task.  It is not
    necessary to maintain a reference to this dialog.'''
    def __init__(self, parent, message, task, on_success=None, on_error=None):
        assert parent
        if isinstance(parent, MessageBoxMixin):
            parent = parent.top_level_window()
        WindowModalDialog.__init__(self, parent, _("Please wait"))
        vbox = QVBoxLayout(self)
        vbox.addWidget(QLabel(message))
        self.accepted.connect(self.on_accepted)
        self.show()
        self.thread = TaskThread(self)
        self.thread.add(task, on_success, self.accept, on_error)

    def wait(self):
        self.thread.wait()

    def on_accepted(self):
        self.thread.stop()


def line_dialog(parent, title, label, ok_label, default=None):
    dialog = WindowModalDialog(parent, title)
    dialog.setMinimumWidth(500)
    l = QVBoxLayout()
    dialog.setLayout(l)
    l.addWidget(QLabel(label))
    txt = QLineEdit()
    if default:
        txt.setText(default)
    l.addWidget(txt)
    l.addLayout(Buttons(CancelButton(dialog), OkButton(dialog, ok_label)))
    if dialog.exec_():
        return txt.text()

def text_dialog(parent, title, label, ok_label, default=None, allow_multi=False):
    from .qrtextedit import ScanQRTextEdit
    dialog = WindowModalDialog(parent, title)
    dialog.setMinimumWidth(600)
    l = QVBoxLayout()
    dialog.setLayout(l)
    l.addWidget(QLabel(label))
    txt = ScanQRTextEdit(allow_multi=allow_multi)
    if default:
        txt.setText(default)
    l.addWidget(txt)
    l.addLayout(Buttons(CancelButton(dialog), OkButton(dialog, ok_label)))
    if dialog.exec_():
        return txt.toPlainText()

class ChoicesLayout(object):
    def __init__(self, msg, choices, on_clicked=None, checked_index=0):
        vbox = QVBoxLayout()
        if len(msg) > 50:
            vbox.addWidget(WWLabel(msg))
            msg = ""
        gb2 = QGroupBox(msg)
        vbox.addWidget(gb2)

        vbox2 = QVBoxLayout()
        gb2.setLayout(vbox2)

        self.group = group = QButtonGroup()
        for i,c in enumerate(choices):
            button = QRadioButton(gb2)
            button.setText(c)
            vbox2.addWidget(button)
            group.addButton(button)
            group.setId(button, i)
            if i==checked_index:
                button.setChecked(True)

        if on_clicked:
            group.buttonClicked.connect(partial(on_clicked, self))

        self.vbox = vbox

    def layout(self):
        return self.vbox

    def selected_index(self):
        return self.group.checkedId()

def address_field(addresses):
    hbox = QHBoxLayout()
    address_e = QLineEdit()
    if addresses and len(addresses) > 0:
        address_e.setText(addresses[0])
    else:
        addresses = []
    def func():
        try:
            i = addresses.index(str(address_e.text())) + 1
            i = i % len(addresses)
            address_e.setText(addresses[i])
        except ValueError:
            # the user might have changed address_e to an
            # address not in the wallet (or to something that isn't an address)
            if addresses and len(addresses) > 0:
                address_e.setText(addresses[0])
    button = QPushButton(_('Address'))
    button.clicked.connect(func)
    hbox.addWidget(button)
    hbox.addWidget(address_e)
    return hbox, address_e


def filename_field(parent, config, defaultname, select_msg):

    vbox = QVBoxLayout()
    vbox.addWidget(QLabel(_("Format")))
    gb = QGroupBox("format", parent)
    b1 = QRadioButton(gb)
    b1.setText(_("CSV"))
    b1.setChecked(True)
    b2 = QRadioButton(gb)
    b2.setText(_("json"))
    vbox.addWidget(b1)
    vbox.addWidget(b2)

    hbox = QHBoxLayout()

    directory = config.get('io_dir', os.path.expanduser('~'))
    path = os.path.join( directory, defaultname )
    filename_e = QLineEdit()
    filename_e.setText(path)

    def func():
        text = filename_e.text()
        _filter = "*.csv" if text.endswith(".csv") else "*.json" if text.endswith(".json") else None
        p, __ = QFileDialog.getSaveFileName(None, select_msg, text, _filter)
        if p:
            filename_e.setText(p)

    button = QPushButton(_('File'))
    button.clicked.connect(func)
    hbox.addWidget(button)
    hbox.addWidget(filename_e)
    vbox.addLayout(hbox)

    def set_csv(v):
        text = filename_e.text()
        text = text.replace(".json",".csv") if v else text.replace(".csv",".json")
        filename_e.setText(text)

    b1.clicked.connect(lambda: set_csv(True))
    b2.clicked.connect(lambda: set_csv(False))

    return vbox, filename_e, b1

class ElectrumItemDelegate(QStyledItemDelegate):
    def createEditor(self, parent, option, index):
        return self.parent().createEditor(parent, option, index)

class MyTreeWidget(QTreeWidget):

    def __init__(self, parent, create_menu, headers, stretch_column=None,
                 editable_columns=None):
        QTreeWidget.__init__(self, parent)
        self.parent = parent
        self.config = self.parent.config
        self.stretch_column = stretch_column
        self.setContextMenuPolicy(Qt.CustomContextMenu)
        self.customContextMenuRequested.connect(create_menu)
        self.setUniformRowHeights(True)
        # extend the syntax for consistency
        self.addChild = self.addTopLevelItem
        self.insertChild = self.insertTopLevelItem

        # Control which columns are editable
        self.editor = None
        self.pending_update = False
        if editable_columns is None:
            editable_columns = {stretch_column}
        else:
            editable_columns = set(editable_columns)
        self.editable_columns = editable_columns
        self.setItemDelegate(ElectrumItemDelegate(self))
        self.itemDoubleClicked.connect(self.on_doubleclick)
        self.update_headers(headers)
        self.current_filter = ""

    def update_headers(self, headers):
        self.setColumnCount(len(headers))
        self.setHeaderLabels(headers)
        self.header().setStretchLastSection(False)
        for col in range(len(headers)):
            sm = QHeaderView.Stretch if col == self.stretch_column else QHeaderView.ResizeToContents
            self.header().setSectionResizeMode(col, sm)

    def editItem(self, item, column):
        if column in self.editable_columns:
            self.editing_itemcol = (item, column, item.text(column))
            # Calling setFlags causes on_changed events for some reason
            item.setFlags(item.flags() | Qt.ItemIsEditable)
            QTreeWidget.editItem(self, item, column)
            item.setFlags(item.flags() & ~Qt.ItemIsEditable)

    def keyPressEvent(self, event):
        if event.key() in [ Qt.Key_F2, Qt.Key_Return ] and self.editor is None:
            self.on_activated(self.currentItem(), self.currentColumn())
        else:
            QTreeWidget.keyPressEvent(self, event)

    def permit_edit(self, item, column):
        return (column in self.editable_columns
                and self.on_permit_edit(item, column))

    def on_permit_edit(self, item, column):
        return True

    def on_doubleclick(self, item, column):
        if self.permit_edit(item, column):
            self.editItem(item, column)

    def on_activated(self, item, column):
        # on 'enter' we show the menu
        pt = self.visualItemRect(item).bottomLeft()
        pt.setX(50)
        self.customContextMenuRequested.emit(pt)

    def createEditor(self, parent, option, index):
        self.editor = QStyledItemDelegate.createEditor(self.itemDelegate(),
                                                       parent, option, index)
        self.editor.editingFinished.connect(self.editing_finished)
        return self.editor

    def editing_finished(self):
        # Long-time QT bug - pressing Enter to finish editing signals
        # editingFinished twice.  If the item changed the sequence is
        # Enter key:  editingFinished, on_change, editingFinished
        # Mouse: on_change, editingFinished
        # This mess is the cleanest way to ensure we make the
        # on_edited callback with the updated item
        if self.editor:
            (item, column, prior_text) = self.editing_itemcol
            if self.editor.text() == prior_text:
                self.editor = None  # Unchanged - ignore any 2nd call
            elif item.text(column) == prior_text:
                pass # Buggy first call on Enter key, item not yet updated
            else:
                # What we want - the updated item
                self.on_edited(*self.editing_itemcol)
                self.editor = None

            # Now do any pending updates
            if self.editor is None and self.pending_update:
                self.pending_update = False
                self.on_update()

    def on_edited(self, item, column, prior):
        '''Called only when the text actually changes'''
        key = item.data(0, Qt.UserRole)
        text = item.text(column)
        self.parent.wallet.set_label(key, text)
        self.parent.history_list.update_labels()
        self.parent.update_completions()

    def update(self):
        # Defer updates if editing
        if self.editor:
            self.pending_update = True
        else:
            self.setUpdatesEnabled(False)
            scroll_pos = self.verticalScrollBar().value()
            self.on_update()
            self.setUpdatesEnabled(True)
            # To paint the list before resetting the scroll position
            self.parent.app.processEvents()
            self.verticalScrollBar().setValue(scroll_pos)
        if self.current_filter:
            self.filter(self.current_filter)

    def on_update(self):
        pass

    def get_leaves(self, root):
        child_count = root.childCount()
        if child_count == 0:
            yield root
        for i in range(child_count):
            item = root.child(i)
            for x in self.get_leaves(item):
                yield x

    def filter(self, p):
        columns = self.__class__.filter_columns
        p = p.lower()
        self.current_filter = p
        for item in self.get_leaves(self.invisibleRootItem()):
            item.setHidden(all([item.text(column).lower().find(p) == -1
                                for column in columns]))


class ButtonsWidget(QWidget):

    def __init__(self):
        super(QWidget, self).__init__()
        self.buttons = []

    def resizeButtons(self):
        frameWidth = self.style().pixelMetric(QStyle.PM_DefaultFrameWidth)
        x = self.rect().right() - frameWidth
        y = self.rect().bottom() - frameWidth
        for button in self.buttons:
            sz = button.sizeHint()
            x -= sz.width()
            button.move(x, y - sz.height())

    def addButton(self, icon_name, on_click, tooltip):
        button = QToolButton(self)
        button.setIcon(QIcon(icon_name))
        button.setStyleSheet("QToolButton { border: none; hover {border: 1px} pressed {border: 1px} padding: 0px; }")
        button.setVisible(True)
        button.setToolTip(tooltip)
        button.clicked.connect(on_click)
        self.buttons.append(button)
        return button

    def addCopyButton(self, app):
        self.app = app
        self.addButton(":icons/copy.png", self.on_copy, _("Copy to clipboard"))

    def on_copy(self):
        self.app.clipboard().setText(self.text())
        QToolTip.showText(QCursor.pos(), _("Text copied to clipboard"), self)

class ButtonsLineEdit(QLineEdit, ButtonsWidget):
    def __init__(self, text=None):
        QLineEdit.__init__(self, text)
        self.buttons = []

    def resizeEvent(self, e):
        o = QLineEdit.resizeEvent(self, e)
        self.resizeButtons()
        return o

class ButtonsTextEdit(QPlainTextEdit, ButtonsWidget):
    def __init__(self, text=None):
        QPlainTextEdit.__init__(self, text)
        self.setText = self.setPlainText
        self.text = self.toPlainText
        self.buttons = []

    def resizeEvent(self, e):
        o = QPlainTextEdit.resizeEvent(self, e)
        self.resizeButtons()
        return o


class TaskThread(QThread):
    '''Thread that runs background tasks.  Callbacks are guaranteed
    to happen in the context of its parent.'''

    Task = namedtuple("Task", "task cb_success cb_done cb_error")
    doneSig = pyqtSignal(object, object, object)

    def __init__(self, parent, on_error=None):
        super(TaskThread, self).__init__(parent)
        self.on_error = on_error
        self.tasks = queue.Queue()
        self.doneSig.connect(self.on_done)
        self.start()

    def add(self, task, on_success=None, on_done=None, on_error=None):
        on_error = on_error or self.on_error
        self.tasks.put(TaskThread.Task(task, on_success, on_done, on_error))

    def run(self):
        while True:
            task = self.tasks.get()
            if not task:
                break
            try:
                result = task.task()
                self.doneSig.emit(result, task.cb_done, task.cb_success)
            except BaseException:
                self.doneSig.emit(sys.exc_info(), task.cb_done, task.cb_error)

    def on_done(self, result, cb_done, cb):
        # This runs in the parent's thread.
        if cb_done:
            cb_done()
        if cb:
            cb(result)

    def stop(self):
        self.tasks.put(None)


class ColorSchemeItem:
    def __init__(self, fg_color, bg_color):
        self.colors = (fg_color, bg_color)

    def _get_color(self, background):
        return self.colors[(int(background) + int(ColorScheme.dark_scheme)) % 2]

    def as_stylesheet(self, background=False):
        css_prefix = "background-" if background else ""
        color = self._get_color(background)
        return "QWidget {{ {}color:{}; }}".format(css_prefix, color)

    def as_color(self, background=False):
        color = self._get_color(background)
        return QColor(color)


class ColorScheme:
    dark_scheme = False

    GREEN = ColorSchemeItem("#117c11", "#8af296")
    RED = ColorSchemeItem("#7c1111", "#f18c8c")
    BLUE = ColorSchemeItem("#123b7c", "#8cb3f2")
    DEFAULT = ColorSchemeItem("black", "white")

    @staticmethod
    def has_dark_background(widget):
        brightness = sum(widget.palette().color(QPalette.Background).getRgb()[0:3])
        return brightness < (255*3/2)

    @staticmethod
    def update_from_widget(widget):
        if ColorScheme.has_dark_background(widget):
            ColorScheme.dark_scheme = True


class AcceptFileDragDrop:
    def __init__(self, file_type=""):
        assert isinstance(self, QWidget)
        self.setAcceptDrops(True)
        self.file_type = file_type

    def validateEvent(self, event):
        if not event.mimeData().hasUrls():
            event.ignore()
            return False
        for url in event.mimeData().urls():
            if not url.toLocalFile().endswith(self.file_type):
                event.ignore()
                return False
        event.accept()
        return True

    def dragEnterEvent(self, event):
        self.validateEvent(event)

    def dragMoveEvent(self, event):
        if self.validateEvent(event):
            event.setDropAction(Qt.CopyAction)

    def dropEvent(self, event):
        if self.validateEvent(event):
            for url in event.mimeData().urls():
                self.onFileAdded(url.toLocalFile())

    def onFileAdded(self, fn):
        raise NotImplementedError()


def import_meta_gui(electrum_window, title, importer, on_success):
    filter_ = "JSON (*.json);;All files (*)"
    filename = electrum_window.getOpenFileName(_("Open {} file").format(title), filter_)
    if not filename:
        return
    try:
        importer(filename)
    except FileImportFailed as e:
        electrum_window.show_critical(str(e))
    else:
        electrum_window.show_message(_("Your {} were successfully imported").format(title))
        on_success()


def export_meta_gui(electrum_window, title, exporter):
    filter_ = "JSON (*.json);;All files (*)"
    filename = electrum_window.getSaveFileName(_("Select file to save your {}").format(title),
                                               'electrum_{}.json'.format(title), filter_)
    if not filename:
        return
    try:
        exporter(filename)
    except FileExportFailed as e:
        electrum_window.show_critical(str(e))
    else:
        electrum_window.show_message(_("Your {0} were exported to '{1}'")
                                     .format(title, str(filename)))


if __name__ == "__main__":
    app = QApplication([])
    t = WaitingDialog(None, 'testing ...', lambda: [time.sleep(1)], lambda x: QMessageBox.information(None, 'done', "done"))
    t.start()
    app.exec_()<|MERGE_RESOLUTION|>--- conflicted
+++ resolved
@@ -6,17 +6,13 @@
 from collections import namedtuple
 from functools import partial
 
-<<<<<<< HEAD
-from electrum_ltc.i18n import _
-=======
->>>>>>> 18ba4319
 from PyQt5.QtGui import *
 from PyQt5.QtCore import *
 from PyQt5.QtWidgets import *
 
-from electrum.i18n import _
-from electrum.util import FileImportFailed, FileExportFailed
-from electrum.paymentrequest import PR_UNPAID, PR_PAID, PR_EXPIRED
+from electrum_ltc.i18n import _
+from electrum_ltc.util import FileImportFailed, FileExportFailed
+from electrum_ltc.paymentrequest import PR_UNPAID, PR_PAID, PR_EXPIRED
 
 
 if platform.system() == 'Windows':
@@ -29,11 +25,6 @@
 
 dialogs = []
 
-<<<<<<< HEAD
-from electrum_ltc.paymentrequest import PR_UNPAID, PR_PAID, PR_EXPIRED
-
-=======
->>>>>>> 18ba4319
 pr_icons = {
     PR_UNPAID:":icons/unpaid.png",
     PR_PAID:":icons/confirmed.png",
@@ -703,7 +694,7 @@
 def export_meta_gui(electrum_window, title, exporter):
     filter_ = "JSON (*.json);;All files (*)"
     filename = electrum_window.getSaveFileName(_("Select file to save your {}").format(title),
-                                               'electrum_{}.json'.format(title), filter_)
+                                               'electrum-ltc_{}.json'.format(title), filter_)
     if not filename:
         return
     try:
