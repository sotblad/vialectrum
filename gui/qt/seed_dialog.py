#!/usr/bin/env python
#
# Electrum - lightweight Bitcoin client
# Copyright (C) 2013 ecdsa@github
#
# Permission is hereby granted, free of charge, to any person
# obtaining a copy of this software and associated documentation files
# (the "Software"), to deal in the Software without restriction,
# including without limitation the rights to use, copy, modify, merge,
# publish, distribute, sublicense, and/or sell copies of the Software,
# and to permit persons to whom the Software is furnished to do so,
# subject to the following conditions:
#
# The above copyright notice and this permission notice shall be
# included in all copies or substantial portions of the Software.
#
# THE SOFTWARE IS PROVIDED "AS IS", WITHOUT WARRANTY OF ANY KIND,
# EXPRESS OR IMPLIED, INCLUDING BUT NOT LIMITED TO THE WARRANTIES OF
# MERCHANTABILITY, FITNESS FOR A PARTICULAR PURPOSE AND
# NONINFRINGEMENT. IN NO EVENT SHALL THE AUTHORS OR COPYRIGHT HOLDERS
# BE LIABLE FOR ANY CLAIM, DAMAGES OR OTHER LIABILITY, WHETHER IN AN
# ACTION OF CONTRACT, TORT OR OTHERWISE, ARISING FROM, OUT OF OR IN
# CONNECTION WITH THE SOFTWARE OR THE USE OR OTHER DEALINGS IN THE
# SOFTWARE.

<<<<<<< HEAD
from electrum_ltc.i18n import _
from electrum_ltc.mnemonic import Mnemonic
import electrum_ltc.old_mnemonic
=======
from electrum.i18n import _
from electrum.mnemonic import Mnemonic
import electrum.old_mnemonic
from electrum.plugins import run_hook

>>>>>>> 23c29715

from .util import *
from .qrtextedit import ShowQRTextEdit, ScanQRTextEdit
from .completion_text_edit import CompletionTextEdit


def seed_warning_msg(seed):
    return ''.join([
        "<p>",
        _("Please save these {0} words on paper (order is important). "),
        _("This seed will allow you to recover your wallet in case "
          "of computer failure."),
        "</p>",
        "<b>" + _("WARNING") + ":</b>",
        "<ul>",
        "<li>" + _("Never disclose your seed.") + "</li>",
        "<li>" + _("Never type it on a website.") + "</li>",
        "<li>" + _("Do not store it electronically.") + "</li>",
        "</ul>"
    ]).format(len(seed.split()))


class SeedLayout(QVBoxLayout):
    #options
    is_bip39 = False
    is_ext = False

    def seed_options(self):
        dialog = QDialog()
        vbox = QVBoxLayout(dialog)
        if 'ext' in self.options:
            cb_ext = QCheckBox(_('Extend this seed with custom words'))
            cb_ext.setChecked(self.is_ext)
            vbox.addWidget(cb_ext)
        if 'bip39' in self.options:
            def f(b):
                self.is_seed = (lambda x: bool(x)) if b else self.saved_is_seed
                self.is_bip39 = b
                self.on_edit()
                if b:
                    msg = ' '.join([
                        '<b>' + _('Warning') + ':</b>  ',
                        _('BIP39 seeds can be imported in Electrum, so that users can access funds locked in other wallets.'),
                        _('However, we do not generate BIP39 seeds, because they do not meet our safety standard.'),
                        _('BIP39 seeds do not include a version number, which compromises compatibility with future software.'),
                        _('We do not guarantee that BIP39 imports will always be supported in Electrum.'),
                    ])
                else:
                    msg = ''
                self.seed_warning.setText(msg)
            cb_bip39 = QCheckBox(_('BIP39 seed'))
            cb_bip39.toggled.connect(f)
            cb_bip39.setChecked(self.is_bip39)
            vbox.addWidget(cb_bip39)
        vbox.addLayout(Buttons(OkButton(dialog)))
        if not dialog.exec_():
            return None
        self.is_ext = cb_ext.isChecked() if 'ext' in self.options else False
        self.is_bip39 = cb_bip39.isChecked() if 'bip39' in self.options else False

    def __init__(self, seed=None, title=None, icon=True, msg=None, options=None, is_seed=None, passphrase=None, parent=None):
        QVBoxLayout.__init__(self)
        self.parent = parent
        self.options = options
        if title:
            self.addWidget(WWLabel(title))
        self.seed_e = CompletionTextEdit()
        if seed:
            self.seed_e.setText(seed)
        else:
            self.seed_e.setTabChangesFocus(True)
            self.is_seed = is_seed
            self.saved_is_seed = self.is_seed
            self.seed_e.textChanged.connect(self.on_edit)
            self.initialize_completer()

        self.seed_e.setMaximumHeight(75)
        hbox = QHBoxLayout()
        if icon:
            logo = QLabel()
            logo.setPixmap(QPixmap(":icons/seed.png").scaledToWidth(64))
            logo.setMaximumWidth(60)
            hbox.addWidget(logo)
        hbox.addWidget(self.seed_e)
        self.addLayout(hbox)
        hbox = QHBoxLayout()
        hbox.addStretch(1)
        self.seed_type_label = QLabel('')
        hbox.addWidget(self.seed_type_label)
        if options:
            opt_button = EnterButton(_('Options'), self.seed_options)
            hbox.addWidget(opt_button)
            self.addLayout(hbox)
        if passphrase:
            hbox = QHBoxLayout()
            passphrase_e = QLineEdit()
            passphrase_e.setText(passphrase)
            passphrase_e.setReadOnly(True)
            hbox.addWidget(QLabel(_("Your seed extension is") + ':'))
            hbox.addWidget(passphrase_e)
            self.addLayout(hbox)
        self.addStretch(1)
        self.seed_warning = WWLabel('')
        if msg:
            self.seed_warning.setText(seed_warning_msg(seed))
        self.addWidget(self.seed_warning)

    def initialize_completer(self):
        english_list = Mnemonic('en').wordlist
        old_list = electrum_ltc.old_mnemonic.words
        self.wordlist = english_list + list(set(old_list) - set(english_list)) #concat both lists
        self.wordlist.sort()
        self.completer = QCompleter(self.wordlist)
        self.seed_e.set_completer(self.completer)

    def get_seed(self):
        text = self.seed_e.text()
        return ' '.join(text.split())

    def on_edit(self):
        from electrum_ltc.bitcoin import seed_type
        s = self.get_seed()
        b = self.is_seed(s)
        if not self.is_bip39:
            t = seed_type(s)
            label = _('Seed Type') + ': ' + t if t else ''
        else:
            from electrum_ltc.keystore import bip39_is_checksum_valid
            is_checksum, is_wordlist = bip39_is_checksum_valid(s)
            status = ('checksum: ' + ('ok' if is_checksum else 'failed')) if is_wordlist else 'unknown wordlist'
            label = 'BIP39' + ' (%s)'%status
        self.seed_type_label.setText(label)
        self.parent.next_button.setEnabled(b)

        # to account for bip39 seeds
        for word in self.get_seed().split(" ")[:-1]:
            if word not in self.wordlist:
                self.seed_e.disable_suggestions()
                return
        self.seed_e.enable_suggestions()

class KeysLayout(QVBoxLayout):
    def __init__(self, parent=None, title=None, is_valid=None, allow_multi=False):
        QVBoxLayout.__init__(self)
        self.parent = parent
        self.is_valid = is_valid
        self.text_e = ScanQRTextEdit(allow_multi=allow_multi)
        self.text_e.textChanged.connect(self.on_edit)
        self.addWidget(WWLabel(title))
        self.addWidget(self.text_e)

    def get_text(self):
        return self.text_e.text()

    def on_edit(self):
        b = self.is_valid(self.get_text())
        self.parent.next_button.setEnabled(b)


class SeedDialog(WindowModalDialog):

    def __init__(self, parent, seed, passphrase):
        WindowModalDialog.__init__(self, parent, ('Electrum-LTC - ' + _('Seed')))
        self.setMinimumWidth(400)
        vbox = QVBoxLayout(self)
        title =  _("Your wallet generation seed is:")
        slayout = SeedLayout(title=title, seed=seed, msg=True, passphrase=passphrase)
        vbox.addLayout(slayout)
        run_hook('set_seed', seed, slayout.seed_e)
        vbox.addLayout(Buttons(CloseButton(self)))<|MERGE_RESOLUTION|>--- conflicted
+++ resolved
@@ -23,17 +23,11 @@
 # CONNECTION WITH THE SOFTWARE OR THE USE OR OTHER DEALINGS IN THE
 # SOFTWARE.
 
-<<<<<<< HEAD
 from electrum_ltc.i18n import _
 from electrum_ltc.mnemonic import Mnemonic
 import electrum_ltc.old_mnemonic
-=======
-from electrum.i18n import _
-from electrum.mnemonic import Mnemonic
-import electrum.old_mnemonic
-from electrum.plugins import run_hook
-
->>>>>>> 23c29715
+from electrum_ltc.plugins import run_hook
+
 
 from .util import *
 from .qrtextedit import ShowQRTextEdit, ScanQRTextEdit
