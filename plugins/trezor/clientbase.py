--- conflicted
+++ resolved
@@ -59,11 +59,7 @@
             msg = _("Enter a passphrase to generate this wallet.  Each time "
                     "you use this wallet your {} will prompt you for the "
                     "passphrase.  If you forget the passphrase you cannot "
-<<<<<<< HEAD
-                    "access the litecoins in the wallet.") % self.device
-=======
-                    "access the bitcoins in the wallet.").format(self.device)
->>>>>>> 42ed4bc3
+                    "access the litecoins in the wallet.").format(self.device)
         else:
             msg = _("Enter the passphrase to unlock this wallet:")
         passphrase = self.handler.get_passphrase(msg, self.creating_wallet)
