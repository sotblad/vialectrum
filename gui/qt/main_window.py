--- conflicted
+++ resolved
@@ -47,19 +47,11 @@
 from vialectrum.util import (format_time, format_satoshis, PrintError,
                                format_satoshis_plain, NotEnoughFunds,
                                UserCancelled, NoDynamicFeeEstimates, profiler,
-<<<<<<< HEAD
-                               export_meta, import_meta, bh2u, bfh)
+                               export_meta, import_meta, bh2u, bfh, InvalidPassword)
 from vialectrum import Transaction
 from vialectrum import util, bitcoin, commands, coinchooser
 from vialectrum import paymentrequest
 from vialectrum.wallet import Multisig_Wallet, AddTransactionException
-=======
-                               export_meta, import_meta, bh2u, bfh, InvalidPassword)
-from electrum_ltc import Transaction
-from electrum_ltc import util, bitcoin, commands, coinchooser
-from electrum_ltc import paymentrequest
-from electrum_ltc.wallet import Multisig_Wallet, AddTransactionException
->>>>>>> d2363a65
 
 from .amountedit import AmountEdit, BTCAmountEdit, MyLineEdit, FeerateEdit
 from .qrcodewidget import QRCodeWidget, QRDialog
