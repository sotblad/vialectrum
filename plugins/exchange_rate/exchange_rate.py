from datetime import datetime
import inspect
import requests
import sys
from threading import Thread
import time
import traceback
import csv
from decimal import Decimal

from electrum_ltc.bitcoin import COIN
from electrum_ltc.plugins import BasePlugin, hook
from electrum_ltc.i18n import _
from electrum_ltc.util import PrintError, ThreadJob, timestamp_to_datetime
from electrum_ltc.util import format_satoshis


# See https://en.wikipedia.org/wiki/ISO_4217
CCY_PRECISIONS = {'BHD': 3, 'BIF': 0, 'BYR': 0, 'CLF': 4, 'CLP': 0,
                  'CVE': 0, 'DJF': 0, 'GNF': 0, 'IQD': 3, 'ISK': 0,
                  'JOD': 3, 'JPY': 0, 'KMF': 0, 'KRW': 0, 'KWD': 3,
                  'LYD': 3, 'MGA': 1, 'MRO': 1, 'OMR': 3, 'PYG': 0,
                  'RWF': 0, 'TND': 3, 'UGX': 0, 'UYI': 0, 'VND': 0,
                  'VUV': 0, 'XAF': 0, 'XAU': 4, 'XOF': 0, 'XPF': 0}

class ExchangeBase(PrintError):

    def __init__(self, on_quotes, on_history):
        self.history = {}
        self.quotes = {}
        self.on_quotes = on_quotes
        self.on_history = on_history

    def protocol(self):
        return "https"

    def get_json(self, site, get_string):
        url = "".join([self.protocol(), '://', site, get_string])
        response = requests.request('GET', url,
                                    headers={'User-Agent' : 'Electrum'})
        return response.json()

    def get_csv(self, site, get_string):
        url = "".join([self.protocol(), '://', site, get_string])
        response = requests.request('GET', url,
                                    headers={'User-Agent' : 'Electrum'})
        reader = csv.DictReader(response.content.split('\n'))
        return list(reader)

    def name(self):
        return self.__class__.__name__

    def update_safe(self, ccy):
        try:
            self.print_error("getting fx quotes for", ccy)
            self.quotes = self.get_rates(ccy)
            self.print_error("received fx quotes")
            self.on_quotes()
        except Exception, e:
            self.print_error("failed fx quotes:", e)

    def update(self, ccy):
        t = Thread(target=self.update_safe, args=(ccy,))
        t.setDaemon(True)
        t.start()

    def get_historical_rates_safe(self, ccy):
        try:
            self.print_error("requesting fx history for", ccy)
            self.history[ccy] = self.historical_rates(ccy)
            self.print_error("received fx history for", ccy)
            self.on_history()
        except Exception, e:
            self.print_error("failed fx history:", e)

    def get_historical_rates(self, ccy):
        result = self.history.get(ccy)
        if not result and ccy in self.history_ccys():
            t = Thread(target=self.get_historical_rates_safe, args=(ccy,))
            t.setDaemon(True)
            t.start()
        return result

    def history_ccys(self):
        return []

    def historical_rate(self, ccy, d_t):
        return self.history.get(ccy, {}).get(d_t.strftime('%Y-%m-%d'))


class Bit2C(ExchangeBase):
    def get_rates(self, ccy):
        json = self.get_json('www.bit2c.co.il', '/Exchanges/LTCNIS/Ticker.json')
        return {'NIS': Decimal(json['ll'])}

class BitcoinVenezuela(ExchangeBase):
    def get_rates(self, ccy):
        json = self.get_json('api.bitcoinvenezuela.com', '/')
        rates = [(r, json['LTC'][r]) for r in json['LTC']
                 if json['LTC'][r] is not None]  # Giving NULL sometimes
        return dict(rates)

    def protocol(self):
        return "http"

    def history_ccys(self):
        return ['ARS', 'EUR', 'USD', 'VEF']

    def historical_rates(self, ccy):
        json = self.get_json('api.bitcoinvenezuela.com',
                             '/historical/index.php?coin=LTC')
        return json[ccy +'_LTC']

<<<<<<< HEAD
class Bitfinex(ExchangeBase):
=======
class Bitso(ExchangeBase):
    def get_rates(self, ccy):
        json = self.get_json('api.bitso.com', '/v2/ticker')
        return {'MXN': Decimal(json['last'])}

    def protocol(self):
        return "http"

class Bitcurex(ExchangeBase):
>>>>>>> d8ca8814
    def get_rates(self, ccy):
        json = self.get_json('api.bitfinex.com', '/v1/pubticker/ltcusd')
        return {'USD': Decimal(json['last_price'])}

class BTCChina(ExchangeBase):
    def get_rates(self, ccy):
        json = self.get_json('data.btcchina.com', '/data/ticker?market=ltccny')
        return {'CNY': Decimal(json['ticker']['last'])}

class BTCe(ExchangeBase):
    def get_rates(self, ccy):
        ccys = ['EUR', 'RUR', 'USD']
        ccy_str = '-'.join(['ltc_%s' % c.lower() for c in ccys])
        json = self.get_json('btc-e.com', '/api/3/ticker/%s' % ccy_str)
        result = dict.fromkeys(ccys)
        for ccy in ccys:
            result[ccy] = Decimal(json['ltc_%s' % ccy.lower()]['last'])
        return result

class CaVirtEx(ExchangeBase):
    def get_rates(self, ccy):
        json = self.get_json('www.cavirtex.com', '/api2/ticker.json?currencypair=LTCCAD')
        return {'CAD': Decimal(json['ticker']['LTCCAD']['last'])}

class GoCoin(ExchangeBase):
    def get_rates(self, ccy):
        json = self.get_json('x.g0cn.com', '/prices')
        ltc_prices = json['prices']['LTC']
        return dict([(r, Decimal(ltc_prices[r])) for r in ltc_prices])

class HitBTC(ExchangeBase):
    def get_rates(self, ccy):
        ccys = ['EUR', 'USD']
        json = self.get_json('api.hitbtc.com', '/api/1/public/LTC%s/ticker' % ccy)
        result = dict.fromkeys(ccys)
        if ccy in ccys:
            result[ccy] = Decimal(json['last'])
        return result

class Kraken(ExchangeBase):
    def get_rates(self, ccy):
        dicts = self.get_json('api.kraken.com', '/0/public/AssetPairs')
        pairs = [k for k in dicts['result'] if k.startswith('XLTCZ')]
        json = self.get_json('api.kraken.com',
                             '/0/public/Ticker?pair=%s' % ','.join(pairs))
        ccys = [p[5:] for p in pairs]
        result = dict.fromkeys(ccys)
        result[ccy] = Decimal(json['result']['XLTCZ'+ccy]['c'][0])
        return result

    def history_ccys(self):
        return ['EUR', 'USD']

    def historical_rates(self, ccy):
        query = '/0/public/OHLC?pair=LTC%s&interval=1440' % ccy
        json = self.get_json('api.kraken.com', query)
        history = json['result']['XLTCZ'+ccy]
        return dict([(time.strftime('%Y-%m-%d', time.localtime(t[0])), t[4])
                                    for t in history])

class OKCoin(ExchangeBase):
    def get_rates(self, ccy):
        json = self.get_json('www.okcoin.cn', '/api/ticker.do?symbol=ltc_cny')
        return {'CNY': Decimal(json['ticker']['last'])}


class FxPlugin(BasePlugin, ThreadJob):

    def __init__(self, parent, config, name):
        BasePlugin.__init__(self, parent, config, name)
        self.ccy = self.config_ccy()
        self.history_used_spot = False
        self.ccy_combo = None
        self.hist_checkbox = None
        is_exchange = lambda obj: (inspect.isclass(obj)
                                   and issubclass(obj, ExchangeBase)
                                   and obj != ExchangeBase)
        self.exchanges = dict(inspect.getmembers(sys.modules[__name__],
                                                 is_exchange))
        self.set_exchange(self.config_exchange())

    def ccy_amount_str(self, amount, commas):
        prec = CCY_PRECISIONS.get(self.ccy, 2)
        fmt_str = "{:%s.%df}" % ("," if commas else "", max(0, prec))
        return fmt_str.format(round(amount, prec))

    def thread_jobs(self):
        return [self]

    def run(self):
        # This runs from the network thread which catches exceptions
        if self.timeout <= time.time():
            self.timeout = time.time() + 150
            self.exchange.update(self.ccy)

    def config_ccy(self):
        '''Use when dynamic fetching is needed'''
        return self.config.get("currency", "EUR")

    def config_exchange(self):
        return self.config.get('use_exchange', 'BTCe')

    def config_history(self):
        return self.config.get('history_rates', 'unchecked') != 'unchecked'

    def show_history(self):
        return self.config_history() and self.exchange.history_ccys()


    def set_exchange(self, name):
        class_ = self.exchanges.get(name) or self.exchanges.values()[0]
        name = class_.__name__
        self.print_error("using exchange", name)
        if self.config_exchange() != name:
            self.config.set_key('use_exchange', name, True)

        self.exchange = class_(self.on_quotes, self.on_history)
        # A new exchange means new fx quotes, initially empty.  Force
        # a quote refresh
        self.timeout = 0
        self.get_historical_rates()
        #self.on_fx_quotes()

    def on_quotes(self):
        pass

    def on_history(self):
        pass

    def exchange_rate(self):
        '''Returns None, or the exchange rate as a Decimal'''
        rate = self.exchange.quotes.get(self.ccy)
        if rate:
            return Decimal(rate)

    @hook
    def format_amount_and_units(self, btc_balance):
        rate = self.exchange_rate()
        return '' if rate is None else " (%s %s)" % (self.value_str(btc_balance, rate), self.ccy)

    @hook
    def get_fiat_status_text(self, btc_balance):
        rate = self.exchange_rate()
        return _("  (No FX rate available)") if rate is None else "1 LTC~%s %s" % (self.value_str(COIN, rate), self.ccy)

    def get_historical_rates(self):
        if self.show_history():
            self.exchange.get_historical_rates(self.ccy)

    def requires_settings(self):
        return True

    def value_str(self, satoshis, rate):
        if satoshis is None:  # Can happen with incomplete history
            return _("Unknown")
        if rate:
            value = Decimal(satoshis) / COIN * Decimal(rate)
            return "%s" % (self.ccy_amount_str(value, True))
        return _("No data")

    @hook
    def historical_value_str(self, satoshis, d_t):
        rate = self.exchange.historical_rate(self.ccy, d_t)
        # Frequently there is no rate for today, until tomorrow :)
        # Use spot quotes in that case
        if rate is None and (datetime.today().date() - d_t.date()).days <= 2:
            rate = self.exchange.quotes.get(self.ccy)
            self.history_used_spot = True
        return self.value_str(satoshis, rate)

    @hook
    def history_tab_headers(self, headers):
        if self.show_history():
            headers.extend(['%s '%self.ccy + _('Amount'), '%s '%self.ccy + _('Balance')])

    @hook
    def history_tab_update_begin(self):
        self.history_used_spot = False

    @hook
    def history_tab_update(self, tx, entry):
        if not self.show_history():
            return
        tx_hash, conf, value, timestamp, balance = tx
        if conf <= 0:
            date = datetime.today()
        else:
            date = timestamp_to_datetime(timestamp)
        for amount in [value, balance]:
            text = self.historical_value_str(amount, date)
            entry.append(text)<|MERGE_RESOLUTION|>--- conflicted
+++ resolved
@@ -111,19 +111,7 @@
                              '/historical/index.php?coin=LTC')
         return json[ccy +'_LTC']
 
-<<<<<<< HEAD
 class Bitfinex(ExchangeBase):
-=======
-class Bitso(ExchangeBase):
-    def get_rates(self, ccy):
-        json = self.get_json('api.bitso.com', '/v2/ticker')
-        return {'MXN': Decimal(json['last'])}
-
-    def protocol(self):
-        return "http"
-
-class Bitcurex(ExchangeBase):
->>>>>>> d8ca8814
     def get_rates(self, ccy):
         json = self.get_json('api.bitfinex.com', '/v1/pubticker/ltcusd')
         return {'USD': Decimal(json['last_price'])}
