--- conflicted
+++ resolved
@@ -18,7 +18,7 @@
 with open('contrib/requirements/requirements-hw.txt') as f:
     requirements_hw = f.read().splitlines()
 
-version = imp.load_source('version', 'electrum_ltc/version.py')
+version = imp.load_source('version', 'vialectrum/version.py')
 
 if sys.version_info[:3] < (3, 6, 0):
     sys.exit("Error: Electrum requires Python version >= 3.6.0...")
@@ -61,7 +61,7 @@
             pass
         else:
             try:
-                path = os.path.join(self.install_lib, "electrum_ltc/gui/qt/icons_rc.py")
+                path = os.path.join(self.install_lib, "vialectrum/gui/qt/icons_rc.py")
                 if not os.path.exists(path):
                     subprocess.call(["pyrcc5", "icons.qrc", "-o", path])
             except Exception as e:
@@ -75,36 +75,13 @@
     install_requires=requirements,
     extras_require=extras_require,
     packages=[
-<<<<<<< HEAD
         'vialectrum',
-        'vialectrum_gui',
-        'vialectrum_gui.qt',
-        'vialectrum_plugins',
-        'vialectrum_plugins.audio_modem',
-        'vialectrum_plugins.cosigner_pool',
-        'vialectrum_plugins.email_requests',
-        'vialectrum_plugins.hw_wallet',
-        'vialectrum_plugins.keepkey',
-        'vialectrum_plugins.labels',
-        'vialectrum_plugins.ledger',
-        'vialectrum_plugins.revealer',
-        'vialectrum_plugins.trezor',
-        'vialectrum_plugins.digitalbitbox',
-        'vialectrum_plugins.virtualkeyboard',
-    ],
+        'vialectrum.gui',
+        'vialectrum.gui.qt',
+        'vialectrum.plugins',
+    ] + [('vialectrum.plugins.'+pkg) for pkg in find_packages('vialectrum/plugins')],
     package_dir={
-        'vialectrum': 'lib',
-        'vialectrum_gui': 'gui',
-        'vialectrum_plugins': 'plugins',
-=======
-        'electrum_ltc',
-        'electrum_ltc.gui',
-        'electrum_ltc.gui.qt',
-        'electrum_ltc.plugins',
-    ] + [('electrum_ltc.plugins.'+pkg) for pkg in find_packages('electrum_ltc/plugins')],
-    package_dir={
-        'electrum_ltc': 'electrum_ltc'
->>>>>>> b043c1be
+        'vialectrum': 'vialectrum'
     },
     package_data={
         '': ['*.txt', '*.json', '*.ttf', '*.otf'],
@@ -113,24 +90,15 @@
             'locale/*/LC_MESSAGES/electrum.mo',
         ],
     },
-<<<<<<< HEAD
-    scripts=['vialectrum'],
-=======
-    scripts=['electrum_ltc/electrum-ltc'],
->>>>>>> b043c1be
+    scripts=['vialectrum/vialectrum'],
     data_files=data_files,
     description="Lightweight Viacoin Wallet",
     author="Thomas Voegtlin",
     author_email="thomasv@electrum.org",
     license="MIT Licence",
-<<<<<<< HEAD
-    url="http://vialectrum.org",
-    long_description="""Lightweight Viacoin Wallet"""
-=======
-    url="https://electrum-ltc.org",
-    long_description="""Lightweight Litecoin Wallet""",
+    url="https://vialectrum.org",
+    long_description="""Lightweight Viacoin Wallet""",
     cmdclass={
         'install': CustomInstallCommand,
     },
->>>>>>> b043c1be
 )