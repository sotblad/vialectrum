#!/usr/bin/env python
#
# Electrum - lightweight Bitcoin client
# Copyright (C) 2015 Thomas Voegtlin
#
# Permission is hereby granted, free of charge, to any person
# obtaining a copy of this software and associated documentation files
# (the "Software"), to deal in the Software without restriction,
# including without limitation the rights to use, copy, modify, merge,
# publish, distribute, sublicense, and/or sell copies of the Software,
# and to permit persons to whom the Software is furnished to do so,
# subject to the following conditions:
#
# The above copyright notice and this permission notice shall be
# included in all copies or substantial portions of the Software.
#
# THE SOFTWARE IS PROVIDED "AS IS", WITHOUT WARRANTY OF ANY KIND,
# EXPRESS OR IMPLIED, INCLUDING BUT NOT LIMITED TO THE WARRANTIES OF
# MERCHANTABILITY, FITNESS FOR A PARTICULAR PURPOSE AND
# NONINFRINGEMENT. IN NO EVENT SHALL THE AUTHORS OR COPYRIGHT HOLDERS
# BE LIABLE FOR ANY CLAIM, DAMAGES OR OTHER LIABILITY, WHETHER IN AN
# ACTION OF CONTRACT, TORT OR OTHERWISE, ARISING FROM, OUT OF OR IN
# CONNECTION WITH THE SOFTWARE OR THE USE OR OTHER DEALINGS IN THE
# SOFTWARE.

"""
Wallet classes:
  - Imported_Wallet: imported address, no keystore
  - Standard_Wallet: one keystore, P2PKH
  - Multisig_Wallet: several keystores, P2SH

"""

import os
import hashlib
import ast
import threading
import random
import time
import json
import copy
import re
import stat
from functools import partial
from collections import namedtuple, defaultdict

from i18n import _
from util import NotEnoughFunds, PrintError, UserCancelled, profiler

from bitcoin import *
from version import *
from keystore import load_keystore, Hardware_KeyStore
from storage import multisig_type

from transaction import Transaction
from plugins import run_hook
import bitcoin
import coinchooser
from synchronizer import Synchronizer
from verifier import SPV
from mnemonic import Mnemonic

import paymentrequest

from storage import WalletStorage

TX_STATUS = [
    _('Replaceable'),
    _('Unconfirmed parent'),
    _('Low fee'),
    _('Unconfirmed'),
    _('Not Verified'),
]



class Abstract_Wallet(PrintError):
    """
    Wallet classes are created to handle various address generation methods.
    Completion states (watching-only, single account, no seed, etc) are handled inside classes.
    """

    max_change_outputs = 3

    def __init__(self, storage):
        self.electrum_version = ELECTRUM_VERSION
        self.storage = storage
        self.network = None
        # verifier (SPV) and synchronizer are started in start_threads
        self.synchronizer = None
        self.verifier = None

        self.gap_limit_for_change = 6 # constant
        # saved fields
        self.use_change            = storage.get('use_change', True)
        self.multiple_change       = storage.get('multiple_change', False)
        self.labels                = storage.get('labels', {})
        self.frozen_addresses      = set(storage.get('frozen_addresses',[]))
        self.stored_height         = storage.get('stored_height', 0)       # last known height (for offline mode)
        self.history               = storage.get('addr_history',{})        # address -> list(txid, height)

        self.load_keystore()
        self.load_addresses()
        self.load_transactions()
        self.build_reverse_history()

        # load requests
        self.receive_requests = self.storage.get('payment_requests', {})

        # Transactions pending verification.  A map from tx hash to transaction
        # height.  Access is not contended so no lock is needed.
        self.unverified_tx = defaultdict(int)

        # Verified transactions.  Each value is a (height, timestamp, block_pos) tuple.  Access with self.lock.
        self.verified_tx = storage.get('verified_tx3', {})

        # there is a difference between wallet.up_to_date and interface.is_up_to_date()
        # interface.is_up_to_date() returns true when all requests have been answered and processed
        # wallet.up_to_date is true when the wallet is synchronized (stronger requirement)
        self.up_to_date = False
        self.lock = threading.Lock()
        self.transaction_lock = threading.Lock()

        self.check_history()

        # save wallet type the first time
        if self.storage.get('wallet_type') is None:
            self.storage.put('wallet_type', self.wallet_type)

    def diagnostic_name(self):
        return self.basename()

    def __str__(self):
        return self.basename()

    def get_master_public_key(self):
        return None

    @profiler
    def load_transactions(self):
        self.txi = self.storage.get('txi', {})
        self.txo = self.storage.get('txo', {})
        self.tx_fees = self.storage.get('tx_fees', {})
        self.pruned_txo = self.storage.get('pruned_txo', {})
        tx_list = self.storage.get('transactions', {})
        self.transactions = {}
        for tx_hash, raw in tx_list.items():
            tx = Transaction(raw)
            self.transactions[tx_hash] = tx
            if self.txi.get(tx_hash) is None and self.txo.get(tx_hash) is None and (tx_hash not in self.pruned_txo.values()):
                self.print_error("removing unreferenced tx", tx_hash)
                self.transactions.pop(tx_hash)

    @profiler
    def save_transactions(self, write=False):
        with self.transaction_lock:
            tx = {}
            for k,v in self.transactions.items():
                tx[k] = str(v)
            self.storage.put('transactions', tx)
            self.storage.put('txi', self.txi)
            self.storage.put('txo', self.txo)
            self.storage.put('tx_fees', self.tx_fees)
            self.storage.put('pruned_txo', self.pruned_txo)
            self.storage.put('addr_history', self.history)
            if write:
                self.storage.write()

    def clear_history(self):
        with self.transaction_lock:
            self.txi = {}
            self.txo = {}
            self.tx_fees = {}
            self.pruned_txo = {}
        self.save_transactions()
        with self.lock:
            self.history = {}
            self.tx_addr_hist = {}

    @profiler
    def build_reverse_history(self):
        self.tx_addr_hist = {}
        for addr, hist in self.history.items():
            for tx_hash, h in hist:
                s = self.tx_addr_hist.get(tx_hash, set())
                s.add(addr)
                self.tx_addr_hist[tx_hash] = s

    @profiler
    def check_history(self):
        save = False
        for addr, hist in self.history.items():
            if not self.is_mine(addr):
                self.history.pop(addr)
                save = True
                continue

            for tx_hash, tx_height in hist:
                if tx_hash in self.pruned_txo.values() or self.txi.get(tx_hash) or self.txo.get(tx_hash):
                    continue
                tx = self.transactions.get(tx_hash)
                if tx is not None:
                    self.add_transaction(tx_hash, tx)
                    save = True
        if save:
            self.save_transactions()

    def basename(self):
        return os.path.basename(self.storage.path)

    def save_pubkeys(self):
        self.storage.put('pubkeys', {'receiving':self.receiving_pubkeys, 'change':self.change_pubkeys})

    def load_addresses(self):
        d = self.storage.get('pubkeys', {})
        self.receiving_pubkeys = d.get('receiving', [])
        self.change_pubkeys = d.get('change', [])
        self.receiving_addresses = map(self.pubkeys_to_address, self.receiving_pubkeys)
        self.change_addresses = map(self.pubkeys_to_address, self.change_pubkeys)

    def synchronize(self):
        pass

    def set_up_to_date(self, up_to_date):
        with self.lock:
            self.up_to_date = up_to_date
        if up_to_date:
            self.save_transactions(write=True)

    def is_up_to_date(self):
        with self.lock: return self.up_to_date

    def set_label(self, name, text = None):
        changed = False
        old_text = self.labels.get(name)
        if text:
            if old_text != text:
                self.labels[name] = text
                changed = True
        else:
            if old_text:
                self.labels.pop(name)
                changed = True

        if changed:
            run_hook('set_label', self, name, text)
            self.storage.put('labels', self.labels)

        return changed

    def is_mine(self, address):
        return address in self.get_addresses()

    def is_change(self, address):
        if not self.is_mine(address):
            return False
        return address in self.change_addresses

    def get_address_index(self, address):
        if self.keystore.can_import():
            i = self.receiving_addresses.index(address)
            return self.receiving_pubkeys[i]
        elif address in self.receiving_addresses:
            return False, self.receiving_addresses.index(address)
        if address in self.change_addresses:
            return True, self.change_addresses.index(address)
        raise Exception("Address not found", address)

    def get_pubkey_index(self, pubkey):
        if self.keystore.can_import():
            assert pubkey in self.receiving_pubkeys
            return pubkey
        elif pubkey in self.receiving_pubkeys:
            return False, self.receiving_pubkeys.index(pubkey)
        if pubkey in self.change_pubkeys:
            return True, self.change_pubkeys.index(pubkey)
        raise Exception("Pubkey not found", pubkey)

    def get_private_key(self, address, password):
        if self.is_watching_only():
            return []
        index = self.get_address_index(address)
        pk = self.keystore.get_private_key(index, password)
        return [pk]

    def get_public_key(self, address):
        if self.keystore.can_import():
            i = self.receiving_addresses.index(address)
            pubkey = self.receiving_pubkeys[i]
        else:
            sequence = self.get_address_index(address)
            pubkey = self.get_pubkey(*sequence)
        return pubkey

    def get_public_keys(self, address):
        sequence = self.get_address_index(address)
        return self.get_pubkeys(*sequence)

    def add_unverified_tx(self, tx_hash, tx_height):
        # tx will be verified only if height > 0
        if tx_hash not in self.verified_tx:
            self.unverified_tx[tx_hash] = tx_height

    def add_verified_tx(self, tx_hash, info):
        # Remove from the unverified map and add to the verified map and
        self.unverified_tx.pop(tx_hash, None)
        with self.lock:
            self.verified_tx[tx_hash] = info  # (tx_height, timestamp, pos)
        height, conf, timestamp = self.get_tx_height(tx_hash)
        self.network.trigger_callback('verified', tx_hash, height, conf, timestamp)

    def get_unverified_txs(self):
        '''Returns a map from tx hash to transaction height'''
        return self.unverified_tx

    def undo_verifications(self, height):
        '''Used by the verifier when a reorg has happened'''
        txs = []
        with self.lock:
            for tx_hash, item in self.verified_tx:
                tx_height, timestamp, pos = item
                if tx_height >= height:
                    self.verified_tx.pop(tx_hash, None)
                    txs.append(tx_hash)
        return txs

    def get_local_height(self):
        """ return last known height if we are offline """
        return self.network.get_local_height() if self.network else self.stored_height

    def get_tx_height(self, tx_hash):
        """ return the height and timestamp of a verified transaction. """
        with self.lock:
            if tx_hash in self.verified_tx:
                height, timestamp, pos = self.verified_tx[tx_hash]
                conf = max(self.get_local_height() - height + 1, 0)
                return height, conf, timestamp
            else:
                height = self.unverified_tx[tx_hash]
                return height, 0, False

    def get_txpos(self, tx_hash):
        "return position, even if the tx is unverified"
        with self.lock:
            x = self.verified_tx.get(tx_hash)
            y = self.unverified_tx.get(tx_hash)
            if x:
                height, timestamp, pos = x
                return height, pos
            elif y > 0:
                return y, 0
            else:
                return 1e12, 0

    def is_found(self):
        return self.history.values() != [[]] * len(self.history)

    def get_num_tx(self, address):
        """ return number of transactions where address is involved """
        return len(self.history.get(address, []))

    def get_tx_delta(self, tx_hash, address):
        "effect of tx on address"
        # pruned
        if tx_hash in self.pruned_txo.values():
            return None
        delta = 0
        # substract the value of coins sent from address
        d = self.txi.get(tx_hash, {}).get(address, [])
        for n, v in d:
            delta -= v
        # add the value of the coins received at address
        d = self.txo.get(tx_hash, {}).get(address, [])
        for n, v, cb in d:
            delta += v
        return delta

    def get_wallet_delta(self, tx):
        """ effect of tx on wallet """
        addresses = self.get_addresses()
        is_relevant = False
        is_mine = False
        is_pruned = False
        is_partial = False
        v_in = v_out = v_out_mine = 0
        for item in tx.inputs():
            addr = item.get('address')
            if addr in addresses:
                is_mine = True
                is_relevant = True
                d = self.txo.get(item['prevout_hash'], {}).get(addr, [])
                for n, v, cb in d:
                    if n == item['prevout_n']:
                        value = v
                        break
                else:
                    value = None
                if value is None:
                    is_pruned = True
                else:
                    v_in += value
            else:
                is_partial = True
        if not is_mine:
            is_partial = False
        for addr, value in tx.get_outputs():
            v_out += value
            if addr in addresses:
                v_out_mine += value
                is_relevant = True
        if is_pruned:
            # some inputs are mine:
            fee = None
            if is_mine:
                v = v_out_mine - v_out
            else:
                # no input is mine
                v = v_out_mine
        else:
            v = v_out_mine - v_in
            if is_partial:
                # some inputs are mine, but not all
                fee = None
            else:
                # all inputs are mine
                fee = v_in - v_out
        if not is_mine:
            fee = None
        return is_relevant, is_mine, v, fee

    def get_tx_info(self, tx):
        is_relevant, is_mine, v, fee = self.get_wallet_delta(tx)
        exp_n = None
        can_broadcast = False
        can_bump = False
        label = ''
        height = conf = timestamp = None
        if tx.is_complete():
            tx_hash = tx.hash()
            if tx_hash in self.transactions.keys():
                label = self.get_label(tx_hash)
                height, conf, timestamp = self.get_tx_height(tx_hash)
                if height > 0:
                    if conf:
                        status = _("%d confirmations") % conf
                    else:
                        status = _('Not verified')
                else:
                    status = _('Unconfirmed')
                    if fee is None:
                        fee = self.tx_fees.get(tx_hash)
                    if fee:
                        size = tx.estimated_size()
                        fee_per_kb = fee * 1000 / size
                        exp_n = self.network.reverse_dynfee(fee_per_kb)
                    can_bump = is_mine and not tx.is_final()
            else:
                status = _("Signed")
                can_broadcast = self.network is not None
        else:
            s, r = tx.signature_count()
            status = _("Unsigned") if s == 0 else _('Partially signed') + ' (%d/%d)'%(s,r)
            tx_hash = None

        if is_relevant:
            if is_mine:
                if fee is not None:
                    amount = v + fee
                else:
                    amount = v
            else:
                amount = v
        else:
            amount = None

        return tx_hash, status, label, can_broadcast, can_bump, amount, fee, height, conf, timestamp, exp_n


    def get_addr_io(self, address):
        h = self.history.get(address, [])
        received = {}
        sent = {}
        for tx_hash, height in h:
            l = self.txo.get(tx_hash, {}).get(address, [])
            for n, v, is_cb in l:
                received[tx_hash + ':%d'%n] = (height, v, is_cb)
        for tx_hash, height in h:
            l = self.txi.get(tx_hash, {}).get(address, [])
            for txi, v in l:
                sent[txi] = height
        return received, sent

    def get_addr_utxo(self, address):
        coins, spent = self.get_addr_io(address)
        for txi in spent:
            coins.pop(txi)
        out = []
        for txo, v in coins.items():
            tx_height, value, is_cb = v
            prevout_hash, prevout_n = txo.split(':')
            x = {
                'address':address,
                'value':value,
                'prevout_n':int(prevout_n),
                'prevout_hash':prevout_hash,
                'height':tx_height,
                'coinbase':is_cb
            }
            out.append(x)
        return out

    # return the total amount ever received by an address
    def get_addr_received(self, address):
        received, sent = self.get_addr_io(address)
        return sum([v for height, v, is_cb in received.values()])

    # return the balance of a bitcoin address: confirmed and matured, unconfirmed, unmatured
    def get_addr_balance(self, address):
        received, sent = self.get_addr_io(address)
        c = u = x = 0
        for txo, (tx_height, v, is_cb) in received.items():
            if is_cb and tx_height + COINBASE_MATURITY > self.get_local_height():
                x += v
            elif tx_height > 0:
                c += v
            else:
                u += v
            if txo in sent:
                if sent[txo] > 0:
                    c -= v
                else:
                    u -= v
        return c, u, x

    def get_spendable_coins(self, domain = None, exclude_frozen = True):
        coins = []
        if domain is None:
            domain = self.get_addresses()
        if exclude_frozen:
            domain = set(domain) - self.frozen_addresses
        for addr in domain:
            utxos = self.get_addr_utxo(addr)
            for x in utxos:
                if x['coinbase'] and x['height'] + COINBASE_MATURITY > self.get_local_height():
                    continue
                coins.append(x)
                continue
        return coins

    def dummy_address(self):
        return self.get_receiving_addresses()[0]

    def get_addresses(self):
        out = []
        out += self.get_receiving_addresses()
        out += self.get_change_addresses()
        return out

    def get_frozen_balance(self):
        return self.get_balance(self.frozen_addresses)

    def get_balance(self, domain=None):
        if domain is None:
            domain = self.get_addresses()
        cc = uu = xx = 0
        for addr in domain:
            c, u, x = self.get_addr_balance(addr)
            cc += c
            uu += u
            xx += x
        return cc, uu, xx

    def get_address_history(self, address):
        with self.lock:
            return self.history.get(address, [])

    def find_pay_to_pubkey_address(self, prevout_hash, prevout_n):
        dd = self.txo.get(prevout_hash, {})
        for addr, l in dd.items():
            for n, v, is_cb in l:
                if n == prevout_n:
                    self.print_error("found pay-to-pubkey address:", addr)
                    return addr

    def add_transaction(self, tx_hash, tx):
        is_coinbase = tx.inputs()[0].get('is_coinbase') == True
        with self.transaction_lock:
            # add inputs
            self.txi[tx_hash] = d = {}
            for txi in tx.inputs():
                addr = txi.get('address')
                if not txi.get('is_coinbase'):
                    prevout_hash = txi['prevout_hash']
                    prevout_n = txi['prevout_n']
                    ser = prevout_hash + ':%d'%prevout_n
                if addr == "(pubkey)":
                    addr = self.find_pay_to_pubkey_address(prevout_hash, prevout_n)
                # find value from prev output
                if addr and self.is_mine(addr):
                    dd = self.txo.get(prevout_hash, {})
                    for n, v, is_cb in dd.get(addr, []):
                        if n == prevout_n:
                            if d.get(addr) is None:
                                d[addr] = []
                            d[addr].append((ser, v))
                            break
                    else:
                        self.pruned_txo[ser] = tx_hash

            # add outputs
            self.txo[tx_hash] = d = {}
            for n, txo in enumerate(tx.outputs()):
                ser = tx_hash + ':%d'%n
                _type, x, v = txo
                if _type == TYPE_ADDRESS:
                    addr = x
                elif _type == TYPE_PUBKEY:
                    addr = public_key_to_bc_address(x.decode('hex'))
                else:
                    addr = None
                if addr and self.is_mine(addr):
                    if d.get(addr) is None:
                        d[addr] = []
                    d[addr].append((n, v, is_coinbase))
                # give v to txi that spends me
                next_tx = self.pruned_txo.get(ser)
                if next_tx is not None:
                    self.pruned_txo.pop(ser)
                    dd = self.txi.get(next_tx, {})
                    if dd.get(addr) is None:
                        dd[addr] = []
                    dd[addr].append((ser, v))
            # save
            self.transactions[tx_hash] = tx

    def remove_transaction(self, tx_hash):
        with self.transaction_lock:
            self.print_error("removing tx from history", tx_hash)
            #tx = self.transactions.pop(tx_hash)
            for ser, hh in self.pruned_txo.items():
                if hh == tx_hash:
                    self.pruned_txo.pop(ser)
            # add tx to pruned_txo, and undo the txi addition
            for next_tx, dd in self.txi.items():
                for addr, l in dd.items():
                    ll = l[:]
                    for item in ll:
                        ser, v = item
                        prev_hash, prev_n = ser.split(':')
                        if prev_hash == tx_hash:
                            l.remove(item)
                            self.pruned_txo[ser] = next_tx
                    if l == []:
                        dd.pop(addr)
                    else:
                        dd[addr] = l
            try:
                self.txi.pop(tx_hash)
                self.txo.pop(tx_hash)
            except KeyError:
                self.print_error("tx was not in history", tx_hash)

    def receive_tx_callback(self, tx_hash, tx, tx_height):
        self.add_transaction(tx_hash, tx)
        self.add_unverified_tx(tx_hash, tx_height)

    def receive_history_callback(self, addr, hist, tx_fees):
        with self.lock:
            old_hist = self.history.get(addr, [])
            for tx_hash, height in old_hist:
                if (tx_hash, height) not in hist:
                    # remove tx if it's not referenced in histories
                    self.tx_addr_hist[tx_hash].remove(addr)
                    if not self.tx_addr_hist[tx_hash]:
                        self.remove_transaction(tx_hash)
            self.history[addr] = hist

        for tx_hash, tx_height in hist:
            # add it in case it was previously unconfirmed
            self.add_unverified_tx(tx_hash, tx_height)
            # add reference in tx_addr_hist
            s = self.tx_addr_hist.get(tx_hash, set())
            s.add(addr)
            self.tx_addr_hist[tx_hash] = s
            # if addr is new, we have to recompute txi and txo
            tx = self.transactions.get(tx_hash)
            if tx is not None and self.txi.get(tx_hash, {}).get(addr) is None and self.txo.get(tx_hash, {}).get(addr) is None:
                self.add_transaction(tx_hash, tx)

        # Store fees
        self.tx_fees.update(tx_fees)

    def get_history(self, domain=None):
        # get domain
        if domain is None:
            domain = self.get_addresses()
        # 1. Get the history of each address in the domain, maintain the
        #    delta of a tx as the sum of its deltas on domain addresses
        tx_deltas = defaultdict(int)
        for addr in domain:
            h = self.get_address_history(addr)
            for tx_hash, height in h:
                delta = self.get_tx_delta(tx_hash, addr)
                if delta is None or tx_deltas[tx_hash] is None:
                    tx_deltas[tx_hash] = None
                else:
                    tx_deltas[tx_hash] += delta

        # 2. create sorted history
        history = []
        for tx_hash in tx_deltas:
            delta = tx_deltas[tx_hash]
            height, conf, timestamp = self.get_tx_height(tx_hash)
            history.append((tx_hash, height, conf, timestamp, delta))
        history.sort(key = lambda x: self.get_txpos(x[0]))
        history.reverse()

        # 3. add balance
        c, u, x = self.get_balance(domain)
        balance = c + u + x
        h2 = []
        for tx_hash, height, conf, timestamp, delta in history:
            h2.append((tx_hash, height, conf, timestamp, delta, balance))
            if balance is None or delta is None:
                balance = None
            else:
                balance -= delta
        h2.reverse()

        # fixme: this may happen if history is incomplete
        if balance not in [None, 0]:
            self.print_error("Error: history not synchronized")
            return []

        return h2

    def get_label(self, tx_hash):
        label = self.labels.get(tx_hash, '')
        if label is '':
            label = self.get_default_label(tx_hash)
        return label

    def get_default_label(self, tx_hash):
        if self.txi.get(tx_hash) == {}:
            d = self.txo.get(tx_hash, {})
            labels = []
            for addr in d.keys():
                label = self.labels.get(addr)
                if label:
                    labels.append(label)
            return ', '.join(labels)
        return ''

    def fee_per_kb(self, config):
        b = config.get('dynamic_fees', True)
        i = config.get('fee_level', 2)
        if b and self.network and self.network.dynfee(i):
            return self.network.dynfee(i)
        else:
            return config.get('fee_per_kb', bitcoin.RECOMMENDED_FEE)

    def get_tx_status(self, tx_hash, height, conf, timestamp):
        from util import format_time
        if conf == 0:
            tx = self.transactions.get(tx_hash)
            if not tx:
                return 3, 'unknown'
            is_final = tx and tx.is_final()
            fee = self.tx_fees.get(tx_hash)
            if fee and self.network and self.network.dynfee(0):
                size = len(tx.raw)/2
                low_fee = int(self.network.dynfee(0)*size/1000)
                is_lowfee = fee < low_fee * 0.5
            else:
                is_lowfee = False
            if height==0 and not is_final:
                status = 0
            elif height < 0:
                status = 1
            elif height == 0 and is_lowfee:
                status = 2
            elif height == 0:
                status = 3
            else:
                status = 4
        else:
            status = 4 + min(conf, 6)
        time_str = format_time(timestamp) if timestamp else _("unknown")
        status_str = TX_STATUS[status] if status < 5 else time_str
        return status, status_str

    def relayfee(self):
        RELAY_FEE = bitcoin.MIN_RELAY_TX_FEE
        MAX_RELAY_FEE = 10 * RELAY_FEE
        f = self.network.relay_fee if self.network and self.network.relay_fee else RELAY_FEE
        return min(f, MAX_RELAY_FEE)

    def dust_threshold(self):
        # Change <= dust threshold is added to the tx fee
        return DUST_SOFT_LIMIT

    def get_tx_fee(self, tx):
        # this method can be overloaded
        return tx.get_fee()

    def make_unsigned_transaction(self, inputs, outputs, config, fixed_fee=None, change_addr=None):
        # check outputs
        i_max = None
        for i, o in enumerate(outputs):
            _type, data, value = o
            if _type == TYPE_ADDRESS:
                if not is_address(data):
<<<<<<< HEAD
                    raise BaseException("Invalid litecoin address:" + data)
=======
                    raise BaseException("Invalid bitcoin address:" + data)
            if value == '!':
                if i_max is not None:
                    raise BaseException("More than one output set to spend max")
                i_max = i
>>>>>>> 0b08de65

        # Avoid index-out-of-range with inputs[0] below
        if not inputs:
            raise NotEnoughFunds()

        for item in inputs:
            self.add_input_info(item)

        # change address
        if change_addr:
            change_addrs = [change_addr]
        else:
            addrs = self.get_change_addresses()[-self.gap_limit_for_change:]
            if self.use_change and addrs:
                # New change addresses are created only after a few
                # confirmations.  Select the unused addresses within the
                # gap limit; if none take one at random
                change_addrs = [addr for addr in addrs if
                                self.get_num_tx(addr) == 0]
                if not change_addrs:
                    change_addrs = [random.choice(addrs)]
            else:
                change_addrs = [inputs[0]['address']]

        # Fee estimator
        if fixed_fee is None:
            fee_estimator = partial(self.estimate_fee, config, outputs=outputs)
        else:
            fee_estimator = lambda size: fixed_fee

        if i_max is None:
            # Let the coin chooser select the coins to spend
            max_change = self.max_change_outputs if self.multiple_change else 1
            coin_chooser = coinchooser.get_coin_chooser(config)
            tx = coin_chooser.make_tx(inputs, outputs, change_addrs[:max_change],
                                      fee_estimator, self.dust_threshold())
        else:
            sendable = sum(map(lambda x:x['value'], inputs))
            _type, data, value = outputs[i_max]
            outputs[i_max] = (_type, data, 0)
            tx = Transaction.from_io(inputs, outputs[:])
            fee = fee_estimator(tx.estimated_size())
            amount = max(0, sendable - tx.output_value() - fee)
            outputs[i_max] = (_type, data, amount)
            tx = Transaction.from_io(inputs, outputs[:])

        # Sort the inputs and outputs deterministically
        tx.BIP_LI01_sort()

        run_hook('make_unsigned_transaction', self, tx)
        return tx

    def estimate_fee(self, config, size, outputs=[]):
        fee = int(self.fee_per_kb(config) * size / 1000.)
        for _, _, value in outputs:
            if value < DUST_SOFT_LIMIT:
                fee += DUST_SOFT_LIMIT
        return fee

    def mktx(self, outputs, password, config, fee=None, change_addr=None, domain=None):
        coins = self.get_spendable_coins(domain)
        tx = self.make_unsigned_transaction(coins, outputs, config, fee, change_addr)
        self.sign_transaction(tx, password)
        return tx

    def sweep(self, privkeys, network, config, recipient, fee=None, imax=100):
        inputs = []
        keypairs = {}
        for privkey in privkeys:
            pubkey = public_key_from_private_key(privkey)
            address = address_from_private_key(privkey)
            u = network.synchronous_get(('blockchain.address.listunspent', [address]))
            pay_script = Transaction.pay_script(TYPE_ADDRESS, address)
            for item in u:
                if len(inputs) >= imax:
                    break
                item['scriptPubKey'] = pay_script
                item['redeemPubkey'] = pubkey
                item['address'] = address
                item['prevout_hash'] = item['tx_hash']
                item['prevout_n'] = item['tx_pos']
                item['pubkeys'] = [pubkey]
                item['x_pubkeys'] = [pubkey]
                item['signatures'] = [None]
                item['num_sig'] = 1
                inputs.append(item)
            keypairs[pubkey] = privkey

        if not inputs:
            return

        total = sum(i.get('value') for i in inputs)
        if fee is None:
            outputs = [(TYPE_ADDRESS, recipient, total)]
            tx = Transaction.from_io(inputs, outputs)
            fee = self.estimate_fee(config, tx.estimated_size())

        outputs = [(TYPE_ADDRESS, recipient, total - fee)]
        tx = Transaction.from_io(inputs, outputs)
        tx.sign(keypairs)
        return tx

    def is_frozen(self, addr):
        return addr in self.frozen_addresses

    def set_frozen_state(self, addrs, freeze):
        '''Set frozen state of the addresses to FREEZE, True or False'''
        if all(self.is_mine(addr) for addr in addrs):
            if freeze:
                self.frozen_addresses |= set(addrs)
            else:
                self.frozen_addresses -= set(addrs)
            self.storage.put('frozen_addresses', list(self.frozen_addresses))
            return True
        return False

    def prepare_for_verifier(self):
        # review transactions that are in the history
        for addr, hist in self.history.items():
            for tx_hash, tx_height in hist:
                # add it in case it was previously unconfirmed
                self.add_unverified_tx(tx_hash, tx_height)

        # if we are on a pruning server, remove unverified transactions
        with self.lock:
            vr = self.verified_tx.keys() + self.unverified_tx.keys()
        for tx_hash in self.transactions.keys():
            if tx_hash not in vr:
                self.print_error("removing transaction", tx_hash)
                self.transactions.pop(tx_hash)

    def start_threads(self, network):
        self.network = network
        if self.network is not None:
            self.prepare_for_verifier()
            self.verifier = SPV(self.network, self)
            self.synchronizer = Synchronizer(self, network)
            network.add_jobs([self.verifier, self.synchronizer])
        else:
            self.verifier = None
            self.synchronizer = None

    def stop_threads(self):
        if self.network:
            self.network.remove_jobs([self.synchronizer, self.verifier])
            self.synchronizer.release()
            self.synchronizer = None
            self.verifier = None
            # Now no references to the syncronizer or verifier
            # remain so they will be GC-ed
            self.storage.put('stored_height', self.get_local_height())
        self.save_transactions()
        self.storage.put('verified_tx3', self.verified_tx)
        self.storage.write()

    def wait_until_synchronized(self, callback=None):
        def wait_for_wallet():
            self.set_up_to_date(False)
            while not self.is_up_to_date():
                if callback:
                    msg = "%s\n%s %d"%(
                        _("Please wait..."),
                        _("Addresses generated:"),
                        len(self.addresses(True)))
                    callback(msg)
                time.sleep(0.1)
        def wait_for_network():
            while not self.network.is_connected():
                if callback:
                    msg = "%s \n" % (_("Connecting..."))
                    callback(msg)
                time.sleep(0.1)
        # wait until we are connected, because the user
        # might have selected another server
        if self.network:
            wait_for_network()
            wait_for_wallet()
        else:
            self.synchronize()

    def can_export(self):
        return not self.is_watching_only()

    def is_used(self, address):
        h = self.history.get(address,[])
        c, u, x = self.get_addr_balance(address)
        return len(h) > 0 and c + u + x == 0

    def is_empty(self, address):
        c, u, x = self.get_addr_balance(address)
        return c+u+x == 0

    def address_is_old(self, address, age_limit=2):
        age = -1
        h = self.history.get(address, [])
        for tx_hash, tx_height in h:
            if tx_height == 0:
                tx_age = 0
            else:
                tx_age = self.get_local_height() - tx_height + 1
            if tx_age > age:
                age = tx_age
        return age > age_limit

    def bump_fee(self, tx, delta):
        if tx.is_final():
            raise BaseException(_("Cannot bump fee: transaction is final"))
        inputs = copy.deepcopy(tx.inputs())
        outputs = copy.deepcopy(tx.outputs())
        for txin in inputs:
            txin['signatures'] = [None] * len(txin['signatures'])
            self.add_input_info(txin)
        # use own outputs
        s = filter(lambda x: self.is_mine(x[1]), outputs)
        # ... unless there is none
        if not s:
            s = outputs
        # prioritize low value outputs, to get rid of dust
        s = sorted(s, key=lambda x: x[2])
        for o in s:
            i = outputs.index(o)
            otype, address, value = o
            if value - delta >= self.dust_threshold():
                outputs[i] = otype, address, value - delta
                delta = 0
                break
            else:
                del outputs[i]
                delta -= value
                if delta > 0:
                    continue
        if delta > 0:
            raise BaseException(_('Cannot bump fee: cound not find suitable outputs'))
        return Transaction.from_io(inputs, outputs)

    def add_input_info(self, txin):
        # Add address for utxo that are in wallet
        if txin.get('scriptSig') == '':
            coins = self.get_spendable_coins()
            for item in coins:
                if txin.get('prevout_hash') == item.get('prevout_hash') and txin.get('prevout_n') == item.get('prevout_n'):
                    txin['address'] = item.get('address')
        address = txin['address']
        if self.is_mine(address):
            self.add_input_sig_info(txin, address)

    def can_sign(self, tx):
        if tx.is_complete():
            return False
        for k in self.get_keystores():
            if k.can_sign(tx):
                return True
        return False

    def get_input_tx(self, tx_hash):
        # First look up an input transaction in the wallet where it
        # will likely be.  If co-signing a transaction it may not have
        # all the input txs, in which case we ask the network.
        tx = self.transactions.get(tx_hash)
        if not tx and self.network:
            request = ('blockchain.transaction.get', [tx_hash])
            tx = Transaction(self.network.synchronous_get(request))
        return tx

    def add_hw_info(self, tx):
        # add previous tx for hw wallets
        for txin in tx.inputs():
            tx_hash = txin['prevout_hash']
            txin['prev_tx'] = self.get_input_tx(tx_hash)
        # add output info for hw wallets
        info = {}
        xpubs = self.get_master_public_keys()
        for txout in tx.outputs():
            _type, addr, amount = txout
            if self.is_change(addr):
                index = self.get_address_index(addr)
                pubkeys = self.get_public_keys(addr)
                # sort xpubs using the order of pubkeys
                sorted_pubkeys, sorted_xpubs = zip(*sorted(zip(pubkeys, xpubs)))
                info[addr] = index, sorted_xpubs, self.m if isinstance(self, Multisig_Wallet) else None
        tx.output_info = info

    def sign_transaction(self, tx, password):
        if self.is_watching_only():
            return
        # hardware wallets require extra info
        if any([(isinstance(k, Hardware_KeyStore) and k.can_sign(tx)) for k in self.get_keystores()]):
            self.add_hw_info(tx)
        # sign
        for k in self.get_keystores():
            try:
                if k.can_sign(tx):
                    k.sign_transaction(tx, password)
            except UserCancelled:
                continue

    def get_unused_addresses(self):
        # fixme: use slots from expired requests
        domain = self.get_receiving_addresses()
        return [addr for addr in domain if not self.history.get(addr)
                and addr not in self.receive_requests.keys()]

    def get_unused_address(self):
        addrs = self.get_unused_addresses()
        if addrs:
            return addrs[0]

    def get_receiving_address(self):
        # always return an address
        domain = self.get_receiving_addresses()
        choice = domain[0]
        for addr in domain:
            if addr not in self.history.keys():
                if addr not in self.receive_requests.keys():
                    return addr
                else:
                    choice = addr
        return choice

    def get_payment_status(self, address, amount):
        local_height = self.get_local_height()
        received, sent = self.get_addr_io(address)
        l = []
        for txo, x in received.items():
            h, v, is_cb = x
            txid, n = txo.split(':')
            info = self.verified_tx.get(txid)
            if info:
                tx_height, timestamp, pos = info
                conf = local_height - tx_height
            else:
                conf = 0
            l.append((conf, v))
        vsum = 0
        for conf, v in reversed(sorted(l)):
            vsum += v
            if vsum >= amount:
                return True, conf
        return False, None

    def get_payment_request(self, addr, config):
        import util
        r = self.receive_requests.get(addr)
        if not r:
            return
        out = copy.copy(r)
        out['URI'] = 'litecoin:' + addr + '?amount=' + util.format_satoshis(out.get('amount'))
        status, conf = self.get_request_status(addr)
        out['status'] = status
        if conf is not None:
            out['confirmations'] = conf
        # check if bip70 file exists
        rdir = config.get('requests_dir')
        if rdir:
            key = out.get('id', addr)
            path = os.path.join(rdir, 'req', key[0], key[1], key)
            if os.path.exists(path):
                baseurl = 'file://' + rdir
                rewrite = config.get('url_rewrite')
                if rewrite:
                    baseurl = baseurl.replace(*rewrite)
                out['request_url'] = os.path.join(baseurl, 'req', key[0], key[1], key, key)
                out['URI'] += '&r=' + out['request_url']
                out['index_url'] = os.path.join(baseurl, 'index.html') + '?id=' + key
                websocket_server_announce = config.get('websocket_server_announce')
                if websocket_server_announce:
                    out['websocket_server'] = websocket_server_announce
                else:
                    out['websocket_server'] = config.get('websocket_server', 'localhost')
                websocket_port_announce = config.get('websocket_port_announce')
                if websocket_port_announce:
                    out['websocket_port'] = websocket_port_announce
                else:
                    out['websocket_port'] = config.get('websocket_port', 9999)
        return out

    def get_request_status(self, key):
        from paymentrequest import PR_PAID, PR_UNPAID, PR_UNKNOWN, PR_EXPIRED
        r = self.receive_requests.get(key)
        if r is None:
            return PR_UNKNOWN
        address = r['address']
        amount = r.get('amount')
        timestamp = r.get('time', 0)
        if timestamp and type(timestamp) != int:
            timestamp = 0
        expiration = r.get('exp')
        if expiration and type(expiration) != int:
            expiration = 0
        conf = None
        if amount:
            if self.up_to_date:
                paid, conf = self.get_payment_status(address, amount)
                status = PR_PAID if paid else PR_UNPAID
                if status == PR_UNPAID and expiration is not None and time.time() > timestamp + expiration:
                    status = PR_EXPIRED
            else:
                status = PR_UNKNOWN
        else:
            status = PR_UNKNOWN
        return status, conf

    def make_payment_request(self, addr, amount, message, expiration):
        timestamp = int(time.time())
        _id = Hash(addr + "%d"%timestamp).encode('hex')[0:10]
        r = {'time':timestamp, 'amount':amount, 'exp':expiration, 'address':addr, 'memo':message, 'id':_id}
        return r

    def sign_payment_request(self, key, alias, alias_addr, password):
        req = self.receive_requests.get(key)
        alias_privkey = self.get_private_key(alias_addr, password)[0]
        pr = paymentrequest.make_unsigned_request(req)
        paymentrequest.sign_request_with_alias(pr, alias, alias_privkey)
        req['name'] = pr.pki_data
        req['sig'] = pr.signature.encode('hex')
        self.receive_requests[key] = req
        self.storage.put('payment_requests', self.receive_requests)

    def add_payment_request(self, req, config):
        import os
        addr = req['address']
        amount = req.get('amount')
        message = req.get('memo')
        self.receive_requests[addr] = req
        self.storage.put('payment_requests', self.receive_requests)
        self.set_label(addr, message) # should be a default label

        rdir = config.get('requests_dir')
        if rdir and amount is not None:
            key = req.get('id', addr)
            pr = paymentrequest.make_request(config, req)
            path = os.path.join(rdir, 'req', key[0], key[1], key)
            if not os.path.exists(path):
                try:
                    os.makedirs(path)
                except OSError as exc:
                    if exc.errno != errno.EEXIST:
                        raise
            with open(os.path.join(path, key), 'w') as f:
                f.write(pr.SerializeToString())
            # reload
            req = self.get_payment_request(addr, config)
            with open(os.path.join(path, key + '.json'), 'w') as f:
                f.write(json.dumps(req))
        return req

    def remove_payment_request(self, addr, config):
        if addr not in self.receive_requests:
            return False
        r = self.receive_requests.pop(addr)
        rdir = config.get('requests_dir')
        if rdir:
            key = r.get('id', addr)
            for s in ['.json', '']:
                n = os.path.join(rdir, 'req', key[0], key[1], key, key + s)
                if os.path.exists(n):
                    os.unlink(n)
        self.storage.put('payment_requests', self.receive_requests)
        return True

    def get_sorted_requests(self, config):
        def f(x):
            try:
                addr = x.get('address')
                return self.get_address_index(addr)
            except:
                return -1, (0, 0)
        return sorted(map(lambda x: self.get_payment_request(x, config), self.receive_requests.keys()), key=f)

    def get_fingerprint(self):
        raise NotImplementedError()

    def can_import_privkey(self):
        return False

    def can_import_address(self):
        return False

    def can_delete_address(self):
        return False

    def add_address(self, address):
        if address not in self.history:
            self.history[address] = []
        if self.synchronizer:
            self.synchronizer.add(address)

    def has_password(self):
        return self.storage.get('use_encryption', False)


class Imported_Wallet(Abstract_Wallet):
    # wallet made of imported addresses

    wallet_type = 'imported'

    def __init__(self, storage):
        Abstract_Wallet.__init__(self, storage)

    def load_keystore(self):
        pass

    def load_addresses(self):
        self.addresses = self.storage.get('addresses', [])
        self.receiving_addresses = self.addresses
        self.change_addresses = []

    def get_keystores(self):
        return []

    def has_password(self):
        return False

    def can_change_password(self):
        return False

    def can_import_address(self):
        return True

    def is_watching_only(self):
        return True

    def has_seed(self):
        return False

    def is_deterministic(self):
        return False

    def is_used(self, address):
        return False

    def get_master_public_keys(self):
        return []

    def is_beyond_limit(self, address, is_change):
        return False

    def get_fingerprint(self):
        return ''

    def get_addresses(self, include_change=False):
        return self.addresses

    def import_address(self, address):
        if address in self.addresses:
            return
        self.addresses.append(address)
        self.storage.put('addresses', self.addresses)
        self.storage.write()
        self.add_address(address)
        return address

    def can_delete_address(self):
        return True

    def delete_address(self, address):
        if address not in self.addresses:
            return
        self.addresses.remove(address)
        self.storage.put('addresses', self.addresses)
        self.storage.write()

    def get_receiving_addresses(self):
        return self.addresses[:]

    def get_change_addresses(self):
        return []

    def add_input_sig_info(self, txin, address):
        addrtype, hash160 = bc_address_to_hash_160(address)
        xpubkey = 'fd' + (chr(addrtype) + hash160).encode('hex')
        txin['x_pubkeys'] = [ xpubkey ]
        txin['pubkeys'] = [ xpubkey ]
        txin['signatures'] = [None]


class P2PKH_Wallet(Abstract_Wallet):

    def pubkeys_to_address(self, pubkey):
        return public_key_to_bc_address(pubkey.decode('hex'))

    def load_keystore(self):
        self.keystore = load_keystore(self.storage, 'keystore')

    def get_pubkey(self, c, i):
        pubkey_list = self.change_pubkeys if c else self.receiving_pubkeys
        return pubkey_list[i]

    def get_public_keys(self, address):
        return [self.get_public_key(address)]

    def add_input_sig_info(self, txin, address):
        if not self.keystore.can_import():
            txin['derivation'] = derivation = self.get_address_index(address)
            x_pubkey = self.keystore.get_xpubkey(*derivation)
            pubkey = self.get_pubkey(*derivation)
        else:
            pubkey = self.get_public_key(address)
            assert pubkey is not None
            x_pubkey = pubkey
        txin['x_pubkeys'] = [x_pubkey]
        txin['pubkeys'] = [pubkey]
        txin['signatures'] = [None]
        txin['redeemPubkey'] = pubkey
        txin['num_sig'] = 1

    def sign_message(self, address, message, password):
        index = self.get_address_index(address)
        return self.keystore.sign_message(index, message, password)

    def decrypt_message(self, pubkey, message, password):
        index = self.get_pubkey_index(pubkey)
        return self.keystore.decrypt_message(index, message, password)


class Deterministic_Wallet(Abstract_Wallet):

    def __init__(self, storage):
        Abstract_Wallet.__init__(self, storage)
        self.gap_limit = storage.get('gap_limit', 20)

    def has_seed(self):
        return self.keystore.has_seed()

    def is_deterministic(self):
        return self.keystore.is_deterministic()

    def get_receiving_addresses(self):
        return self.receiving_addresses

    def get_change_addresses(self):
        return self.change_addresses

    def get_seed(self, password):
        return self.keystore.get_seed(password)

    def add_seed(self, seed, pw):
        self.keystore.add_seed(seed, pw)

    def change_gap_limit(self, value):
        '''This method is not called in the code, it is kept for console use'''
        if value >= self.gap_limit:
            self.gap_limit = value
            self.storage.put('gap_limit', self.gap_limit)
            return True
        elif value >= self.min_acceptable_gap():
            addresses = self.get_receiving_addresses()
            k = self.num_unused_trailing_addresses(addresses)
            n = len(addresses) - k + value
            self.receiving_pubkeys = self.receiving_pubkeys[0:n]
            self.receiving_addresses = self.receiving_addresses[0:n]
            self.gap_limit = value
            self.storage.put('gap_limit', self.gap_limit)
            self.save_pubkeys()
            return True
        else:
            return False

    def num_unused_trailing_addresses(self, addresses):
        k = 0
        for a in addresses[::-1]:
            if self.history.get(a):break
            k = k + 1
        return k

    def min_acceptable_gap(self):
        # fixme: this assumes wallet is synchronized
        n = 0
        nmax = 0
        addresses = self.account.get_receiving_addresses()
        k = self.num_unused_trailing_addresses(addresses)
        for a in addresses[0:-k]:
            if self.history.get(a):
                n = 0
            else:
                n += 1
                if n > nmax: nmax = n
        return nmax + 1

    def create_new_address(self, for_change):
        pubkey_list = self.change_pubkeys if for_change else self.receiving_pubkeys
        n = len(pubkey_list)
        x = self.new_pubkeys(for_change, n)
        pubkey_list.append(x)
        self.save_pubkeys()
        address = self.pubkeys_to_address(x)
        addr_list = self.change_addresses if for_change else self.receiving_addresses
        addr_list.append(address)
        self.add_address(address)
        return address

    def synchronize_sequence(self, for_change):
        limit = self.gap_limit_for_change if for_change else self.gap_limit
        while True:
            addresses = self.get_change_addresses() if for_change else self.get_receiving_addresses()
            if len(addresses) < limit:
                self.create_new_address(for_change)
                continue
            if map(lambda a: self.address_is_old(a), addresses[-limit:] ) == limit*[False]:
                break
            else:
                self.create_new_address(for_change)

    def synchronize(self):
        with self.lock:
            if self.is_deterministic():
                self.synchronize_sequence(False)
                self.synchronize_sequence(True)
            else:
                if len(self.receiving_pubkeys) != len(self.keystore.keypairs):
                    self.receiving_pubkeys = self.keystore.keypairs.keys()
                    self.save_pubkeys()
                    self.receiving_addresses = map(self.pubkeys_to_address, self.receiving_pubkeys)
                    for addr in self.receiving_addresses:
                        self.add_address(addr)

    def is_beyond_limit(self, address, is_change):
        addr_list = self.get_change_addresses() if is_change else self.get_receiving_addresses()
        i = addr_list.index(address)
        prev_addresses = addr_list[:max(0, i)]
        limit = self.gap_limit_for_change if is_change else self.gap_limit
        if len(prev_addresses) < limit:
            return False
        prev_addresses = prev_addresses[max(0, i - limit):]
        for addr in prev_addresses:
            if self.history.get(addr):
                return False
        return True

    def get_master_public_keys(self):
        return [self.get_master_public_key()]

    def get_fingerprint(self):
        return self.get_master_public_key()




class Standard_Wallet(Deterministic_Wallet, P2PKH_Wallet):
    wallet_type = 'standard'

    def __init__(self, storage):
        Deterministic_Wallet.__init__(self, storage)

    def get_master_public_key(self):
        return self.keystore.get_master_public_key()

    def new_pubkeys(self, c, i):
        return self.keystore.derive_pubkey(c, i)

    def get_keystore(self):
        return self.keystore

    def get_keystores(self):
        return [self.keystore]

    def is_watching_only(self):
        return self.keystore.is_watching_only()

    def can_change_password(self):
        return self.keystore.can_change_password()

    def check_password(self, password):
        self.keystore.check_password(password)

    def update_password(self, old_pw, new_pw):
        self.keystore.update_password(old_pw, new_pw)
        self.save_keystore()
        self.storage.put('use_encryption', (new_pw is not None))
        self.storage.write()

    def save_keystore(self):
        self.storage.put('keystore', self.keystore.dump())

    def can_delete_address(self):
        return self.keystore.can_import()

    def delete_address(self, address):
        pubkey = self.get_public_key(address)
        self.keystore.delete_imported_key(pubkey)
        self.save_keystore()
        self.receiving_pubkeys.remove(pubkey)
        self.receiving_addresses.remove(address)
        self.storage.write()

    def can_import_privkey(self):
        return self.keystore.can_import()

    def import_key(self, pk, pw):
        pubkey = self.keystore.import_key(pk, pw)
        self.save_keystore()
        self.receiving_pubkeys.append(pubkey)
        self.save_pubkeys()
        addr = self.pubkeys_to_address(pubkey)
        self.receiving_addresses.append(addr)
        self.storage.write()
        self.add_address(addr)
        return addr


class Multisig_Wallet(Deterministic_Wallet):
    # generic m of n
    gap_limit = 20

    def __init__(self, storage):
        self.wallet_type = storage.get('wallet_type')
        self.m, self.n = multisig_type(self.wallet_type)
        Deterministic_Wallet.__init__(self, storage)

    def get_pubkeys(self, c, i):
        pubkey_list = self.change_pubkeys if c else self.receiving_pubkeys
        return pubkey_list[i]

    def redeem_script(self, c, i):
        pubkeys = self.get_pubkeys(c, i)
        return Transaction.multisig_script(sorted(pubkeys), self.m)

    def pubkeys_to_address(self, pubkeys):
        redeem_script = Transaction.multisig_script(sorted(pubkeys), self.m)
        address = hash_160_to_bc_address(hash_160(redeem_script.decode('hex')), 5)
        return address

    def new_pubkeys(self, c, i):
        return [k.derive_pubkey(c, i) for k in self.get_keystores()]

    def load_keystore(self):
        self.keystores = {}
        for i in range(self.n):
            name = 'x%d/'%(i+1)
            self.keystores[name] = load_keystore(self.storage, name)
        self.keystore = self.keystores['x1/']

    def save_keystore(self):
        for name, k in self.keystores.items():
            self.storage.put(name, k.dump())

    def get_keystore(self):
        return self.keystores.get('x1/')

    def get_keystores(self):
        return [self.keystores[i] for i in sorted(self.keystores.keys())]

    def update_password(self, old_pw, new_pw):
        for name, keystore in self.keystores.items():
            if keystore.can_change_password():
                keystore.update_password(old_pw, new_pw)
                self.storage.put(name, keystore.dump())
        self.storage.put('use_encryption', (new_pw is not None))

    def check_password(self, password):
        self.keystore.check_password(password)

    def has_seed(self):
        return self.keystore.has_seed()

    def can_change_password(self):
        return self.keystore.can_change_password()

    def is_watching_only(self):
        return not any([not k.is_watching_only() for k in self.get_keystores()])

    def get_master_public_key(self):
        return self.keystore.get_master_public_key()

    def get_master_public_keys(self):
        return [k.get_master_public_key() for k in self.get_keystores()]

    def get_fingerprint(self):
        return ''.join(sorted(self.get_master_public_keys()))

    def add_input_sig_info(self, txin, address):
        txin['derivation'] = derivation = self.get_address_index(address)
        pubkeys = self.get_pubkeys(*derivation)
        x_pubkeys = [k.get_xpubkey(*derivation) for k in self.get_keystores()]
        # sort pubkeys and x_pubkeys, using the order of pubkeys
        pubkeys, x_pubkeys = zip(*sorted(zip(pubkeys, x_pubkeys)))
        txin['pubkeys'] = list(pubkeys)
        txin['x_pubkeys'] = list(x_pubkeys)
        txin['signatures'] = [None] * len(pubkeys)
        txin['redeemScript'] = self.redeem_script(*derivation)
        txin['num_sig'] = self.m


wallet_types = ['standard', 'multisig', 'imported']

def register_wallet_type(category):
    wallet_types.append(category)

wallet_constructors = {
    'standard': Standard_Wallet,
    'old': Standard_Wallet,
    'xpub': Standard_Wallet,
    'imported': Imported_Wallet
}

def register_constructor(wallet_type, constructor):
    wallet_constructors[wallet_type] = constructor

# former WalletFactory
class Wallet(object):
    """The main wallet "entry point".
    This class is actually a factory that will return a wallet of the correct
    type when passed a WalletStorage instance."""

    def __new__(self, storage):
        wallet_type = storage.get('wallet_type')
        WalletClass = Wallet.wallet_class(wallet_type)
        wallet = WalletClass(storage)
        # Convert hardware wallets restored with older versions of
        # Electrum to BIP44 wallets.  A hardware wallet does not have
        # a seed and plugins do not need to handle having one.
        rwc = getattr(wallet, 'restore_wallet_class', None)
        if rwc and storage.get('seed', ''):
            storage.print_error("converting wallet type to " + rwc.wallet_type)
            storage.put('wallet_type', rwc.wallet_type)
            wallet = rwc(storage)
        return wallet

    @staticmethod
    def wallet_class(wallet_type):
        if multisig_type(wallet_type):
            return Multisig_Wallet
        if wallet_type in wallet_constructors:
            return wallet_constructors[wallet_type]
        raise RuntimeError("Unknown wallet type: " + wallet_type)
<|MERGE_RESOLUTION|>--- conflicted
+++ resolved
@@ -810,15 +810,11 @@
             _type, data, value = o
             if _type == TYPE_ADDRESS:
                 if not is_address(data):
-<<<<<<< HEAD
                     raise BaseException("Invalid litecoin address:" + data)
-=======
-                    raise BaseException("Invalid bitcoin address:" + data)
             if value == '!':
                 if i_max is not None:
                     raise BaseException("More than one output set to spend max")
                 i_max = i
->>>>>>> 0b08de65
 
         # Avoid index-out-of-range with inputs[0] below
         if not inputs:
