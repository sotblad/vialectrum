# Electrum - lightweight Bitcoin client
# Copyright (C) 2012 thomasv@ecdsa.org
#
# Permission is hereby granted, free of charge, to any person
# obtaining a copy of this software and associated documentation files
# (the "Software"), to deal in the Software without restriction,
# including without limitation the rights to use, copy, modify, merge,
# publish, distribute, sublicense, and/or sell copies of the Software,
# and to permit persons to whom the Software is furnished to do so,
# subject to the following conditions:
#
# The above copyright notice and this permission notice shall be
# included in all copies or substantial portions of the Software.
#
# THE SOFTWARE IS PROVIDED "AS IS", WITHOUT WARRANTY OF ANY KIND,
# EXPRESS OR IMPLIED, INCLUDING BUT NOT LIMITED TO THE WARRANTIES OF
# MERCHANTABILITY, FITNESS FOR A PARTICULAR PURPOSE AND
# NONINFRINGEMENT. IN NO EVENT SHALL THE AUTHORS OR COPYRIGHT HOLDERS
# BE LIABLE FOR ANY CLAIM, DAMAGES OR OTHER LIABILITY, WHETHER IN AN
# ACTION OF CONTRACT, TORT OR OTHERWISE, ARISING FROM, OUT OF OR IN
# CONNECTION WITH THE SOFTWARE OR THE USE OR OTHER DEALINGS IN THE
# SOFTWARE.
import os
import threading

from . import util
from . import bitcoin
from .bitcoin import *

try:
    import scrypt
    getPoWHash = lambda x: scrypt.hash(x, x, N=1024, r=1, p=1, buflen=32)
except ImportError:
    util.print_msg("Warning: package scrypt not available, using fallback")
    from .scrypt import scrypt_1024_1_1_80 as getPoWHash

MAX_TARGET = 0x0000F8FFFFFFFFFFFFFFFFFFFFFFFFFFFFFFFFFFFFFFFFFFFFFFFFFFFFFFFFFF

def serialize_header(res):
    s = int_to_hex(res.get('version'), 4) \
        + rev_hex(res.get('prev_block_hash')) \
        + rev_hex(res.get('merkle_root')) \
        + int_to_hex(int(res.get('timestamp')), 4) \
        + int_to_hex(int(res.get('bits')), 4) \
        + int_to_hex(int(res.get('nonce')), 4)
    return s

def deserialize_header(s, height):
    hex_to_int = lambda s: int('0x' + bh2u(s[::-1]), 16)
    h = {}
    h['version'] = hex_to_int(s[0:4])
    h['prev_block_hash'] = hash_encode(s[4:36])
    h['merkle_root'] = hash_encode(s[36:68])
    h['timestamp'] = hex_to_int(s[68:72])
    h['bits'] = hex_to_int(s[72:76])
    h['nonce'] = hex_to_int(s[76:80])
    h['block_height'] = height
    return h

def hash_header(header):
    if header is None:
        return '0' * 64
    if header.get('prev_block_hash') is None:
        header['prev_block_hash'] = '00'*32
    return hash_encode(Hash(bfh(serialize_header(header))))

def pow_hash_header(header):
    return hash_encode(getPoWHash(bfh(serialize_header(header))))


blockchains = {}

def read_blockchains(config):
    blockchains[0] = Blockchain(config, 0, None)
    fdir = os.path.join(util.get_headers_dir(config), 'forks')
    if not os.path.exists(fdir):
        os.mkdir(fdir)
    l = filter(lambda x: x.startswith('fork_'), os.listdir(fdir))
    l = sorted(l, key = lambda x: int(x.split('_')[1]))
    for filename in l:
        checkpoint = int(filename.split('_')[2])
        parent_id = int(filename.split('_')[1])
        b = Blockchain(config, checkpoint, parent_id)
        h = b.read_header(b.checkpoint)
        if b.parent().can_connect(h, check_height=False):
            blockchains[b.checkpoint] = b
        else:
            util.print_error("cannot connect", filename)
    return blockchains

def check_header(header):
    if type(header) is not dict:
        return False
    for b in blockchains.values():
        if b.check_header(header):
            return b
    return False

def can_connect(header):
    for b in blockchains.values():
        if b.can_connect(header):
            return b
    return False


class Blockchain(util.PrintError):
    """
    Manages blockchain headers and their verification
    """

    def __init__(self, config, checkpoint, parent_id):
        self.config = config
        self.catch_up = None # interface catching up
        self.checkpoint = checkpoint
        self.checkpoints = bitcoin.NetworkConstants.CHECKPOINTS
        self.parent_id = parent_id
        self.lock = threading.Lock()
        with self.lock:
            self.update_size()

    def parent(self):
        return blockchains[self.parent_id]

    def get_max_child(self):
        children = list(filter(lambda y: y.parent_id==self.checkpoint, blockchains.values()))
        return max([x.checkpoint for x in children]) if children else None

    def get_checkpoint(self):
        mc = self.get_max_child()
        return mc if mc is not None else self.checkpoint

    def get_branch_size(self):
        return self.height() - self.get_checkpoint() + 1

    def get_name(self):
        return self.get_hash(self.get_checkpoint()).lstrip('00')[0:10]

    def check_header(self, header):
        header_hash = hash_header(header)
        height = header.get('block_height')
        return header_hash == self.get_hash(height)

    def fork(parent, header):
        checkpoint = header.get('block_height')
        self = Blockchain(parent.config, checkpoint, parent.checkpoint)
        open(self.path(), 'w+').close()
        self.save_header(header)
        return self

    def height(self):
        return self.checkpoint + self.size() - 1

    def size(self):
        with self.lock:
            return self._size

    def update_size(self):
        p = self.path()
        self._size = os.path.getsize(p)//80 if os.path.exists(p) else 0

    def verify_header(self, header, prev_hash, target):
        _hash = hash_header(header)
        _powhash = pow_hash_header(header)
        if prev_hash != header.get('prev_block_hash'):
            raise BaseException("prev hash mismatch: %s vs %s" % (prev_hash, header.get('prev_block_hash')))
        if bitcoin.NetworkConstants.TESTNET:
            return
        bits = self.target_to_bits(target)
        if bits != header.get('bits'):
            raise BaseException("bits mismatch: %s vs %s" % (bits, header.get('bits')))
        if int('0x' + _powhash, 16) > target:
            raise BaseException("insufficient proof of work: %s vs target %s" % (int('0x' + _powhash, 16), target))

    def verify_chunk(self, index, data):
        num = len(data) // 80
<<<<<<< HEAD
        # Viacoin: no verify chunks
        self.save_chunk(index, data)
        return
        ##############################
        prev_header = None
        if index != 0:
            prev_header = self.read_header(index * 2016 - 1)
        bits, target = self.get_target(index)
=======
        prev_hash = self.get_hash(index * 2016 - 1)
        target = self.get_target(index-1)
>>>>>>> f4c968fb
        for i in range(num):
            raw_header = data[i*80:(i+1) * 80]
            header = deserialize_header(raw_header, index*2016 + i)
            self.verify_header(header, prev_hash, target)
            prev_hash = hash_header(header)

    def path(self):
        d = util.get_headers_dir(self.config)
        filename = 'blockchain_headers' if self.parent_id is None else os.path.join('forks', 'fork_%d_%d'%(self.parent_id, self.checkpoint))
        return os.path.join(d, filename)

    def save_chunk(self, index, chunk):
        filename = self.path()
        d = (index * 2016 - self.checkpoint) * 80
        if d < 0:
            chunk = chunk[-d:]
            d = 0
        self.write(chunk, d)
        self.swap_with_parent()

    def swap_with_parent(self):
        if self.parent_id is None:
            return
        parent_branch_size = self.parent().height() - self.checkpoint + 1
        if parent_branch_size >= self.size():
            return
        self.print_error("swap", self.checkpoint, self.parent_id)
        parent_id = self.parent_id
        checkpoint = self.checkpoint
        parent = self.parent()
        with open(self.path(), 'rb') as f:
            my_data = f.read()
        with open(parent.path(), 'rb') as f:
            f.seek((checkpoint - parent.checkpoint)*80)
            parent_data = f.read(parent_branch_size*80)
        self.write(parent_data, 0)
        parent.write(my_data, (checkpoint - parent.checkpoint)*80)
        # store file path
        for b in blockchains.values():
            b.old_path = b.path()
        # swap parameters
        self.parent_id = parent.parent_id; parent.parent_id = parent_id
        self.checkpoint = parent.checkpoint; parent.checkpoint = checkpoint
        self._size = parent._size; parent._size = parent_branch_size
        # move files
        for b in blockchains.values():
            if b in [self, parent]: continue
            if b.old_path != b.path():
                self.print_error("renaming", b.old_path, b.path())
                os.rename(b.old_path, b.path())
        # update pointers
        blockchains[self.checkpoint] = self
        blockchains[parent.checkpoint] = parent

    def write(self, data, offset):
        filename = self.path()
        with self.lock:
            with open(filename, 'rb+') as f:
                if offset != self._size*80:
                    f.seek(offset)
                    f.truncate()
                f.seek(offset)
                f.write(data)
                f.flush()
                os.fsync(f.fileno())
            self.update_size()

    def save_header(self, header):
        delta = header.get('block_height') - self.checkpoint
        data = bfh(serialize_header(header))
        assert delta == self.size()
        assert len(data) == 80
        self.write(data, delta*80)
        self.swap_with_parent()

    def read_header(self, height):
        assert self.parent_id != self.checkpoint
        if height < 0:
            return
        if height < self.checkpoint:
            return self.parent().read_header(height)
        if height > self.height():
            return
        delta = height - self.checkpoint
        name = self.path()
        if os.path.exists(name):
            with open(name, 'rb') as f:
                f.seek(delta * 80)
                h = f.read(80)
        if h == bytes([0])*80:
            return None
        return deserialize_header(h, height)

    def get_hash(self, height):
        if height == -1:
            return '0000000000000000000000000000000000000000000000000000000000000000'
        elif height == 0:
            return bitcoin.NetworkConstants.GENESIS
        elif height < len(self.checkpoints) * 2016:
            assert (height+1) % 2016 == 0
            index = height // 2016
            h, t = self.checkpoints[index]
            return h
        else:
            return hash_header(self.read_header(height))

    def get_target(self, index):
        # compute target from chunk x, used in chunk x+1
        if bitcoin.NetworkConstants.TESTNET:
            return 0, 0
<<<<<<< HEAD
        if index == 0:
            return 0x1e01ffff, 0x00000FFFF0000000000000000000000000000000000000000000000000000000
        # Viacoin: go back the full period unless it's the first retarget
        first = self.read_header((index-1) * 2016 - 1 if index > 1 else 0)
        last = self.read_header(index*2016 - 1)
        # bits to target
=======
        if index == -1:
            return 0x1e0ffff0, 0x00000FFFF0000000000000000000000000000000000000000000000000000000
        if index < len(self.checkpoints):
            h, t = self.checkpoints[index]
            return t
        # new target
        # Litecoin: go back the full period unless it's the first retarget
        first = self.read_header(index * 2016 - 1 if index > 0 else 0)
        last = self.read_header(index * 2016 + 2015)
>>>>>>> f4c968fb
        bits = last.get('bits')
        target = self.bits_to_target(bits)
        nActualTimespan = last.get('timestamp') - first.get('timestamp')
        nTargetTimespan = 84 * 60 * 60
        nActualTimespan = max(nActualTimespan, nTargetTimespan // 4)
        nActualTimespan = min(nActualTimespan, nTargetTimespan * 4)
        new_target = min(MAX_TARGET, (target * nActualTimespan) // nTargetTimespan)
        return new_target

    def bits_to_target(self, bits):
        bitsN = (bits >> 24) & 0xff
        if not (bitsN >= 0x03 and bitsN <= 0x1e):
            raise BaseException("First part of bits should be in [0x03, 0x1e]")
        bitsBase = bits & 0xffffff
        if not (bitsBase >= 0x8000 and bitsBase <= 0x7fffff):
            raise BaseException("Second part of bits should be in [0x8000, 0x7fffff]")
<<<<<<< HEAD
        target = bitsBase << (8 * (bitsN-3))
        # new target
        nActualTimespan = last.get('timestamp') - first.get('timestamp')
        nTargetTimespan = 336 * 60 * 60
        nActualTimespan = max(nActualTimespan, nTargetTimespan // 4)
        nActualTimespan = min(nActualTimespan, nTargetTimespan * 4)
        new_target = min(MAX_TARGET, (target * nActualTimespan) // nTargetTimespan)
        # convert new target to bits
        c = ("%064x" % new_target)[2:]
=======
        return bitsBase << (8 * (bitsN-3))

    def target_to_bits(self, target):
        c = ("%064x" % target)[2:]
>>>>>>> f4c968fb
        while c[:2] == '00' and len(c) > 6:
            c = c[2:]
        bitsN, bitsBase = len(c) // 2, int('0x' + c[:6], 16)
        if bitsBase >= 0x800000:
            bitsN += 1
            bitsBase >>= 8
        return bitsN << 24 | bitsBase

    def can_connect(self, header, check_height=True):
        height = header['block_height']
        if check_height and self.height() != height - 1:
            #self.print_error("cannot connect at height", height)
            return False
        if height == 0:
            return hash_header(header) == bitcoin.NetworkConstants.GENESIS
        try:
            prev_hash = self.get_hash(height - 1)
        except:
            return False
        if prev_hash != header.get('prev_block_hash'):
            return False
        target = self.get_target(height // 2016 - 1)
        try:
            self.verify_header(header, prev_hash, target)
        except BaseException as e:
            return False
        return True

    def connect_chunk(self, idx, hexdata):
        try:
            data = bfh(hexdata)
            self.verify_chunk(idx, data)
            #self.print_error("validated chunk %d" % idx)
            self.save_chunk(idx, data)
            return True
        except BaseException as e:
            self.print_error('verify_chunk failed', str(e))
            return False

    def get_checkpoints(self):
        # for each chunk, store the hash of the last block and the target after the chunk
        cp = []
        n = self.height() // 2016
        for index in range(n):
            h = self.get_hash((index+1) * 2016 -1)
            target = self.get_target(index)
            cp.append((h, target))
        return cp<|MERGE_RESOLUTION|>--- conflicted
+++ resolved
@@ -173,19 +173,8 @@
 
     def verify_chunk(self, index, data):
         num = len(data) // 80
-<<<<<<< HEAD
-        # Viacoin: no verify chunks
-        self.save_chunk(index, data)
-        return
-        ##############################
-        prev_header = None
-        if index != 0:
-            prev_header = self.read_header(index * 2016 - 1)
-        bits, target = self.get_target(index)
-=======
         prev_hash = self.get_hash(index * 2016 - 1)
         target = self.get_target(index-1)
->>>>>>> f4c968fb
         for i in range(num):
             raw_header = data[i*80:(i+1) * 80]
             header = deserialize_header(raw_header, index*2016 + i)
@@ -296,14 +285,6 @@
         # compute target from chunk x, used in chunk x+1
         if bitcoin.NetworkConstants.TESTNET:
             return 0, 0
-<<<<<<< HEAD
-        if index == 0:
-            return 0x1e01ffff, 0x00000FFFF0000000000000000000000000000000000000000000000000000000
-        # Viacoin: go back the full period unless it's the first retarget
-        first = self.read_header((index-1) * 2016 - 1 if index > 1 else 0)
-        last = self.read_header(index*2016 - 1)
-        # bits to target
-=======
         if index == -1:
             return 0x1e0ffff0, 0x00000FFFF0000000000000000000000000000000000000000000000000000000
         if index < len(self.checkpoints):
@@ -313,7 +294,6 @@
         # Litecoin: go back the full period unless it's the first retarget
         first = self.read_header(index * 2016 - 1 if index > 0 else 0)
         last = self.read_header(index * 2016 + 2015)
->>>>>>> f4c968fb
         bits = last.get('bits')
         target = self.bits_to_target(bits)
         nActualTimespan = last.get('timestamp') - first.get('timestamp')
@@ -330,22 +310,10 @@
         bitsBase = bits & 0xffffff
         if not (bitsBase >= 0x8000 and bitsBase <= 0x7fffff):
             raise BaseException("Second part of bits should be in [0x8000, 0x7fffff]")
-<<<<<<< HEAD
-        target = bitsBase << (8 * (bitsN-3))
-        # new target
-        nActualTimespan = last.get('timestamp') - first.get('timestamp')
-        nTargetTimespan = 336 * 60 * 60
-        nActualTimespan = max(nActualTimespan, nTargetTimespan // 4)
-        nActualTimespan = min(nActualTimespan, nTargetTimespan * 4)
-        new_target = min(MAX_TARGET, (target * nActualTimespan) // nTargetTimespan)
-        # convert new target to bits
-        c = ("%064x" % new_target)[2:]
-=======
         return bitsBase << (8 * (bitsN-3))
 
     def target_to_bits(self, target):
         c = ("%064x" % target)[2:]
->>>>>>> f4c968fb
         while c[:2] == '00' and len(c) > 6:
             c = c[2:]
         bitsN, bitsBase = len(c) // 2, int('0x' + c[:6], 16)
