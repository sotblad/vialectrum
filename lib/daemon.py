#!/usr/bin/env python
#
# Electrum - lightweight Bitcoin client
# Copyright (C) 2015 Thomas Voegtlin
#
# Permission is hereby granted, free of charge, to any person
# obtaining a copy of this software and associated documentation files
# (the "Software"), to deal in the Software without restriction,
# including without limitation the rights to use, copy, modify, merge,
# publish, distribute, sublicense, and/or sell copies of the Software,
# and to permit persons to whom the Software is furnished to do so,
# subject to the following conditions:
#
# The above copyright notice and this permission notice shall be
# included in all copies or substantial portions of the Software.
#
# THE SOFTWARE IS PROVIDED "AS IS", WITHOUT WARRANTY OF ANY KIND,
# EXPRESS OR IMPLIED, INCLUDING BUT NOT LIMITED TO THE WARRANTIES OF
# MERCHANTABILITY, FITNESS FOR A PARTICULAR PURPOSE AND
# NONINFRINGEMENT. IN NO EVENT SHALL THE AUTHORS OR COPYRIGHT HOLDERS
# BE LIABLE FOR ANY CLAIM, DAMAGES OR OTHER LIABILITY, WHETHER IN AN
# ACTION OF CONTRACT, TORT OR OTHERWISE, ARISING FROM, OUT OF OR IN
# CONNECTION WITH THE SOFTWARE OR THE USE OR OTHER DEALINGS IN THE
# SOFTWARE.

import ast
import os
import sys
import time

import jsonrpclib
from jsonrpclib.SimpleJSONRPCServer import SimpleJSONRPCServer, SimpleJSONRPCRequestHandler

from version import ELECTRUM_VERSION
from network import Network
from util import json_decode, DaemonThread
from util import print_msg, print_error, print_stderr, UserCancelled
from wallet import WalletStorage, Wallet
from commands import known_commands, Commands
from simple_config import SimpleConfig
from plugins import run_hook
from exchange_rate import FxThread

def get_lockfile(config):
    return os.path.join(config.path, 'daemon')

def remove_lockfile(lockfile):
    os.unlink(lockfile)

def get_fd_or_server(config):
    '''Tries to create the lockfile, using O_EXCL to
    prevent races.  If it succeeds it returns the FD.
    Otherwise try and connect to the server specified in the lockfile.
    If this succeeds, the server is returned.  Otherwise remove the
    lockfile and try again.'''
    lockfile = get_lockfile(config)
    while True:
        try:
            return os.open(lockfile, os.O_CREAT | os.O_EXCL | os.O_WRONLY), None
        except OSError:
            pass
        server = get_server(config)
        if server is not None:
            return None, server
        # Couldn't connect; remove lockfile and try again.
        remove_lockfile(lockfile)

def get_server(config):
    lockfile = get_lockfile(config)
    while True:
        create_time = None
        try:
            with open(lockfile) as f:
                (host, port), create_time = ast.literal_eval(f.read())
                server = jsonrpclib.Server('http://%s:%d' % (host, port))
            # Test daemon is running
            server.ping()
            return server
        except:
            pass
        if not create_time or create_time < time.time() - 1.0:
            return None
        # Sleep a bit and try again; it might have just been started
        time.sleep(1.0)



class RequestHandler(SimpleJSONRPCRequestHandler):

    def do_OPTIONS(self):
        self.send_response(200)
        self.end_headers()

    def end_headers(self):
        self.send_header("Access-Control-Allow-Headers",
                         "Origin, X-Requested-With, Content-Type, Accept")
        self.send_header("Access-Control-Allow-Origin", "*")
        SimpleJSONRPCRequestHandler.end_headers(self)


class Daemon(DaemonThread):

    def __init__(self, config, fd):
        DaemonThread.__init__(self)
        self.config = config
        if config.get('offline'):
            self.network = None
            self.fx = None
        else:
            self.network = Network(config)
            self.network.start()
            self.fx = FxThread(config, self.network)
            self.network.add_jobs([self.fx])

        self.gui = None
        self.wallets = {}
        # Setup JSONRPC server
        default_wallet = None
        self.cmd_runner = Commands(self.config, default_wallet, self.network)
        self.init_server(config, fd)

    def init_server(self, config, fd):
        host = config.get('rpchost', '127.0.0.1')
        port = config.get('rpcport', 0)
        try:
            server = SimpleJSONRPCServer((host, port), logRequests=False,
                                         requestHandler=RequestHandler)
        except:
            self.print_error('Warning: cannot initialize RPC server on host', host)
            self.server = None
            os.close(fd)
            return
        os.write(fd, repr((server.socket.getsockname(), time.time())))
        os.close(fd)
        server.timeout = 0.1
        for cmdname in known_commands:
            server.register_function(getattr(self.cmd_runner, cmdname), cmdname)
        server.register_function(self.run_cmdline, 'run_cmdline')
        server.register_function(self.ping, 'ping')
        server.register_function(self.run_daemon, 'daemon')
        server.register_function(self.run_gui, 'gui')
        self.server = server

    def ping(self):
        return True

    def run_daemon(self, config_options):
        config = SimpleConfig(config_options)
        sub = config.get('subcommand')
        assert sub in [None, 'start', 'stop', 'status', 'load_wallet', 'close_wallet']
        if sub in [None, 'start']:
            response = "Daemon already running"
        elif sub == 'load_wallet':
            path = config.get_wallet_path()
            self.load_wallet(path, lambda: config.get('password'))
            response = True
        elif sub == 'close_wallet':
            path = config.get_wallet_path()
            if path in self.wallets:
                self.stop_wallet(path)
                response = True
            else:
                response = False
        elif sub == 'status':
            if self.network:
                p = self.network.get_parameters()
                response = {
                    'path': self.network.config.path,
                    'server': p[0],
                    'blockchain_height': self.network.get_local_height(),
                    'server_height': self.network.get_server_height(),
                    'spv_nodes': len(self.network.get_interfaces()),
                    'connected': self.network.is_connected(),
                    'auto_connect': p[4],
                    'version': ELECTRUM_VERSION,
                    'wallets': {k: w.is_up_to_date()
                                for k, w in self.wallets.items()},
                    'fee_per_kb': self.config.fee_per_kb(),
                }
            else:
                response = "Daemon offline"
        elif sub == 'stop':
            self.stop()
            response = "Daemon stopped"
        return response

    def run_gui(self, config_options):
        config = SimpleConfig(config_options)
        if self.gui:
            if hasattr(self.gui, 'new_window'):
                path = config.get_wallet_path()
                self.gui.new_window(path, config.get('url'))
                response = "ok"
            else:
                response = "error: current GUI does not support multiple windows"
        else:
            response = "Error: Electrum is running in daemon mode. Please stop the daemon first."
        return response

    def load_wallet(self, path, password_getter):
        # wizard will be launched if we return
        if path in self.wallets:
            wallet = self.wallets[path]
            return wallet
        storage = WalletStorage(path)
        if not storage.file_exists:
            return
        if storage.is_encrypted():
            password = password_getter()
            if not password:
                raise UserCancelled()
        else:
            password = None
        storage.read(password)
        if storage.requires_split():
            return
        if storage.requires_upgrade():
            self.print_error('upgrading wallet format')
            storage.upgrade()
        if storage.get_action():
            return
        wallet = Wallet(storage)
        wallet.start_threads(self.network)
        self.wallets[path] = wallet
        return wallet

    def add_wallet(self, wallet):
        path = wallet.storage.path
        self.wallets[path] = wallet

    def get_wallet(self, path):
        return self.wallets.get(path)

    def stop_wallet(self, path):
        wallet = self.wallets.pop(path)
        wallet.stop_threads()

    def run_cmdline(self, config_options):
        password = config_options.get('password')
        new_password = config_options.get('new_password')
        config = SimpleConfig(config_options)
        config.fee_estimates = self.network.config.fee_estimates.copy()
        cmdname = config.get('cmd')
        cmd = known_commands[cmdname]
        if cmd.requires_wallet:
            path = config.get_wallet_path()
            wallet = self.wallets.get(path)
            if wallet is None:
<<<<<<< HEAD
                return {'error': 'Wallet not open. Use "electrum-ltc daemon open -w wallet"'}
=======
                return {'error': 'Wallet not open. Use "electrum daemon load_wallet"'}
>>>>>>> ee2e9f60
        else:
            wallet = None
        # arguments passed to function
        args = map(lambda x: config.get(x), cmd.params)
        # decode json arguments
        args = map(json_decode, args)
        # options
        args += map(lambda x: config.get(x), cmd.options)
        cmd_runner = Commands(config, wallet, self.network, password=password, new_password=new_password)
        func = getattr(cmd_runner, cmd.name)
        result = func(*args)
        return result

    def run(self):
        while self.is_running():
            self.server.handle_request() if self.server else time.sleep(0.1)
        for k, wallet in self.wallets.items():
            wallet.stop_threads()
        if self.network:
            self.print_error("shutting down network")
            self.network.stop()
            self.network.join()
        self.on_stop()

    def stop(self):
        self.print_error("stopping, removing lockfile")
        remove_lockfile(get_lockfile(self.config))
        DaemonThread.stop(self)

    def init_gui(self, config, plugins):
        gui_name = config.get('gui', 'qt')
        if gui_name in ['lite', 'classic']:
            gui_name = 'qt'
        gui = __import__('electrum_ltc_gui.' + gui_name, fromlist=['electrum_ltc_gui'])
        self.gui = gui.ElectrumGui(config, self, plugins)
        self.gui.main()<|MERGE_RESOLUTION|>--- conflicted
+++ resolved
@@ -246,11 +246,7 @@
             path = config.get_wallet_path()
             wallet = self.wallets.get(path)
             if wallet is None:
-<<<<<<< HEAD
-                return {'error': 'Wallet not open. Use "electrum-ltc daemon open -w wallet"'}
-=======
-                return {'error': 'Wallet not open. Use "electrum daemon load_wallet"'}
->>>>>>> ee2e9f60
+                return {'error': 'Wallet not open. Use "electrum-ltc daemon load_wallet"'}
         else:
             wallet = None
         # arguments passed to function
