--- conflicted
+++ resolved
@@ -524,9 +524,5 @@
             self.wallet.synchronize()
             self.wallet.storage.write()
             self.terminate()
-<<<<<<< HEAD
         msg = _("Vialectrum is generating your addresses, please wait.")
-=======
-        msg = _("Electrum is generating your addresses, please wait...")
->>>>>>> 7fc579b5
         self.waiting_dialog(task, msg)