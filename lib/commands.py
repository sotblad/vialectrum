#!/usr/bin/env python
#
# Electrum - lightweight Bitcoin client
# Copyright (C) 2011 thomasv@gitorious
#
# This program is free software: you can redistribute it and/or modify
# it under the terms of the GNU General Public License as published by
# the Free Software Foundation, either version 3 of the License, or
# (at your option) any later version.
#
# This program is distributed in the hope that it will be useful,
# but WITHOUT ANY WARRANTY; without even the implied warranty of
# MERCHANTABILITY or FITNESS FOR A PARTICULAR PURPOSE. See the
# GNU General Public License for more details.
#
# You should have received a copy of the GNU General Public License
# along with this program. If not, see <http://www.gnu.org/licenses/>.

import os
import sys
import datetime
import time
import copy
import argparse
import json
import ast
import base64
from functools import wraps
from decimal import Decimal

import util
from util import print_msg, format_satoshis, print_stderr
import bitcoin
from bitcoin import is_address, hash_160_to_bc_address, hash_160, COIN
from transaction import Transaction
import paymentrequest
from paymentrequest import PR_PAID, PR_UNPAID, PR_UNKNOWN, PR_EXPIRED
import contacts

known_commands = {}

class Command:

    def __init__(self, func, s):
        self.name = func.__name__
        self.requires_network = 'n' in s
        self.requires_wallet = 'w' in s
        self.requires_password = 'p' in s
        self.description = func.__doc__
        self.help = self.description.split('.')[0]
        varnames = func.func_code.co_varnames[1:func.func_code.co_argcount]
        self.defaults = func.func_defaults
        if self.defaults:
            n = len(self.defaults)
            self.params = list(varnames[:-n])
            self.options = list(varnames[-n:])
        else:
            self.params = list(varnames)
            self.options = []
            self.defaults = []


def command(s):
    def decorator(func):
        global known_commands
        name = func.__name__
        known_commands[name] = Command(func, s)
        @wraps(func)
        def func_wrapper(*args):
            return func(*args)
        return func_wrapper
    return decorator


class Commands:

    def __init__(self, config, wallet, network, callback = None):
        self.config = config
        self.wallet = wallet
        self.network = network
        self._callback = callback
        self.password = None
        self.contacts = contacts.Contacts(self.config)

    def _run(self, method, args, password_getter):
        cmd = known_commands[method]
        if cmd.requires_password and self.wallet.use_encryption:
            self.password = apply(password_getter,())
        f = getattr(self, method)
        result = f(*args)
        self.password = None
        if self._callback:
            apply(self._callback, ())
        return result

    @command('')
    def commands(self):
        """List of commands"""
        return ' '.join(sorted(known_commands.keys()))

    @command('')
    def create(self):
        """Create a new wallet"""

    @command('')
    def restore(self):
        """Restore a wallet from seed. """

    @command('w')
    def deseed(self):
        """Remove seed from wallet. This creates a seedless, watching-only
        wallet."""

    @command('wp')
    def password(self):
        """Change wallet password. """

    @command('')
    def getconfig(self, key):
        """Return a configuration variable. """
        return self.config.get(key)

    @command('')
    def setconfig(self, key, value):
        """Set a configuration variable. 'value' may be a string or a Python expression."""
        try:
            value = ast.literal_eval(value)
        except:
            pass
        self.config.set_key(key, value)
        return True

    @command('')
    def make_seed(self, nbits=128, entropy=1, language=None):
        """Create a seed"""
        from mnemonic import Mnemonic
        s = Mnemonic(language).make_seed(nbits, custom_entropy=entropy)
        return s.encode('utf8')

    @command('')
    def check_seed(self, seed, entropy=1, language=None):
        """Check that a seed was generated with given entropy"""
        from mnemonic import Mnemonic
        return Mnemonic(language).check_seed(seed, entropy)

    @command('n')
    def getaddresshistory(self, address):
        """Return the transaction history of any address. Note: This is a
        walletless server query, results are not checked by SPV.
        """
        return self.network.synchronous_get([('blockchain.address.get_history', [address])])[0]

    @command('nw')
    def listunspent(self):
        """List unspent outputs. Returns the list of unspent transaction
        outputs in your wallet."""
        l = copy.deepcopy(self.wallet.get_spendable_coins(exclude_frozen = False))
        for i in l:
            v = i["value"]
            i["value"] = float(v)/COIN if v is not None else None
        return l

    @command('n')
    def getaddressunspent(self, address):
        """Returns the UTXO list of any address. Note: This
        is a walletless server query, results are not checked by SPV.
        """
        return self.network.synchronous_get([('blockchain.address.listunspent', [address])])[0]

    @command('n')
    def getutxoaddress(self, txid, pos):
        """Get the address of a UTXO. Note: This is a walletless server query, results are
        not checked by SPV.
        """
        r = self.network.synchronous_get([('blockchain.utxo.get_address', [txid, pos])])
        if r:
            return {'address':r[0]}

    @command('wp')
    def createrawtx(self, inputs, outputs, unsigned=False):
        """Create a transaction from json inputs. The syntax is similar to litecoind."""
        coins = self.wallet.get_spendable_coins(exclude_frozen = False)
        tx_inputs = []
        for i in inputs:
            prevout_hash = i['txid']
            prevout_n = i['vout']
            for c in coins:
                if c['prevout_hash'] == prevout_hash and c['prevout_n'] == prevout_n:
                    self.wallet.add_input_info(c)
                    tx_inputs.append(c)
                    break
            else:
                raise BaseException('Transaction output not in wallet', prevout_hash+":%d"%prevout_n)
        outputs = map(lambda x: ('address', x[0], int(COIN*x[1])), outputs.items())
        tx = Transaction.from_io(tx_inputs, outputs)
        if not unsigned:
            self.wallet.sign_transaction(tx, self.password)
        return tx

    @command('wp')
    def signtransaction(self, tx, privkey=None):
        """Sign a transaction. The wallet keys will be used unless a private key is provided."""
        t = Transaction(tx)
        t.deserialize()
        if privkey:
            pubkey = bitcoin.public_key_from_private_key(privkey)
            t.sign({pubkey:privkey})
        else:
            self.wallet.sign_transaction(t, self.password)
        return t

    @command('')
    def deserialize(self, tx):
        """Deserialize a serialized transaction"""
        t = Transaction(tx)
        return t.deserialize()

    @command('n')
    def broadcast(self, tx):
        """Broadcast a transaction to the network. """
        t = Transaction(tx)
        return self.network.synchronous_get([('blockchain.transaction.broadcast', [str(t)])])[0]

    @command('')
    def createmultisig(self, num, pubkeys):
        """Create multisig address"""
        assert isinstance(pubkeys, list), (type(num), type(pubkeys))
        redeem_script = Transaction.multisig_script(pubkeys, num)
        address = hash_160_to_bc_address(hash_160(redeem_script.decode('hex')), 5)
        return {'address':address, 'redeemScript':redeem_script}

    @command('w')
    def freeze(self, address):
        """Freeze address. Freeze the funds at one of your wallet\'s addresses"""
        return self.wallet.set_frozen_state([address], True)

    @command('w')
    def unfreeze(self, address):
        """Unfreeze address. Unfreeze the funds at one of your wallet\'s address"""
        return self.wallet.set_frozen_state([address], False)

    @command('wp')
    def getprivatekeys(self, address):
        """Get private keys of addresses. You may pass a single wallet address, or a list of wallet addresses."""
        is_list = type(address) is list
        domain = address if is_list else [address]
        out = [self.wallet.get_private_key(address, self.password) for address in domain]
        return out if is_list else out[0]

    @command('w')
    def ismine(self, address):
        """Check if address is in wallet. Return true if and only address is in wallet"""
        return self.wallet.is_mine(address)

    @command('')
    def dumpprivkeys(self):
        """Deprecated."""
        return "This command is deprecated. Use a pipe instead: 'electrum-ltc listaddresses | electrum-ltc getprivatekeys - '"

    @command('')
    def validateaddress(self, address):
        """Check that an address is valid. """
        return is_address(address)

    @command('w')
    def getpubkeys(self, address):
        """Return the public keys for a wallet address. """
        return self.wallet.get_public_keys(address)

    @command('nw')
    def getbalance(self, account=None):
        """Return the balance of your wallet. If run with the --offline flag,
        returns the last known balance."""
        if account is None:
            c, u, x = self.wallet.get_balance()
        else:
            c, u, x = self.wallet.get_account_balance(account)
        out = {"confirmed": str(Decimal(c)/COIN)}
        if u:
            out["unconfirmed"] = str(Decimal(u)/COIN)
        if x:
            out["unmatured"] = str(Decimal(x)/COIN)
        return out

    @command('n')
    def getaddressbalance(self, address):
        """Return the balance of any address. Note: This is a walletless
        server query, results are not checked by SPV.
        """
        out = self.network.synchronous_get([('blockchain.address.get_balance', [address])])[0]
        out["confirmed"] =  str(Decimal(out["confirmed"])/COIN)
        out["unconfirmed"] =  str(Decimal(out["unconfirmed"])/COIN)
        return out

    @command('n')
    def getproof(self, address):
        """Get Merkle branch of an address in the UTXO set"""
        p = self.network.synchronous_get([('blockchain.address.get_proof', [address])])[0]
        out = []
        for i,s in p:
            out.append(i)
        return out

    @command('n')
    def getmerkle(self, txid, height):
        """Get Merkle branch of a transaction included in a block. Electrum
        uses this to verify transactions (Simple Payment Verification)."""
        return self.network.synchronous_get([('blockchain.transaction.get_merkle', [txid, int(height)])])[0]

    @command('n')
    def getservers(self):
        """Return the list of available servers"""
        while not self.network.is_up_to_date():
            time.sleep(0.1)
        return self.network.get_servers()

    @command('')
    def version(self):
        """Return the version of electrum."""
        import electrum_ltc as electrum  # Needs to stay here to prevent ciruclar imports
        return electrum.ELECTRUM_VERSION

    @command('w')
    def getmpk(self):
        """Get master public key. Return your wallet\'s master public key(s)"""
        return self.wallet.get_master_public_keys()

    @command('wp')
    def getmasterprivate(self):
        """Get master private key. Return your wallet\'s master private key"""
        return str(self.wallet.get_master_private_key(self.wallet.root_name, self.password))

    @command('wp')
    def getseed(self):
        """Get seed phrase. Print the generation seed of your wallet."""
        s = self.wallet.get_mnemonic(self.password)
        return s.encode('utf8')

    @command('wp')
    def importprivkey(self, privkey):
        """Import a private key. """
        try:
            addr = self.wallet.import_key(privkey, self.password)
            out = "Keypair imported: " + addr
        except Exception as e:
            out = "Error: " + str(e)
        return out

    def _resolver(self, x):
        if x is None:
            return None
        out = self.contacts.resolve(x)
        if out.get('type') == 'openalias' and self.nocheck is False and out.get('validated') is False:
            raise BaseException('cannot verify alias', x)
        return out['address']

    @command('n')
    def sweep(self, privkey, destination, tx_fee=None, nocheck=False):
        """Sweep private keys. Returns a transaction that spends UTXOs from
        privkey to a destination address. The transaction is not
        broadcasted."""
        privkeys = privkey if type(privkey) is list else [privkey]
        self.nocheck = nocheck
        dest = self._resolver(destination)
        if tx_fee is None:
            tx_fee = 0.001
        fee = int(Decimal(tx_fee)*COIN)
        return Transaction.sweep(privkeys, self.network, dest, fee)

    @command('wp')
    def signmessage(self, address, message):
        """Sign a message with a key. Use quotes if your message contains
        whitespaces"""
        sig = self.wallet.sign_message(address, message, self.password)
        return base64.b64encode(sig)

    @command('')
    def verifymessage(self, address, signature, message):
        """Verify a signature."""
        sig = base64.b64decode(signature)
        return bitcoin.verify_message(address, sig, message)

    def _mktx(self, outputs, fee, change_addr, domain, nocheck, unsigned):
        self.nocheck = nocheck
        change_addr = self._resolver(change_addr)
        domain = None if domain is None else map(self._resolver, domain)
        fee = None if fee is None else int(COIN*Decimal(fee))
        final_outputs = []
        for address, amount in outputs:
            address = self._resolver(address)
            #assert self.wallet.is_mine(address)
            if amount == '!':
                assert len(outputs) == 1
                inputs = self.wallet.get_spendable_coins(domain)
                amount = sum(map(lambda x:x['value'], inputs))
                if fee is None:
                    for i in inputs:
                        self.wallet.add_input_info(i)
                    output = ('address', address, amount)
                    dummy_tx = Transaction.from_io(inputs, [output])
                    fee_per_kb = self.wallet.fee_per_kb(self.config)
                    fee = self.wallet.estimated_fee(dummy_tx, fee_per_kb)
                amount -= fee
            else:
                amount = int(COIN*Decimal(amount))
            final_outputs.append(('address', address, amount))

        coins = self.wallet.get_spendable_coins(domain)
        tx = self.wallet.make_unsigned_transaction(coins, final_outputs, self.config, fee, change_addr)
        str(tx) #this serializes
        if not unsigned:
            self.wallet.sign_transaction(tx, self.password)
        return tx

    def _read_csv(self, csvpath):
        import csv
        outputs = []
        with open(csvpath, 'rb') as csvfile:
            csvReader = csv.reader(csvfile, delimiter=',')
            for row in csvReader:
                address, amount = row
                assert bitcoin.is_address(address)
                amount = Decimal(amount)
                outputs.append((address, amount))
        return outputs

    @command('wp')
    def payto(self, destination, amount, tx_fee=None, from_addr=None, change_addr=None, nocheck=False, unsigned=False, deserialized=False, broadcast=False):
        """Create a transaction. """
        domain = [from_addr] if from_addr else None
        tx = self._mktx([(destination, amount)], tx_fee, change_addr, domain, nocheck, unsigned)
        if broadcast:
            r, h = self.wallet.sendtx(tx)
            return h
        else:
            return tx.deserialize() if deserialized else tx

    @command('wp')
    def paytomany(self, csv_file, tx_fee=None, from_addr=None, change_addr=None, nocheck=False, unsigned=False, deserialized=False, broadcast=False):
        """Create a multi-output transaction. """
        domain = [from_addr] if from_addr else None
        outputs = self._read_csv(csv_file)
        tx = self._mktx(outputs, tx_fee, change_addr, domain, nocheck, unsigned)
        if broadcast:
            r, h = self.wallet.sendtx(tx)
            return h
        else:
            return tx.deserialize() if deserialized else tx

    @command('wn')
    def history(self):
        """Wallet history. Returns the transaction history of your wallet."""
        balance = 0
        out = []
        for item in self.wallet.get_history():
            tx_hash, conf, value, timestamp, balance = item
            try:
                time_str = datetime.datetime.fromtimestamp(timestamp).isoformat(' ')[:-3]
            except Exception:
                time_str = "----"
            label, is_default_label = self.wallet.get_label(tx_hash)
            out.append({
                'txid':tx_hash,
                'timestamp':timestamp,
                'date':"%16s"%time_str,
                'label':label,
                'value':float(value)/COIN if value is not None else None,
                'confirmations':conf}
            )
        return out

    @command('w')
    def setlabel(self, key, label):
        """Assign a label to an item. Item may be a Litecoin address or a
        transaction ID"""
        self.wallet.set_label(key, label)

    @command('')
    def listcontacts(self):
        """Show your list of contacts"""
        return self.contacts

    @command('')
    def getalias(self, key):
        """Retrieve alias. Lookup in your list of contacts, and for an OpenAlias DNS record."""
        return self.contacts.resolve(key)

    @command('')
    def searchcontacts(self, query):
        """Search through contacts, return matching entries. """
        results = {}
        for key, value in self.contacts.items():
            if query.lower() in key.lower():
                results[key] = value
        return results

    @command('w')
    def listaddresses(self, receiving=False, change=False, show_labels=False, frozen=False, unused=False, funded=False, show_balance=False):
        """List wallet addresses. Returns your list of addresses."""
        out = []
        for addr in self.wallet.addresses(True):
            if frozen and not self.wallet.is_frozen(addr):
                continue
            if receiving and self.wallet.is_change(addr):
                continue
            if change and not self.wallet.is_change(addr):
                continue
            if unused and self.wallet.is_used(addr):
                continue
            if funded and self.wallet.is_empty(addr):
                continue
            item = addr
            if show_balance:
                item += ", "+ format_satoshis(sum(self.wallet.get_addr_balance(addr)))
            if show_labels:
                item += ', ' + repr(self.wallet.labels.get(addr, ''))
            out.append(item)
        return out

    @command('nw')
    def gettransaction(self, txid, deserialized=False):
        """Retrieve a transaction. """
        tx = self.wallet.transactions.get(txid) if self.wallet else None
        if tx is None and self.network:
            raw = self.network.synchronous_get([('blockchain.transaction.get', [txid])])[0]
            if raw:
                tx = Transaction(raw)
            else:
                raise BaseException("Unknown transaction")
        return tx.deserialize() if deserialized else tx

    @command('')
    def encrypt(self, pubkey, message):
        """Encrypt a message with a public key. Use quotes if the message contains whitespaces."""
        return bitcoin.encrypt_message(message, pubkey)

    @command('wp')
    def decrypt(self, pubkey, encrypted):
        """Decrypt a message encrypted with a public key."""
        return self.wallet.decrypt_message(pubkey, encrypted, self.password)

    def _format_request(self, out):
        pr_str = {
            PR_UNKNOWN: 'Unknown',
            PR_UNPAID: 'Pending',
            PR_PAID: 'Paid',
            PR_EXPIRED: 'Expired',
        }
        out['amount'] = format_satoshis(out.get('amount')) + ' LTC'
        out['status'] = pr_str[out.get('status', PR_UNKNOWN)]
        return out

    @command('wn')
    def getrequest(self, key):
        """Return a payment request"""
        r = self.wallet.get_payment_request(key, self.config)
        if not r:
            raise BaseException("Request not found")
        return self._format_request(r)

    #@command('w')
    #def ackrequest(self, serialized):
    #    """<Not implemented>"""
    #    pass

    @command('wn')
    def listrequests(self, pending=False, expired=False, paid=False):
        """List the payment requests you made."""
        out = self.wallet.get_sorted_requests(self.config)
        if pending:
            f = PR_UNPAID
        elif expired:
            f = PR_EXPIRED
        elif paid:
            f = PR_PAID
        else:
            f = None
        if f is not None:
            out = filter(lambda x: x.get('status')==f, out)
        return map(self._format_request, out)

    @command('w')
    def addrequest(self, requested_amount, memo='', expiration=60*60, force=False):
        """Create a payment request."""
        addr = self.wallet.get_unused_address(None)
        if addr is None:
            if force:
                addr = self.wallet.create_new_address(None, False)
            else:
                return False
        amount = int(Decimal(requested_amount)*COIN)
        expiration = int(expiration)
        req = self.wallet.make_payment_request(addr, amount, memo, expiration)
        self.wallet.add_payment_request(req, self.config)
        return self._format_request(req)

    @command('wp')
    def signrequest(self, address):
        "Sign payment request with an OpenAlias"
        alias = self.config.get('alias')
        if not alias:
            raise BaseException('No alias in your configuration')
        alias_addr = self.contacts.resolve(alias)['address']
        self.wallet.sign_payment_request(address, alias, alias_addr, self.password)

    @command('w')
    def rmrequest(self, address):
        """Remove a payment request"""
        return self.wallet.remove_payment_request(address, self.config)

    @command('w')
    def clearrequests(self):
        """Remove all payment requests"""
        for k in self.wallet.receive_requests.keys():
            self.wallet.remove_payment_request(k, self.config)


param_descriptions = {
    'privkey': 'Private key. Type \'?\' to get a prompt.',
    'destination': 'Litecoin address, contact or alias',
    'address': 'Litecoin address',
    'seed': 'Seed phrase',
    'txid': 'Transaction ID',
    'pos': 'Position',
    'height': 'Block height',
    'tx': 'Serialized transaction (hexadecimal)',
    'key': 'Variable name',
    'pubkey': 'Public key',
    'message': 'Clear text message. Use quotes if it contains spaces.',
    'encrypted': 'Encrypted message',
    'amount': 'Amount to be sent (in LTC). Type \'!\' to send the maximum available.',
    'requested_amount': 'Requested amount (in LTC).',
    'csv_file': 'CSV file of recipient, amount',
}

command_options = {
    'broadcast':   (None, "--broadcast",   "Broadcast the transaction to the Litecoin network"),
    'password':    ("-W", "--password",    "Password"),
    'concealed':   ("-C", "--concealed",   "Don't echo seed to console when restoring"),
    'receiving':   (None, "--receiving",   "Show only receiving addresses"),
    'change':      (None, "--change",      "Show only change addresses"),
    'frozen':      (None, "--frozen",      "Show only frozen addresses"),
    'unused':      (None, "--unused",      "Show only unused addresses"),
    'funded':      (None, "--funded",      "Show only funded addresses"),
    'show_balance':("-b", "--balance",     "Show the balances of listed addresses"),
    'show_labels': ("-l", "--labels",      "Show the labels of listed addresses"),
    'nocheck':     (None, "--nocheck",     "Do not verify aliases"),
    'tx_fee':      ("-f", "--fee",         "Transaction fee (in LTC)"),
    'from_addr':   ("-F", "--from",        "Source address. If it isn't in the wallet, it will ask for the private key unless supplied in the format public_key:private_key. It's not saved in the wallet."),
    'change_addr': ("-c", "--change",      "Change address. Default is a spare address, or the source address if it's not in the wallet"),
    'nbits':       (None, "--nbits",       "Number of bits of entropy"),
    'entropy':     (None, "--entropy",     "Custom entropy"),
    'language':    ("-L", "--lang",        "Default language for wordlist"),
    'gap_limit':   ("-G", "--gap",         "Gap limit"),
    'mpk':         (None, "--mpk",         "Restore from master public key"),
    'deserialized':("-d", "--deserialized","Return deserialized transaction"),
    'privkey':     (None, "--privkey",     "Private key. Set to '?' to get a prompt."),
    'unsigned':    ("-u", "--unsigned",    "Do not sign transaction"),
    'domain':      ("-D", "--domain",      "List of addresses"),
    'account':     (None, "--account",     "Account"),
    'memo':        ("-m", "--memo",        "Description of the request"),
    'expiration':  (None, "--expiration",  "Time in seconds"),
    'force':       (None, "--force",       "Create new address beyong gap limit, if no more address is available."),
    'pending':     (None, "--pending",     "Show only pending requests."),
    'expired':     (None, "--expired",     "Show only expired requests."),
    'paid':        (None, "--paid",        "Show only paid requests."),
}


arg_types = {
    'num':int,
    'nbits':int,
    'entropy':long,
    'pubkeys': json.loads,
    'inputs': json.loads,
    'outputs': json.loads,
    'tx_fee': lambda x: Decimal(x) if x is not None else None,
    'amount': lambda x: Decimal(x) if x!='!' else '!',
}

config_variables = {

    'addrequest': {
        'requests_dir': 'directory where a bip70 file will be written.',
        'ssl_privkey': 'Path to your SSL private key, needed to sign the request.',
        'ssl_chain': 'Chain of SSL certificates, needed for signed requests. Put your certificate at the top and the root CA at the end',
        'url_rewrite': 'Parameters passed to str.replace(), in order to create the r= part of litecoin: URIs. Example: \"(\'file:///var/www/\',\'https://electrum-ltc.org/\')\"',
    },
    'listrequests':{
        'url_rewrite': 'Parameters passed to str.replace(), in order to create the r= part of litecoin: URIs. Example: \"(\'file:///var/www/\',\'https://electrum-ltc.org/\')\"',
    }
}

def set_default_subparser(self, name, args=None):
    """see http://stackoverflow.com/questions/5176691/argparse-how-to-specify-a-default-subcommand"""
    subparser_found = False
    for arg in sys.argv[1:]:
        if arg in ['-h', '--help']:  # global help if no subparser
            break
    else:
        for x in self._subparsers._actions:
            if not isinstance(x, argparse._SubParsersAction):
                continue
            for sp_name in x._name_parser_map.keys():
                if sp_name in sys.argv[1:]:
                    subparser_found = True
        if not subparser_found:
            # insert default in first position, this implies no
            # global options without a sub_parsers specified
            if args is None:
                sys.argv.insert(1, name)
            else:
                args.insert(0, name)

argparse.ArgumentParser.set_default_subparser = set_default_subparser



def add_network_options(parser):
    parser.add_argument("-1", "--oneserver", action="store_true", dest="oneserver", default=False, help="connect to one server only")
    parser.add_argument("-s", "--server", dest="server", default=None, help="set server host:port:protocol, where protocol is either t (tcp) or s (ssl)")
    parser.add_argument("-p", "--proxy", dest="proxy", default=None, help="set proxy [type:]host[:port], where type is socks4,socks5 or http")

from util import profiler

@profiler
def get_parser():
    # parent parser, because set_default_subparser removes global options
    parent_parser = argparse.ArgumentParser('parent', add_help=False)
    group = parent_parser.add_argument_group('global options')
    group.add_argument("-v", "--verbose", action="store_true", dest="verbose", default=False, help="Show debugging information")
    group.add_argument("-P", "--portable", action="store_true", dest="portable", default=False, help="Use local 'electrum-ltc_data' directory")
    group.add_argument("-w", "--wallet", dest="wallet_path", help="wallet path")
    group.add_argument("-o", "--offline", action="store_true", dest="offline", default=False, help="Run offline")
    # create main parser
    parser = argparse.ArgumentParser(
        parents=[parent_parser],
        epilog="Run 'electrum-ltc help <command>' to see the help for a command")
    subparsers = parser.add_subparsers(dest='cmd', metavar='<command>')
    # gui
    parser_gui = subparsers.add_parser('gui', parents=[parent_parser], description="Run Electrum's Graphical User Interface.", help="Run GUI (default)")
<<<<<<< HEAD
    parser_gui.add_argument("url", nargs='?', default=None, help="litecoin URI (or bip70 file)")
    parser_gui.set_defaults(func=run_gui)
=======
    parser_gui.add_argument("url", nargs='?', default=None, help="bitcoin URI (or bip70 file)")
    #parser_gui.set_defaults(func=run_gui)
>>>>>>> 92e07444
    parser_gui.add_argument("-g", "--gui", dest="gui", help="select graphical user interface", choices=['qt', 'lite', 'gtk', 'text', 'stdio', 'jsonrpc'])
    parser_gui.add_argument("-m", action="store_true", dest="hide_gui", default=False, help="hide GUI on startup")
    parser_gui.add_argument("-L", "--lang", dest="language", default=None, help="default language used in GUI")
    add_network_options(parser_gui)
    # daemon
    parser_daemon = subparsers.add_parser('daemon', parents=[parent_parser], help="Run Daemon")
    parser_daemon.add_argument("subcommand", choices=['start', 'status', 'stop'])
    #parser_daemon.set_defaults(func=run_daemon)
    add_network_options(parser_daemon)
    # commands
    for cmdname in sorted(known_commands.keys()):
        cmd = known_commands[cmdname]
        p = subparsers.add_parser(cmdname, parents=[parent_parser], help=cmd.help, description=cmd.description)
        #p.set_defaults(func=run_cmdline)
        if cmd.requires_password:
            p.add_argument("-W", "--password", dest="password", default=None, help="password")
        for optname, default in zip(cmd.options, cmd.defaults):
            a, b, help = command_options[optname]
            action = "store_true" if type(default) is bool else 'store'
            args = (a, b) if a else (b,)
            if action == 'store':
                _type = arg_types.get(optname, str)
                p.add_argument(*args, dest=optname, action=action, default=default, help=help, type=_type)
            else:
                p.add_argument(*args, dest=optname, action=action, default=default, help=help)

        for param in cmd.params:
            h = param_descriptions.get(param, '')
            _type = arg_types.get(param, str)
            p.add_argument(param, help=h, type=_type)

        cvh = config_variables.get(cmdname)
        if cvh:
            group = p.add_argument_group('configuration variables', '(set with setconfig/getconfig)')
            for k, v in cvh.items():
                group.add_argument(k, nargs='?', help=v)

    # 'gui' is the default command
    parser.set_default_subparser('gui')
    return parser<|MERGE_RESOLUTION|>--- conflicted
+++ resolved
@@ -739,13 +739,8 @@
     subparsers = parser.add_subparsers(dest='cmd', metavar='<command>')
     # gui
     parser_gui = subparsers.add_parser('gui', parents=[parent_parser], description="Run Electrum's Graphical User Interface.", help="Run GUI (default)")
-<<<<<<< HEAD
     parser_gui.add_argument("url", nargs='?', default=None, help="litecoin URI (or bip70 file)")
-    parser_gui.set_defaults(func=run_gui)
-=======
-    parser_gui.add_argument("url", nargs='?', default=None, help="bitcoin URI (or bip70 file)")
     #parser_gui.set_defaults(func=run_gui)
->>>>>>> 92e07444
     parser_gui.add_argument("-g", "--gui", dest="gui", help="select graphical user interface", choices=['qt', 'lite', 'gtk', 'text', 'stdio', 'jsonrpc'])
     parser_gui.add_argument("-m", action="store_true", dest="hide_gui", default=False, help="hide GUI on startup")
     parser_gui.add_argument("-L", "--lang", dest="language", default=None, help="default language used in GUI")
