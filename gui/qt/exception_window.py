#!/usr/bin/env python
#
# Electrum - lightweight Bitcoin client
#
# Permission is hereby granted, free of charge, to any person
# obtaining a copy of this software and associated documentation files
# (the "Software"), to deal in the Software without restriction,
# including without limitation the rights to use, copy, modify, merge,
# publish, distribute, sublicense, and/or sell copies of the Software,
# and to permit persons to whom the Software is furnished to do so,
# subject to the following conditions:
#
# The above copyright notice and this permission notice shall be
# included in all copies or substantial portions of the Software.
#
# THE SOFTWARE IS PROVIDED "AS IS", WITHOUT WARRANTY OF ANY KIND,
# EXPRESS OR IMPLIED, INCLUDING BUT NOT LIMITED TO THE WARRANTIES OF
# MERCHANTABILITY, FITNESS FOR A PARTICULAR PURPOSE AND
# NONINFRINGEMENT. IN NO EVENT SHALL THE AUTHORS OR COPYRIGHT HOLDERS
# BE LIABLE FOR ANY CLAIM, DAMAGES OR OTHER LIABILITY, WHETHER IN AN
# ACTION OF CONTRACT, TORT OR OTHERWISE, ARISING FROM, OUT OF OR IN
# CONNECTION WITH THE SOFTWARE OR THE USE OR OTHER DEALINGS IN THE
# SOFTWARE.
import json
import locale
import platform
import traceback

import requests
from PyQt5.QtCore import QObject
import PyQt5.QtCore as QtCore
from PyQt5.QtGui import QIcon
from PyQt5.QtWidgets import *

from vialectrum.i18n import _
import sys
<<<<<<< HEAD
from vialectrum import ELECTRUM_VERSION
=======
from electrum_ltc import ELECTRUM_VERSION, bitcoin
>>>>>>> f01ccad1

issue_template = """<h2>Traceback</h2>
<pre>
{traceback}
</pre>

<h2>Additional information</h2>
<ul>
  <li>Electrum version: {electrum_version}</li>
  <li>Operating system: {os}</li>
  <li>Wallet type: {wallet_type}</li>
  <li>Locale: {locale}</li>
</ul>
"""
report_server = "https://crashhub.vialectrum.org/crash"


class Exception_Window(QWidget):
    _active_window = None

    def __init__(self, main_window, exctype, value, tb):
        self.exc_args = (exctype, value, tb)
        self.main_window = main_window
        QWidget.__init__(self)
        self.setWindowTitle('Vialectrum - ' + _('An Error Occured'))
        self.setMinimumSize(600, 300)

        main_box = QVBoxLayout()

        heading = QLabel('<h2>' + _('Sorry!') + '</h2>')
        main_box.addWidget(heading)
        main_box.addWidget(QLabel(_('Something went wrong while executing Electrum.')))

        main_box.addWidget(QLabel(
            _('To help us diagnose and fix the problem, you can send us a bug report that contains useful debug '
              'information:')))

        collapse_info = QPushButton(_("Show report contents"))
        collapse_info.clicked.connect(lambda: QMessageBox.about(self, "Report contents", self.get_report_string()))
        main_box.addWidget(collapse_info)

        main_box.addWidget(QLabel(_("Please briefly describe what led to the error (optional):")))

        self.description_textfield = QTextEdit()
        self.description_textfield.setFixedHeight(50)
        main_box.addWidget(self.description_textfield)

        main_box.addWidget(QLabel(_("Do you want to send this report?")))

        buttons = QHBoxLayout()

        report_button = QPushButton(_('Send Bug Report'))
        report_button.clicked.connect(self.send_report)
        report_button.setIcon(QIcon(":icons/tab_send.png"))
        buttons.addWidget(report_button)

        never_button = QPushButton(_('Never'))
        never_button.clicked.connect(self.show_never)
        buttons.addWidget(never_button)

        close_button = QPushButton(_('Not Now'))
        close_button.clicked.connect(self.close)
        buttons.addWidget(close_button)

        main_box.addLayout(buttons)

        self.setLayout(main_box)
        self.show()

    def send_report(self):
        if bitcoin.NetworkConstants.GENESIS[-4:] not in ["29a0", "bfe2"] and ".electrum-ltc.org" in report_server:
            # Gah! Some kind of altcoin wants to send us crash reports.
            self.main_window.show_critical("Please report this issue manually.")
            return
        report = self.get_traceback_info()
        report.update(self.get_additional_info())
        report = json.dumps(report)
        response = requests.post(report_server, data=report)
        QMessageBox.about(self, "Crash report", response.text)
        self.close()

    def on_close(self):
        Exception_Window._active_window = None
        sys.__excepthook__(*self.exc_args)
        self.close()

    def show_never(self):
        self.main_window.config.set_key("show_crash_reporter", False)
        self.close()

    def closeEvent(self, event):
        self.on_close()
        event.accept()

    def get_traceback_info(self):
        exc_string = str(self.exc_args[1])
        stack = traceback.extract_tb(self.exc_args[2])
        readable_trace = "".join(traceback.format_list(stack))
        id = {
            "file": stack[-1].filename,
            "name": stack[-1].name,
            "type": self.exc_args[0].__name__
        }
        return {
            "exc_string": exc_string,
            "stack": readable_trace,
            "id": id
        }

    def get_additional_info(self):
        args = {
            "electrum_version": ELECTRUM_VERSION,
            "os": platform.platform(),
            "wallet_type": "unknown",
            "locale": locale.getdefaultlocale()[0],
            "description": self.description_textfield.toPlainText()
        }
        try:
            args["wallet_type"] = self.main_window.wallet.wallet_type
        except:
            # Maybe the wallet isn't loaded yet
            pass
        return args

    def get_report_string(self):
        info = self.get_additional_info()
        info["traceback"] = "".join(traceback.format_exception(*self.exc_args))
        return issue_template.format(**info)


def _show_window(*args):
    if not Exception_Window._active_window:
        Exception_Window._active_window = Exception_Window(*args)


class Exception_Hook(QObject):
    _report_exception = QtCore.pyqtSignal(object, object, object, object)

    def __init__(self, main_window, *args, **kwargs):
        super(Exception_Hook, self).__init__(*args, **kwargs)
        if not main_window.config.get("show_crash_reporter", default=True):
            return
        self.main_window = main_window
        sys.excepthook = self.handler
        self._report_exception.connect(_show_window)

    def handler(self, *args):
        self._report_exception.emit(self.main_window, *args)<|MERGE_RESOLUTION|>--- conflicted
+++ resolved
@@ -34,11 +34,7 @@
 
 from vialectrum.i18n import _
 import sys
-<<<<<<< HEAD
-from vialectrum import ELECTRUM_VERSION
-=======
-from electrum_ltc import ELECTRUM_VERSION, bitcoin
->>>>>>> f01ccad1
+from vialectrum import ELECTRUM_VERSION, bitcoin
 
 issue_template = """<h2>Traceback</h2>
 <pre>
