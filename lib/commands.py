#!/usr/bin/env python
#
# Electrum - lightweight Bitcoin client
# Copyright (C) 2011 thomasv@gitorious
#
# This program is free software: you can redistribute it and/or modify
# it under the terms of the GNU General Public License as published by
# the Free Software Foundation, either version 3 of the License, or
# (at your option) any later version.
#
# This program is distributed in the hope that it will be useful,
# but WITHOUT ANY WARRANTY; without even the implied warranty of
# MERCHANTABILITY or FITNESS FOR A PARTICULAR PURPOSE. See the
# GNU General Public License for more details.
#
# You should have received a copy of the GNU General Public License
# along with this program. If not, see <http://www.gnu.org/licenses/>.

import datetime
import time
import copy
from util import print_msg, format_satoshis
from bitcoin import is_valid, hash_160_to_bc_address, hash_160
from decimal import Decimal
import bitcoin
from transaction import Transaction


class Command:
    def __init__(self, name, min_args, max_args, requires_network, requires_wallet, requires_password, description, syntax = '', options_syntax = ''):
        self.name = name
        self.min_args=min_args
        self.max_args = max_args
        self.requires_network = requires_network
        self.requires_wallet = requires_wallet
        self.requires_password = requires_password
        self.description = description
        self.syntax = syntax
        self.options = options_syntax


known_commands = {}


def register_command(*args):
    global known_commands
    name = args[0]
    known_commands[name] = Command(*args)



payto_options = ' --fee, -f: set transaction fee\n --fromaddr, -F: send from address -\n --changeaddr, -c: send change to address'
listaddr_options = " -a: show all addresses, including change addresses\n -l: include labels in results"
restore_options = " accepts a seed or master public key."
mksendmany_syntax = 'mksendmanytx <recipient> <amount> [<recipient> <amount> ...]'
payto_syntax = "payto <recipient> <amount> [label]\n<recipient> can be a litecoin address or a label"
paytomany_syntax = "paytomany <recipient> <amount> [<recipient> <amount> ...]\n<recipient> can be a litecoin address or a label"
signmessage_syntax = 'signmessage <address> <message>\nIf you want to lead or end a message with spaces, or want double spaces inside the message make sure you quote the string. I.e. " Hello  This is a weird String "'
verifymessage_syntax = 'verifymessage <address> <signature> <message>\nIf you want to lead or end a message with spaces, or want double spaces inside the message make sure you quote the string. I.e. " Hello  This is a weird String "'


#                command
#                                              requires_network
#                                                     requires_wallet
#                                                            requires_password
register_command('contacts',             0, 0, False, True,  False, 'Show your list of contacts')
register_command('create',               0, 0, False, True,  False, 'Create a new wallet')
register_command('createmultisig',       2, 2, False, True,  False, 'similar to litecoind\'s command')
register_command('createrawtransaction', 2, 2, False, True,  False, 'similar to litecoind\'s command')
register_command('deseed',               0, 0, False, True,  False, 'Remove seed from wallet, creating a seedless, watching-only wallet.')
register_command('decoderawtransaction', 1, 1, False, False, False, 'similar to litecoind\'s command')
register_command('getprivatekeys',       1, 1, False, True,  True,  'Get the private keys of a given address', 'getprivatekeys <litecoin address>')
register_command('dumpprivkeys',         0, 0, False, True,  True,  'Dump all private keys in your wallet')
register_command('freeze',               1, 1, False, True,  True,  'Freeze the funds at one of your wallet\'s addresses', 'freeze <address>')
register_command('getbalance',           0, 1, True,  True,  False, 'Return the balance of your wallet, or of one account in your wallet', 'getbalance [<account>]')
register_command('getservers',           0, 0, True,  False, False, 'Return the list of available servers')
register_command('getversion',           0, 0, False, False, False, 'Return the version of your client', 'getversion')
register_command('getaddressbalance',    1, 1, True,  False, False, 'Return the balance of an address', 'getaddressbalance <address>')
register_command('getaddresshistory',    1, 1, True,  False, False, 'Return the transaction history of a wallet address', 'getaddresshistory <address>')
register_command('getconfig',            1, 1, False, False, False, 'Return a configuration variable', 'getconfig <name>')
register_command('getpubkeys',           1, 1, False, True,  False, 'Return the public keys for a wallet address', 'getpubkeys <litecoin address>')
register_command('getrawtransaction',    1, 1, True,  False, False, 'Retrieve a transaction', 'getrawtransaction <txhash>')
register_command('getseed',              0, 0, False, True,  True,  'Print the generation seed of your wallet.')
register_command('getmpk',               0, 0, False, True,  False, 'Return your wallet\'s master public key', 'getmpk')
register_command('help',                 0, 1, False, False, False, 'Prints this help')
register_command('history',              0, 0, True,  True,  False, 'Returns the transaction history of your wallet')
register_command('importprivkey',        1, 1, False, True,  True,  'Import a private key', 'importprivkey <privatekey>')
register_command('listaddresses',        2, 2, False, True,  False, 'Returns your list of addresses.', '', listaddr_options)
register_command('listunspent',          0, 0, True,  True,  False, 'Returns the list of unspent inputs in your wallet.')
register_command('getaddressunspent',    1, 1, True,  False, False, 'Returns the list of unspent inputs for an address.')
register_command('mktx',                 5, 5, False, True,  True,  'Create a signed transaction', 'mktx <recipient> <amount> [label]', payto_options)
register_command('mksendmanytx',         4, 4, False, True,  True,  'Create a signed transaction', mksendmany_syntax, payto_options)
register_command('payto',                5, 5, True,  True,  True,  'Create and broadcast a transaction.', payto_syntax, payto_options)
register_command('paytomany',            4, 4, True,  True,  True,  'Create and broadcast a transaction.', paytomany_syntax, payto_options)
register_command('password',             0, 0, False, True,  True,  'Change your password')
register_command('restore',              0, 0, True,  True,  False, 'Restore a wallet', '', restore_options)
register_command('setconfig',            2, 2, False, False, False, 'Set a configuration variable', 'setconfig <name> <value>')
register_command('setlabel',             2,-1, False, True,  False, 'Assign a label to an item', 'setlabel <tx_hash> <label>')
register_command('sendrawtransaction',   1, 1, True,  False, False, 'Broadcasts a transaction to the network.', 'sendrawtransaction <tx in hexadecimal>')
register_command('signrawtransaction',   1, 3, False, True,  True,  'Sign a serailized transaction','signrawtransaction <tx in hexadecimal>')
register_command('signmessage',          2,-1, False, True,  True,  'Sign a message with a key', signmessage_syntax)
register_command('unfreeze',             1, 1, False, True,  False, 'Unfreeze the funds at one of your wallet\'s address', 'unfreeze <address>')
register_command('validateaddress',      1, 1, False, False, False, 'Check that the address is valid', 'validateaddress <address>')
register_command('verifymessage',        3,-1, False, False, False, 'Verifies a signature', verifymessage_syntax)

register_command('encrypt',              2,-1, False, False, False, 'encrypt a message with pubkey','encrypt <pubkey> <message>')
register_command('decrypt',              2,-1, False, True, True,   'decrypt a message encrypted with pubkey','decrypt <pubkey> <message>')
register_command('daemon',               1, 1, True, False, False,  '<stop|status>')
register_command('getproof',             1, 1, True, False, False, 'get merkle proof', 'getproof <address>')
register_command('getutxoaddress',       2, 2, True, False, False, 'get the address of an unspent transaction output','getutxoaddress <txid> <pos>')
register_command('sweep',                2, 3, True, False, False, 'Sweep a private key.', 'sweep privkey addr [fee]')


class Commands:

    def __init__(self, wallet, network, callback = None):
        self.wallet = wallet
        self.network = network
        self._callback = callback
        self.password = None

    def _run(self, method, args, password_getter):
        cmd = known_commands[method]
        if cmd.requires_password and self.wallet.use_encryption:
            self.password = apply(password_getter,())
        f = getattr(self, method)
        result = f(*args)
        self.password = None
        if self._callback:
            apply(self._callback, ())
        return result

    def getaddresshistory(self, addr):
        return self.network.synchronous_get([ ('blockchain.address.get_history',[addr]) ])[0]

    def daemon(self, arg):
        if arg=='stop':
            return self.network.stop()
        elif arg=='status':
            return {
                'server':self.network.main_server(),
                'connected':self.network.is_connected()
            }
        else:
            return "unknown command \"%s\""% arg

    def listunspent(self):
        l = copy.deepcopy(self.wallet.get_unspent_coins())
        for i in l: i["value"] = str(Decimal(i["value"])/100000000)
        return l

    def getaddressunspent(self, addr):
        return self.network.synchronous_get([ ('blockchain.address.listunspent',[addr]) ])[0]

    def getutxoaddress(self, txid, num):
        r = self.network.synchronous_get([ ('blockchain.utxo.get_address',[txid, num]) ])
        if r:
            return {'address':r[0] }

    def createrawtransaction(self, inputs, outputs):
        for i in inputs:
            i['prevout_hash'] = i['txid']
            i['prevout_n'] = i['vout']
        outputs = map(lambda x: (x[0],int(1e8*x[1])), outputs.items())
        tx = Transaction.from_io(inputs, outputs)
        return tx

    def signrawtransaction(self, raw_tx, private_keys):
        tx = Transaction(raw_tx)
        self.wallet.signrawtransaction(tx, private_keys, self.password)
        return tx

    def decoderawtransaction(self, raw):
        tx = Transaction(raw)
        return tx.deserialize()

    def sendrawtransaction(self, raw):
        tx = Transaction(raw)
        return self.network.synchronous_get([('blockchain.transaction.broadcast', [str(tx)])])[0]

    def createmultisig(self, num, pubkeys):
        assert isinstance(pubkeys, list)
        redeem_script = Transaction.multisig_script(pubkeys, num)
        address = hash_160_to_bc_address(hash_160(redeem_script.decode('hex')), 5)
        return {'address':address, 'redeemScript':redeem_script}

    def freeze(self,addr):
        return self.wallet.freeze(addr)

    def unfreeze(self,addr):
        return self.wallet.unfreeze(addr)

    def getprivatekeys(self, addr):
        return self.wallet.get_private_key(addr, self.password)

    def dumpprivkeys(self, addresses = None):
        if addresses is None:
            addresses = self.wallet.addresses(True)
        return [self.wallet.get_private_key(address, self.password) for address in addresses]

    def validateaddress(self, addr):
        isvalid = is_valid(addr)
        out = { 'isvalid':isvalid }
        if isvalid:
            out['address'] = addr
        return out

    def getpubkeys(self, addr):
        out = { 'address':addr }
        out['pubkeys'] = self.wallet.getpubkeys(addr)
        return out

    def getbalance(self, account= None):
        if account is None:
            c, u = self.wallet.get_balance()
        else:
            c, u = self.wallet.get_account_balance(account)

        out = { "confirmed": str(Decimal(c)/100000000) }
        if u: out["unconfirmed"] = str(Decimal(u)/100000000)
        return out

    def getaddressbalance(self, addr):
        out = self.network.synchronous_get([ ('blockchain.address.get_balance',[addr]) ])[0]
        out["confirmed"] =  str(Decimal(out["confirmed"])/100000000)
        out["unconfirmed"] =  str(Decimal(out["unconfirmed"])/100000000)
        return out

    def getproof(self, addr):
        p = self.network.synchronous_get([ ('blockchain.address.get_proof',[addr]) ])[0]
        out = []
        for i,s in p:
            out.append(i)
        return out

    def getservers(self):
        while not self.network.is_up_to_date():
            time.sleep(0.1)
        return self.network.get_servers()

    def getversion(self):
<<<<<<< HEAD
        import electrum_ltc as electrum 
=======
        import electrum  # Needs to stay here to prevent ciruclar imports
>>>>>>> ca88db99
        return electrum.ELECTRUM_VERSION

    def getmpk(self):
        return self.wallet.get_master_public_keys()

    def getseed(self):
        mnemonic = self.wallet.get_mnemonic(self.password)
        return { 'mnemonic':mnemonic, 'version':self.wallet.seed_version }

    def importprivkey(self, sec):
        try:
            addr = self.wallet.import_key(sec,self.password)
            out = "Keypair imported: ", addr
        except Exception as e:
            out = "Error: Keypair import failed: " + str(e)
        return out

    def sweep(self, privkey, to_address, fee = 0.0001):
        fee = int(Decimal(fee)*100000000)
        return Transaction.sweep([privkey], self.network, to_address, fee)

    def signmessage(self, address, message):
        return self.wallet.sign_message(address, message, self.password)

    def verifymessage(self, address, signature, message):
        return bitcoin.verify_message(address, signature, message)

    def _mktx(self, outputs, fee = None, change_addr = None, domain = None):

        for to_address, amount in outputs:
            if not is_valid(to_address):
                raise Exception("Invalid Litecoin address", to_address)

        if change_addr:
            if not is_valid(change_addr):
                raise Exception("Invalid Litecoin address", change_addr)

        if domain is not None:
            for addr in domain:
                if not is_valid(addr):
<<<<<<< HEAD
                    raise Exception("invalid Litecoin address", addr)
            
=======
                    raise Exception("invalid Bitcoin address", addr)

>>>>>>> ca88db99
                if not self.wallet.is_mine(addr):
                    raise Exception("address not in wallet", addr)

        for k, v in self.wallet.labels.items():
            if change_addr and v == change_addr:
                change_addr = k

        final_outputs = []
        for to_address, amount in outputs:
            for k, v in self.wallet.labels.items():
                if v == to_address:
                    to_address = k
                    print_msg("alias", to_address)
                    break

            amount = int(100000000*amount)
            final_outputs.append((to_address, amount))

        if fee: fee = int(100000000*fee)
        return self.wallet.mktx(final_outputs, self.password, fee , change_addr, domain)

    def mktx(self, to_address, amount, fee = None, change_addr = None, domain = None):
        tx = self._mktx([(to_address, amount)], fee, change_addr, domain)
        return tx

    def mksendmanytx(self, outputs, fee = None, change_addr = None, domain = None):
        tx = self._mktx(outputs, fee, change_addr, domain)
        return tx

    def payto(self, to_address, amount, fee = None, change_addr = None, domain = None):
        tx = self._mktx([(to_address, amount)], fee, change_addr, domain)
        r, h = self.wallet.sendtx( tx )
        return h

    def paytomany(self, outputs, fee = None, change_addr = None, domain = None):
        tx = self._mktx(outputs, fee, change_addr, domain)
        r, h = self.wallet.sendtx( tx )
        return h

    def history(self):
        balance = 0
        out = []
        for item in self.wallet.get_tx_history():
            tx_hash, conf, is_mine, value, fee, balance, timestamp = item
            try:
                time_str = datetime.datetime.fromtimestamp( timestamp).isoformat(' ')[:-3]
            except Exception:
                time_str = "----"

            label, is_default_label = self.wallet.get_label(tx_hash)

            out.append({'txid':tx_hash, 'date':"%16s"%time_str, 'label':label, 'value':format_satoshis(value)})
        return out

    def setlabel(self, key, label):
        self.wallet.set_label(key, label)

    def contacts(self):
        c = {}
        for addr in self.wallet.addressbook:
            c[addr] = self.wallet.labels.get(addr)
        return c

    def listaddresses(self, show_all = False, show_label = False):
        out = []
        for addr in self.wallet.addresses(True):
            if show_all or not self.wallet.is_change(addr):
                if show_label:
                    item = { 'address': addr }
                    if show_label:
                        label = self.wallet.labels.get(addr,'')
                        if label:
                            item['label'] = label
                else:
                    item = addr
                out.append( item )
        return out

    def help(self, cmd=None):
        if cmd not in known_commands:
            print_msg("\nList of commands:", ', '.join(sorted(known_commands)))
        else:
            cmd = known_commands[cmd]
            print_msg(cmd.description)
            if cmd.syntax: print_msg("Syntax: " + cmd.syntax)
            if cmd.options: print_msg("options:\n" + cmd.options)
        return None

    def getrawtransaction(self, tx_hash):
        if self.wallet:
            tx = self.wallet.transactions.get(tx_hash)
            if tx:
                return tx

        r = self.network.synchronous_get([ ('blockchain.transaction.get',[tx_hash]) ])[0]
        if r:
            return Transaction(r)
        else:
            return "unknown transaction"

    def encrypt(self, pubkey, message):
        return bitcoin.encrypt_message(message, pubkey)

    def decrypt(self, pubkey, message):
        return self.wallet.decrypt_message(pubkey, message, self.password)<|MERGE_RESOLUTION|>--- conflicted
+++ resolved
@@ -239,11 +239,7 @@
         return self.network.get_servers()
 
     def getversion(self):
-<<<<<<< HEAD
-        import electrum_ltc as electrum 
-=======
-        import electrum  # Needs to stay here to prevent ciruclar imports
->>>>>>> ca88db99
+        import electrum_ltc as electrum   # Needs to stay here to prevent ciruclar imports
         return electrum.ELECTRUM_VERSION
 
     def getmpk(self):
@@ -284,13 +280,8 @@
         if domain is not None:
             for addr in domain:
                 if not is_valid(addr):
-<<<<<<< HEAD
                     raise Exception("invalid Litecoin address", addr)
-            
-=======
-                    raise Exception("invalid Bitcoin address", addr)
-
->>>>>>> ca88db99
+
                 if not self.wallet.is_mine(addr):
                     raise Exception("address not in wallet", addr)
 
