--- conflicted
+++ resolved
@@ -1,12 +1,8 @@
 #!/usr/bin/env python
 
-<<<<<<< HEAD
-import sys, time, electrum_ltc as electrum
-=======
 import sys
 import time
-import electrum
->>>>>>> 06cdb7ff
+import electrum_ltc as electrum
 
 try:
     addr = sys.argv[1]
@@ -20,14 +16,6 @@
 network = electrum.NetworkProxy(s,c)
 network.start()
 
-<<<<<<< HEAD
-# 1. start the interface and wait for connection
-interface = electrum.Interface('electrum-ltc.bysh.me:50002:s')
-interface.start(wait = True)
-if not interface.is_connected:
-    print "not connected"
-    exit()
-=======
 # wait until connected
 while network.is_connecting():
     time.sleep(0.1)
@@ -35,7 +23,6 @@
 if not network.is_connected():
     print_msg("daemon is not connected")
     sys.exit(1)
->>>>>>> 06cdb7ff
 
 # 2. send the subscription
 callback = lambda response: electrum.print_json(response.get('result'))
