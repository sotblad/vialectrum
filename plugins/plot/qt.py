from PyQt4.QtGui import *
from electrum_ltc.plugins import BasePlugin, hook
from electrum_ltc.i18n import _


import datetime
from electrum_ltc.util import format_satoshis
from electrum_ltc.bitcoin import COIN

try:
    import matplotlib
    matplotlib.use('Qt4Agg')
    import matplotlib.pyplot as plt
    import matplotlib.dates as md
    from matplotlib.patches import Ellipse
    from matplotlib.offsetbox import AnchoredOffsetbox, TextArea, DrawingArea, HPacker
    flag_matlib=True
except:
    flag_matlib=False


class Plugin(BasePlugin):

    def is_available(self):
        if flag_matlib:
            return True
        else:
            return False

    @hook
    def export_history_dialog(self, window, hbox):
        wallet = window.wallet
        history = wallet.get_history()
        if len(history) > 0:
            b = QPushButton(_("Preview plot"))
            hbox.addWidget(b)
            b.clicked.connect(lambda: self.do_plot(wallet, history))
        else:
            b = QPushButton(_("No history to plot"))
            hbox.addWidget(b)


    def do_plot(self, wallet, history):
        balance_Val=[]
        fee_val=[]
        value_val=[]
        datenums=[]
        unknown_trans = 0
        pending_trans = 0
        counter_trans = 0
        balance = 0
        for item in history:
            tx_hash, height, confirmations, timestamp, value, balance = item
            if confirmations:
                if timestamp is not None:
                    try:
                        datenums.append(md.date2num(datetime.datetime.fromtimestamp(timestamp)))
                        balance_Val.append(1.*balance/COIN)
                    except [RuntimeError, TypeError, NameError] as reason:
                        unknown_trans += 1
                        pass
                else:
                    unknown_trans += 1
            else:
                pending_trans += 1

<<<<<<< HEAD
            value_val.append(1.*value/COIN)
            if tx_hash:
                label = wallet.get_label(tx_hash)
                label = label.encode('utf-8')
            else:
                label = ""

=======
            value_val.append(1000.*value/COIN)
>>>>>>> 375885de

        f, axarr = plt.subplots(2, sharex=True)

        plt.subplots_adjust(bottom=0.2)
        plt.xticks( rotation=25 )
        ax=plt.gca()
        x=19
        test11="Unknown transactions =  "+str(unknown_trans)+" Pending transactions =  "+str(pending_trans)+" ."
        box1 = TextArea(" Test : Number of pending transactions", textprops=dict(color="k"))
        box1.set_text(test11)


        box = HPacker(children=[box1],
            align="center",
            pad=0.1, sep=15)

        anchored_box = AnchoredOffsetbox(loc=3,
            child=box, pad=0.5,
            frameon=True,
            bbox_to_anchor=(0.5, 1.02),
            bbox_transform=ax.transAxes,
            borderpad=0.5,
        )


        ax.add_artist(anchored_box)


        plt.ylabel('LTC')
        plt.xlabel('Dates')
        xfmt = md.DateFormatter('%Y-%m-%d')
        ax.xaxis.set_major_formatter(xfmt)


        axarr[0].plot(datenums,balance_Val,marker='o',linestyle='-',color='blue',label='Balance')
        axarr[0].legend(loc='upper left')
        axarr[0].set_title('History Transactions')


        xfmt = md.DateFormatter('%Y-%m-%d')
        ax.xaxis.set_major_formatter(xfmt)
        axarr[1].plot(datenums,value_val,marker='o',linestyle='-',color='green',label='Value')


        axarr[1].legend(loc='upper left')
     #   plt.annotate('unknown transaction = %d \n pending transactions = %d' %(unknown_trans,pending_trans),xy=(0.7,0.05),xycoords='axes fraction',size=12)
        plt.show()<|MERGE_RESOLUTION|>--- conflicted
+++ resolved
@@ -64,17 +64,7 @@
             else:
                 pending_trans += 1
 
-<<<<<<< HEAD
             value_val.append(1.*value/COIN)
-            if tx_hash:
-                label = wallet.get_label(tx_hash)
-                label = label.encode('utf-8')
-            else:
-                label = ""
-
-=======
-            value_val.append(1000.*value/COIN)
->>>>>>> 375885de
 
         f, axarr = plt.subplots(2, sharex=True)
 
