<<<<<<< HEAD
import time, electrum_ltc as electrum, Queue
from electrum_ltc import Interface, SimpleConfig
from electrum_ltc.network import filter_protocol, parse_servers
=======
import select, time, electrum, Queue
from electrum import Connection, Interface, SimpleConfig
from electrum.network import filter_protocol, parse_servers
from collections import defaultdict
>>>>>>> 809b4fa9

# electrum.util.set_verbosity(1)
def get_interfaces(servers, timeout=10):
    '''Returns a map of servers to connected interfaces.  If any
    connections fail or timeout, they will be missing from the map.
    '''
    socket_queue = Queue.Queue()
    config = SimpleConfig()
    connecting = {}
    for server in servers:
        if server not in connecting:
            connecting[server] = Connection(server, socket_queue, config.path)
    interfaces = {}
    timeout = time.time() + timeout
    while time.time() < timeout:
        try:
            server, socket = socket_queue.get(True, 1)
        except Queue.Empty:
            continue
        if socket:
            interfaces[server] = Interface(server, socket)
    return interfaces

def wait_on_interfaces(interfaces, timeout=10):
    '''Return a map of servers to a list of (request, response) tuples.
    Waits timeout seconds, or until each interface has a response'''
    result = defaultdict(list)
    timeout = time.time() + timeout
    while len(result) < len(interfaces) and time.time() < timeout:
        rin = [i for i in interfaces.values()]
        win = [i for i in interfaces.values() if i.unsent_requests]
        rout, wout, xout = select.select(rin, win, [], 1)
        for interface in wout:
            interface.send_requests()
        for interface in rout:
            notifications, responses = interface.get_responses()
            if responses:
                result[interface.server].extend(responses)
    return result

def get_peers():
<<<<<<< HEAD
    # 1. start interface and wait for connection
    q = Queue.Queue()
    interface = electrum.Interface('electrum-ltc.bysh.me:50002:s', q)
    interface.start()
    i, r = q.get()
    if not interface.is_connected():
        raise BaseException("not connected")
=======
    peers = []
    # 1. get connected interfaces
    server = 'ecdsa.net:110:s'
    interfaces = get_interfaces([server])
    if not interfaces:
        print "No connection to", server
        return []
>>>>>>> 809b4fa9
    # 2. get list of peers
    interface = interfaces[server]
    interface.queue_request({'id':0, 'method': 'server.peers.subscribe',
                             'params': []})
    responses = wait_on_interfaces(interfaces)
    responses = responses.get(server)
    if responses:
        response = responses[0][1]  # One response, (req, response) tuple
        peers = parse_servers(response.get('result'))
        peers = filter_protocol(peers,'s')
    return peers

def send_request(peers, request):
    print "Contacting %d servers"%len(peers)
    interfaces = get_interfaces(peers)
    print "%d servers could be reached" % len(interfaces)
    for peer in peers:
        if not peer in interfaces:
            print "Connection failed:", peer
    for i in interfaces.values():
        i.queue_request(request)
    responses = wait_on_interfaces(interfaces)
    for peer in interfaces:
        if not peer in responses:
            print peer, "did not answer"
    results = dict(zip(responses.keys(), [t[0][1].get('result') for t in responses.values()]))
    print "%d answers"%len(results)
    return results<|MERGE_RESOLUTION|>--- conflicted
+++ resolved
@@ -1,13 +1,7 @@
-<<<<<<< HEAD
-import time, electrum_ltc as electrum, Queue
-from electrum_ltc import Interface, SimpleConfig
+import select, time, electrum_ltc as electrum, Queue
+from electrum_ltc import Connection, Interface, SimpleConfig
 from electrum_ltc.network import filter_protocol, parse_servers
-=======
-import select, time, electrum, Queue
-from electrum import Connection, Interface, SimpleConfig
-from electrum.network import filter_protocol, parse_servers
 from collections import defaultdict
->>>>>>> 809b4fa9
 
 # electrum.util.set_verbosity(1)
 def get_interfaces(servers, timeout=10):
@@ -49,23 +43,13 @@
     return result
 
 def get_peers():
-<<<<<<< HEAD
-    # 1. start interface and wait for connection
-    q = Queue.Queue()
-    interface = electrum.Interface('electrum-ltc.bysh.me:50002:s', q)
-    interface.start()
-    i, r = q.get()
-    if not interface.is_connected():
-        raise BaseException("not connected")
-=======
     peers = []
     # 1. get connected interfaces
-    server = 'ecdsa.net:110:s'
+    server = 'electrum-ltc.bysh.me:50002:s'
     interfaces = get_interfaces([server])
     if not interfaces:
         print "No connection to", server
         return []
->>>>>>> 809b4fa9
     # 2. get list of peers
     interface = interfaces[server]
     interface.queue_request({'id':0, 'method': 'server.peers.subscribe',
