--- conflicted
+++ resolved
@@ -62,15 +62,9 @@
 register_command('createmultisig',       2, 2, False, True,  False, 'similar to litecoind\'s command')
 register_command('createrawtransaction', 2, 2, False, True,  False, 'similar to litecoind\'s command')
 register_command('deseed',               0, 0, False, True,  False, 'Remove seed from wallet, creating a seedless, watching-only wallet.')
-<<<<<<< HEAD
 register_command('decoderawtransaction', 1, 1, False, False, False, 'similar to litecoind\'s command')
-register_command('dumpprivkey',          1, 1, False, True,  True,  'Dumps a specified private key for a given address', 'dumpprivkey <litecoin address>')
-register_command('dumpprivkeys',         0, 0, False, True,  True,  'dump all private keys')
-=======
-register_command('decoderawtransaction', 1, 1, False, False, False, 'similar to bitcoind\'s command')
-register_command('getprivatekeys',       1, 1, False, True,  True,  'Get the private keys of a given address', 'getprivatekeys <bitcoin address>')
+register_command('getprivatekeys',       1, 1, False, True,  True,  'Get the private keys of a given address', 'getprivatekeys <litecoin address>')
 register_command('dumpprivkeys',         0, 0, False, True,  True,  'Dump all private keys in your wallet')
->>>>>>> 35200557
 register_command('freeze',               1, 1, False, True,  True,  'Freeze the funds at one of your wallet\'s addresses', 'freeze <address>')
 register_command('getbalance',           0, 1, True,  True,  False, 'Return the balance of your wallet, or of one account in your wallet', 'getbalance [<account>]')
 register_command('getservers',           0, 0, True,  False, False, 'Return the list of available servers')
