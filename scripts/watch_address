--- conflicted
+++ resolved
@@ -8,11 +8,7 @@
 try:
     addr = sys.argv[1]
 except Exception:
-<<<<<<< HEAD
-    print "usage: watch_address <litecoin_address>"
-=======
-    print("usage: watch_address <bitcoin_address>")
->>>>>>> 29aaa1c4
+    print("usage: watch_address <litecoin_address>")
     sys.exit(1)
 
 # start network
