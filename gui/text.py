from __future__ import absolute_import
from __future__ import division
from __future__ import print_function
from __future__ import unicode_literals

import six
import tty, sys
import curses, datetime, locale
from decimal import Decimal
import getpass

import electrum_ltc as electrum
from electrum_ltc.util import format_satoshis, set_verbosity
from electrum_ltc.bitcoin import is_address, COIN, TYPE_ADDRESS
from electrum_ltc import Wallet, WalletStorage

_ = lambda x:x



class ElectrumGui:

    def __init__(self, config, daemon, plugins):

        self.config = config
        self.network = daemon.network
        storage = WalletStorage(config.get_wallet_path())
<<<<<<< HEAD
        if not storage.file_exists:
            print("Wallet not found. try 'electrum-ltc create'")
=======
        if not storage.file_exists():
            print("Wallet not found. try 'electrum create'")
>>>>>>> d599f11c
            exit()
        if storage.is_encrypted():
            password = getpass.getpass('Password:', stream=None)
            storage.decrypt(password)
        self.wallet = Wallet(storage)
        self.wallet.start_threads(self.network)
        self.contacts = self.wallet.contacts

        locale.setlocale(locale.LC_ALL, '')
        self.encoding = locale.getpreferredencoding()

        self.stdscr = curses.initscr()
        curses.noecho()
        curses.cbreak()
        curses.start_color()
        curses.use_default_colors()
        curses.init_pair(1, curses.COLOR_WHITE, curses.COLOR_BLUE)
        curses.init_pair(2, curses.COLOR_WHITE, curses.COLOR_CYAN)
        curses.init_pair(3, curses.COLOR_BLACK, curses.COLOR_WHITE)
        self.stdscr.keypad(1)
        self.stdscr.border(0)
        self.maxy, self.maxx = self.stdscr.getmaxyx()
        self.set_cursor(0)
        self.w = curses.newwin(10, 50, 5, 5)

        set_verbosity(False)
        self.tab = 0
        self.pos = 0
        self.popup_pos = 0

        self.str_recipient = ""
        self.str_description = ""
        self.str_amount = ""
        self.str_fee = ""
        self.history = None

        if self.network:
            self.network.register_callback(self.update, ['updated'])

        self.tab_names = [_("History"), _("Send"), _("Receive"), _("Addresses"), _("Contacts"), _("Banner")]
        self.num_tabs = len(self.tab_names)


    def set_cursor(self, x):
        try:
            curses.curs_set(x)
        except Exception:
            pass

    def restore_or_create(self):
        pass

    def verify_seed(self):
        pass

    def get_string(self, y, x):
        self.set_cursor(1)
        curses.echo()
        self.stdscr.addstr( y, x, " "*20, curses.A_REVERSE)
        s = self.stdscr.getstr(y,x)
        curses.noecho()
        self.set_cursor(0)
        return s

    def update(self, event):
        self.update_history()
        if self.tab == 0:
            self.print_history()
        self.refresh()

    def print_history(self):

        width = [20, 40, 14, 14]
        delta = (self.maxx - sum(width) - 4)/3
        format_str = "%"+"%d"%width[0]+"s"+"%"+"%d"%(width[1]+delta)+"s"+"%"+"%d"%(width[2]+delta)+"s"+"%"+"%d"%(width[3]+delta)+"s"

        if self.history is None:
            self.update_history()

        self.print_list(self.history[::-1], format_str%( _("Date"), _("Description"), _("Amount"), _("Balance")))

    def update_history(self):
        width = [20, 40, 14, 14]
        delta = (self.maxx - sum(width) - 4)/3
        format_str = "%"+"%d"%width[0]+"s"+"%"+"%d"%(width[1]+delta)+"s"+"%"+"%d"%(width[2]+delta)+"s"+"%"+"%d"%(width[3]+delta)+"s"

        b = 0
        self.history = []
        for item in self.wallet.get_history():
            tx_hash, height, conf, timestamp, value, balance = item
            if conf:
                try:
                    time_str = datetime.datetime.fromtimestamp(timestamp).isoformat(' ')[:-3]
                except Exception:
                    time_str = "------"
            else:
                time_str = 'unconfirmed'

            label = self.wallet.get_label(tx_hash)
            if len(label) > 40:
                label = label[0:37] + '...'
            self.history.append( format_str%( time_str, label, format_satoshis(value, whitespaces=True), format_satoshis(balance, whitespaces=True) ) )


    def print_balance(self):
        if not self.network:
            msg = _("Offline")
        elif self.network.is_connected():
            if not self.wallet.up_to_date:
                msg = _("Synchronizing...")
            else:
                c, u, x =  self.wallet.get_balance()
                msg = _("Balance")+": %f  "%(Decimal(c) / COIN)
                if u:
                    msg += "  [%f unconfirmed]"%(Decimal(u) / COIN)
                if x:
                    msg += "  [%f unmatured]"%(Decimal(x) / COIN)
        else:
            msg = _("Not connected")

        self.stdscr.addstr( self.maxy -1, 3, msg)

        for i in range(self.num_tabs):
            self.stdscr.addstr( 0, 2 + 2*i + len(''.join(self.tab_names[0:i])), ' '+self.tab_names[i]+' ', curses.A_BOLD if self.tab == i else 0)

        self.stdscr.addstr(self.maxy -1, self.maxx-30, ' '.join([_("Settings"), _("Network"), _("Quit")]))

    def print_receive(self):
        addr = self.wallet.get_receiving_address()
        self.stdscr.addstr(2, 1, "Address: "+addr)
        self.print_qr(addr)

    def print_contacts(self):
        messages = map(lambda x: "%20s   %45s "%(x[0], x[1][1]), self.contacts.items())
        self.print_list(messages, "%19s  %15s "%("Key", "Value"))

    def print_addresses(self):
        fmt = "%-35s  %-30s"
        messages = map(lambda addr: fmt % (addr, self.wallet.labels.get(addr,"")), self.wallet.get_addresses())
        self.print_list(messages,   fmt % ("Address", "Label"))

    def print_edit_line(self, y, label, text, index, size):
        text += " "*(size - len(text) )
        self.stdscr.addstr( y, 2, label)
        self.stdscr.addstr( y, 15, text, curses.A_REVERSE if self.pos%6==index else curses.color_pair(1))

    def print_send_tab(self):
        self.stdscr.clear()
        self.print_edit_line(3, _("Pay to"), self.str_recipient, 0, 40)
        self.print_edit_line(5, _("Description"), self.str_description, 1, 40)
        self.print_edit_line(7, _("Amount"), self.str_amount, 2, 15)
        self.print_edit_line(9, _("Fee"), self.str_fee, 3, 15)
        self.stdscr.addstr( 12, 15, _("[Send]"), curses.A_REVERSE if self.pos%6==4 else curses.color_pair(2))
        self.stdscr.addstr( 12, 25, _("[Clear]"), curses.A_REVERSE if self.pos%6==5 else curses.color_pair(2))
        self.maxpos = 6

    def print_banner(self):
        if self.network:
            self.print_list( self.network.banner.split('\n'))

    def print_qr(self, data):
        import qrcode
        try:
            from StringIO import StringIO
        except ImportError:
            from io import StringIO

        s = StringIO()
        self.qr = qrcode.QRCode()
        self.qr.add_data(data)
        self.qr.print_ascii(out=s, invert=False)
        msg = s.getvalue()
        lines = msg.split('\n')
        for i, l in enumerate(lines):
            l = l.encode("utf-8")
            self.stdscr.addstr(i+5, 5, l, curses.color_pair(3))

    def print_list(self, lst, firstline = None):
        lst = list(lst)
        self.maxpos = len(lst)
        if not self.maxpos: return
        if firstline:
            firstline += " "*(self.maxx -2 - len(firstline))
            self.stdscr.addstr( 1, 1, firstline )
        for i in range(self.maxy-4):
            msg = lst[i] if i < len(lst) else ""
            msg += " "*(self.maxx - 2 - len(msg))
            m = msg[0:self.maxx - 2]
            m = m.encode(self.encoding)
            self.stdscr.addstr( i+2, 1, m, curses.A_REVERSE if i == (self.pos % self.maxpos) else 0)

    def refresh(self):
        if self.tab == -1: return
        self.stdscr.border(0)
        self.print_balance()
        self.stdscr.refresh()

    def main_command(self):
        c = self.stdscr.getch()
        print(c)
        cc = curses.unctrl(c).decode()
        if   c == curses.KEY_RIGHT: self.tab = (self.tab + 1)%self.num_tabs
        elif c == curses.KEY_LEFT: self.tab = (self.tab - 1)%self.num_tabs
        elif c == curses.KEY_DOWN: self.pos +=1
        elif c == curses.KEY_UP: self.pos -= 1
        elif c == 9: self.pos +=1 # tab
        elif cc in ['^W', '^C', '^X', '^Q']: self.tab = -1
        elif cc in ['^N']: self.network_dialog()
        elif cc == '^S': self.settings_dialog()
        else: return c
        if self.pos<0: self.pos=0
        if self.pos>=self.maxpos: self.pos=self.maxpos - 1

    def run_tab(self, i, print_func, exec_func):
        while self.tab == i:
            self.stdscr.clear()
            print_func()
            self.refresh()
            c = self.main_command()
            if c: exec_func(c)


    def run_history_tab(self, c):
        if c == 10:
            out = self.run_popup('',["blah","foo"])


    def edit_str(self, target, c, is_num=False):
        # detect backspace
        cc = curses.unctrl(c).decode()
        if c in [8, 127, 263] and target:
            target = target[:-1]
        elif not is_num or cc in '0123456789.':
            target += cc
        return target


    def run_send_tab(self, c):
        if self.pos%6 == 0:
            self.str_recipient = self.edit_str(self.str_recipient, c)
        if self.pos%6 == 1:
            self.str_description = self.edit_str(self.str_description, c)
        if self.pos%6 == 2:
            self.str_amount = self.edit_str(self.str_amount, c, True)
        elif self.pos%6 == 3:
            self.str_fee = self.edit_str(self.str_fee, c, True)
        elif self.pos%6==4:
            if c == 10: self.do_send()
        elif self.pos%6==5:
            if c == 10: self.do_clear()


    def run_receive_tab(self, c):
        if c == 10:
            out = self.run_popup('Address', ["Edit label", "Freeze", "Prioritize"])

    def run_contacts_tab(self, c):
        if c == 10 and self.contacts:
            out = self.run_popup('Address', ["Copy", "Pay to", "Edit label", "Delete"]).get('button')
            key = list(self.contacts.keys())[self.pos%len(self.contacts.keys())]
            if out == "Pay to":
                self.tab = 1
                self.str_recipient = key
                self.pos = 2
            elif out == "Edit label":
                s = self.get_string(6 + self.pos, 18)
                if s:
                    self.wallet.labels[key] = s

    def run_banner_tab(self, c):
        self.show_message(repr(c))
        pass

    def main(self):

        tty.setraw(sys.stdin)
        while self.tab != -1:
            self.run_tab(0, self.print_history, self.run_history_tab)
            self.run_tab(1, self.print_send_tab, self.run_send_tab)
            self.run_tab(2, self.print_receive, self.run_receive_tab)
            self.run_tab(3, self.print_addresses, self.run_banner_tab)
            self.run_tab(4, self.print_contacts, self.run_contacts_tab)
            self.run_tab(5, self.print_banner, self.run_banner_tab)

        tty.setcbreak(sys.stdin)
        curses.nocbreak()
        self.stdscr.keypad(0)
        curses.echo()
        curses.endwin()


    def do_clear(self):
        self.str_amount = ''
        self.str_recipient = ''
        self.str_fee = ''
        self.str_description = ''

    def do_send(self):
        if not is_address(self.str_recipient):
            self.show_message(_('Invalid Litecoin address'))
            return
        try:
            amount = int(Decimal(self.str_amount) * COIN)
        except Exception:
            self.show_message(_('Invalid Amount'))
            return
        try:
            fee = int(Decimal(self.str_fee) * COIN)
        except Exception:
            self.show_message(_('Invalid Fee'))
            return

        if self.wallet.has_password():
            password = self.password_dialog()
            if not password:
                return
        else:
            password = None
        try:
            tx = self.wallet.mktx([(TYPE_ADDRESS, self.str_recipient, amount)], password, self.config, fee)
        except Exception as e:
            self.show_message(str(e))
            return

        if self.str_description:
            self.wallet.labels[tx.hash()] = self.str_description

        self.show_message(_("Please wait..."), getchar=False)
        status, msg = self.network.broadcast(tx)

        if status:
            self.show_message(_('Payment sent.'))
            self.do_clear()
            #self.update_contacts_tab()
        else:
            self.show_message(_('Error'))


    def show_message(self, message, getchar = True):
        w = self.w
        w.clear()
        w.border(0)
        for i, line in enumerate(message.split('\n')):
            w.addstr(2+i,2,line)
        w.refresh()
        if getchar: c = self.stdscr.getch()

    def run_popup(self, title, items):
        return self.run_dialog(title, list(map(lambda x: {'type':'button','label':x}, items)), interval=1, y_pos = self.pos+3)

    def network_dialog(self):
        if not self.network:
            return
        params = self.network.get_parameters()
        host, port, protocol, proxy_config, auto_connect = params
        srv = 'auto-connect' if auto_connect else self.network.default_server
        out = self.run_dialog('Network', [
            {'label':'server', 'type':'str', 'value':srv},
            {'label':'proxy', 'type':'str', 'value':self.config.get('proxy', '')},
            ], buttons = 1)
        if out:
            if out.get('server'):
                server = out.get('server')
                auto_connect = server == 'auto-connect'
                if not auto_connect:
                    try:
                        host, port, protocol = server.split(':')
                    except Exception:
                        self.show_message("Error:" + server + "\nIn doubt, type \"auto-connect\"")
                        return False
            if out.get('server') or out.get('proxy'):
                proxy = electrum.network.deserialize_proxy(out.get('proxy')) if out.get('proxy') else proxy_config
                self.network.set_parameters(host, port, protocol, proxy, auto_connect)

    def settings_dialog(self):
        fee = str(Decimal(self.config.fee_per_kb()) / COIN)
        out = self.run_dialog('Settings', [
            {'label':'Default fee', 'type':'satoshis', 'value': fee }
            ], buttons = 1)
        if out:
            if out.get('Default fee'):
                fee = int(Decimal(out['Default fee']) * COIN)
                self.config.set_key('fee_per_kb', fee, True)


    def password_dialog(self):
        out = self.run_dialog('Password', [
            {'label':'Password', 'type':'password', 'value':''}
            ], buttons = 1)
        return out.get('Password')


    def run_dialog(self, title, items, interval=2, buttons=None, y_pos=3):
        self.popup_pos = 0

        self.w = curses.newwin( 5 + len(list(items))*interval + (2 if buttons else 0), 50, y_pos, 5)
        w = self.w
        out = {}
        while True:
            w.clear()
            w.border(0)
            w.addstr( 0, 2, title)

            num = len(list(items))

            numpos = num
            if buttons: numpos += 2

            for i in range(num):
                item = items[i]
                label = item.get('label')
                if item.get('type') == 'list':
                    value = item.get('value','')
                elif item.get('type') == 'satoshis':
                    value = item.get('value','')
                elif item.get('type') == 'str':
                    value = item.get('value','')
                elif item.get('type') == 'password':
                    value = '*'*len(item.get('value',''))
                else:
                    value = ''
                if value is None:
                    value = ''
                if len(value)<20:
                    value += ' '*(20-len(value))

                if 'value' in item:
                    w.addstr( 2+interval*i, 2, label)
                    w.addstr( 2+interval*i, 15, value, curses.A_REVERSE if self.popup_pos%numpos==i else curses.color_pair(1) )
                else:
                    w.addstr( 2+interval*i, 2, label, curses.A_REVERSE if self.popup_pos%numpos==i else 0)

            if buttons:
                w.addstr( 5+interval*i, 10, "[  ok  ]", curses.A_REVERSE if self.popup_pos%numpos==(numpos-2) else curses.color_pair(2))
                w.addstr( 5+interval*i, 25, "[cancel]", curses.A_REVERSE if self.popup_pos%numpos==(numpos-1) else curses.color_pair(2))

            w.refresh()

            c = self.stdscr.getch()
            if c in [ord('q'), 27]: break
            elif c in [curses.KEY_LEFT, curses.KEY_UP]: self.popup_pos -= 1
            elif c in [curses.KEY_RIGHT, curses.KEY_DOWN]: self.popup_pos +=1
            else:
                i = self.popup_pos%numpos
                if buttons and c==10:
                    if i == numpos-2:
                        return out
                    elif i == numpos -1:
                        return {}

                item = items[i]
                _type = item.get('type')

                if _type == 'str':
                    item['value'] = self.edit_str(item['value'], c)
                    out[item.get('label')] = item.get('value')

                elif _type == 'password':
                    item['value'] = self.edit_str(item['value'], c)
                    out[item.get('label')] = item ['value']

                elif _type == 'satoshis':
                    item['value'] = self.edit_str(item['value'], c, True)
                    out[item.get('label')] = item.get('value')

                elif _type == 'list':
                    choices = item.get('choices')
                    try:
                        j = choices.index(item.get('value'))
                    except Exception:
                        j = 0
                    new_choice = choices[(j + 1)% len(choices)]
                    item['value'] = new_choice
                    out[item.get('label')] = item.get('value')

                elif _type == 'button':
                    out['button'] = item.get('label')
                    break

        return out<|MERGE_RESOLUTION|>--- conflicted
+++ resolved
@@ -25,13 +25,8 @@
         self.config = config
         self.network = daemon.network
         storage = WalletStorage(config.get_wallet_path())
-<<<<<<< HEAD
-        if not storage.file_exists:
+        if not storage.file_exists():
             print("Wallet not found. try 'electrum-ltc create'")
-=======
-        if not storage.file_exists():
-            print("Wallet not found. try 'electrum create'")
->>>>>>> d599f11c
             exit()
         if storage.is_encrypted():
             password = getpass.getpass('Password:', stream=None)
