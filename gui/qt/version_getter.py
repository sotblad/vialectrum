--- conflicted
+++ resolved
@@ -36,15 +36,8 @@
 
     def run(self):
         try:
-<<<<<<< HEAD
-            con = httplib.HTTPSConnection('electrum-ltc.org', timeout=5)
-            con.request("GET", "/version")
-            res = con.getresponse()
-        except socket.error as msg:
-=======
-            res = requests.request("GET", "https://electrum.org/version")
+            res = requests.request("GET", "https://electrum-ltc.org/version")
         except:
->>>>>>> 16344b43
             print_error("Could not retrieve version information")
             return
 
