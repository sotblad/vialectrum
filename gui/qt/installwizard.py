--- conflicted
+++ resolved
@@ -4,40 +4,25 @@
 from PyQt4.QtCore import *
 import PyQt4.QtCore as QtCore
 
-<<<<<<< HEAD
 import electrum_ltc as electrum
+from electrum_ltc.wallet import Wallet
+from electrum_ltc.mnemonic import prepare_seed
+from electrum_ltc.util import UserCancelled
+from electrum_ltc.base_wizard import BaseWizard
 from electrum_ltc.i18n import _
-=======
-import electrum
-from electrum.wallet import Wallet
-from electrum.mnemonic import prepare_seed
-from electrum.util import UserCancelled
-from electrum.base_wizard import BaseWizard
-from electrum.i18n import _
->>>>>>> 49ac8924
 
 from seed_dialog import SeedDisplayLayout, SeedWarningLayout, SeedInputLayout
 from network_dialog import NetworkChoiceLayout
 from util import *
 from password_dialog import PasswordLayout, PW_NEW, PW_PASSPHRASE
 
-<<<<<<< HEAD
-from electrum_ltc.wallet import Wallet
-from electrum_ltc.mnemonic import prepare_seed
-from electrum_ltc.util import UserCancelled
-from electrum_ltc.wizard import (WizardBase,
-                                 MSG_ENTER_PASSWORD, MSG_RESTORE_PASSPHRASE,
-                                 MSG_COSIGNER, MSG_ENTER_SEED_OR_MPK,
-                                 MSG_SHOW_MPK, MSG_VERIFY_SEED,
-                                 MSG_GENERATING_WAIT)
-=======
 
 class GoBack(Exception):
     pass
 
 MSG_GENERATING_WAIT = _("Electrum is generating your addresses, please wait...")
 MSG_ENTER_ANYTHING = _("Please enter a seed phrase, a master key, a list of "
-                       "Bitcoin addresses, or a list of private keys")
+                       "Litecoin addresses, or a list of private keys")
 MSG_ENTER_SEED_OR_MPK = _("Please enter a seed phrase or a master key (xpub or xprv):")
 MSG_VERIFY_SEED = _("Your seed is important!\nTo make sure that you have properly saved your seed, please retype it here.")
 MSG_COSIGNER = _("Please enter the master public key of cosigner #%d:")
@@ -48,7 +33,6 @@
     _("Please enter the passphrase you used when creating your %s wallet.  "
       "Note this is NOT a password.  Enter nothing if you did not use "
       "one or are unsure.")
->>>>>>> 49ac8924
 
 def clean_text(seed_e):
     text = unicode(seed_e.toPlainText()).strip()
@@ -162,13 +146,8 @@
         hbox.addLayout(inner_vbox)
         hbox.setStretchFactor(inner_vbox, 1)
         outer_vbox.addLayout(hbox)
-<<<<<<< HEAD
-        outer_vbox.addLayout(Buttons(self.cancel_button, self.next_button))
+        outer_vbox.addLayout(Buttons(self.back_button, self.next_button))
         self.set_icon(':icons/electrum-ltc.png')
-=======
-        outer_vbox.addLayout(Buttons(self.back_button, self.next_button))
-        self.set_icon(':icons/electrum.png')
->>>>>>> 49ac8924
         self.show()
         self.raise_()
         self.refresh_gui()  # Need for QT on MacOSX.  Lame.
