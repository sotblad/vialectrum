#!/usr/bin/env python
#
# Electrum - lightweight Bitcoin client
# Copyright (C) 2012 thomasv@gitorious
#
# Permission is hereby granted, free of charge, to any person
# obtaining a copy of this software and associated documentation files
# (the "Software"), to deal in the Software without restriction,
# including without limitation the rights to use, copy, modify, merge,
# publish, distribute, sublicense, and/or sell copies of the Software,
# and to permit persons to whom the Software is furnished to do so,
# subject to the following conditions:
#
# The above copyright notice and this permission notice shall be
# included in all copies or substantial portions of the Software.
#
# THE SOFTWARE IS PROVIDED "AS IS", WITHOUT WARRANTY OF ANY KIND,
# EXPRESS OR IMPLIED, INCLUDING BUT NOT LIMITED TO THE WARRANTIES OF
# MERCHANTABILITY, FITNESS FOR A PARTICULAR PURPOSE AND
# NONINFRINGEMENT. IN NO EVENT SHALL THE AUTHORS OR COPYRIGHT HOLDERS
# BE LIABLE FOR ANY CLAIM, DAMAGES OR OTHER LIABILITY, WHETHER IN AN
# ACTION OF CONTRACT, TORT OR OTHERWISE, ARISING FROM, OUT OF OR IN
# CONNECTION WITH THE SOFTWARE OR THE USE OR OTHER DEALINGS IN THE
# SOFTWARE.
import sys, time, threading
import os, json, traceback
import shutil
import weakref
import webbrowser
import csv
from decimal import Decimal
import base64
from functools import partial

from PyQt5.QtCore import Qt
from PyQt5.QtGui import *
from PyQt5.QtWidgets import *

<<<<<<< HEAD
from vialectrum.util import bh2u, bfh


from vialectrum import keystore, simple_config
from vialectrum.bitcoin import COIN, is_address, TYPE_ADDRESS, NetworkConstants
from vialectrum.plugins import run_hook
from vialectrum.i18n import _
from vialectrum.util import (format_time, format_satoshis, PrintError,
                               format_satoshis_plain, NotEnoughFunds,
                               UserCancelled, NoDynamicFeeEstimates)
from vialectrum import Transaction
from vialectrum import util, bitcoin, commands, coinchooser
from vialectrum import paymentrequest
from vialectrum.wallet import Multisig_Wallet
try:
    from vialectrum.plot import plot_history
=======
from electrum_ltc.util import bh2u, bfh

from electrum_ltc import keystore, simple_config
from electrum_ltc.bitcoin import COIN, is_address, TYPE_ADDRESS, NetworkConstants
from electrum_ltc.plugins import run_hook
from electrum_ltc.i18n import _
from electrum_ltc.util import (format_time, format_satoshis, PrintError,
                               format_satoshis_plain, NotEnoughFunds,
                               UserCancelled, NoDynamicFeeEstimates)
from electrum_ltc import Transaction
from electrum_ltc import util, bitcoin, commands, coinchooser
from electrum_ltc import paymentrequest
from electrum_ltc.wallet import Multisig_Wallet
try:
    from electrum_ltc.plot import plot_history
>>>>>>> 128ac7d8
except:
    plot_history = None

from .amountedit import AmountEdit, BTCAmountEdit, MyLineEdit, FeerateEdit
from .qrcodewidget import QRCodeWidget, QRDialog
from .qrtextedit import ShowQRTextEdit, ScanQRTextEdit
from .transaction_dialog import show_transaction
from .fee_slider import FeeSlider

from .util import *


class StatusBarButton(QPushButton):
    def __init__(self, icon, tooltip, func):
        QPushButton.__init__(self, icon, '')
        self.setToolTip(tooltip)
        self.setFlat(True)
        self.setMaximumWidth(25)
        self.clicked.connect(self.onPress)
        self.func = func
        self.setIconSize(QSize(25,25))

    def onPress(self, checked=False):
        '''Drops the unwanted PyQt5 "checked" argument'''
        self.func()

    def keyPressEvent(self, e):
        if e.key() == Qt.Key_Return:
            self.func()


<<<<<<< HEAD
from vialectrum.paymentrequest import PR_PAID
=======
from electrum_ltc.paymentrequest import PR_PAID
>>>>>>> 128ac7d8


class ElectrumWindow(QMainWindow, MessageBoxMixin, PrintError):

    payment_request_ok_signal = pyqtSignal()
    payment_request_error_signal = pyqtSignal()
    notify_transactions_signal = pyqtSignal()
    new_fx_quotes_signal = pyqtSignal()
    new_fx_history_signal = pyqtSignal()
    network_signal = pyqtSignal(str, object)
    alias_received_signal = pyqtSignal()
    computing_privkeys_signal = pyqtSignal()
    show_privkeys_signal = pyqtSignal()

    def __init__(self, gui_object, wallet):
        QMainWindow.__init__(self)

        self.gui_object = gui_object
        self.config = config = gui_object.config
        self.network = gui_object.daemon.network
        self.fx = gui_object.daemon.fx
        self.invoices = wallet.invoices
        self.contacts = wallet.contacts
        self.tray = gui_object.tray
        self.app = gui_object.app
        self.cleaned_up = False
        self.is_max = False
        self.payment_request = None
        self.checking_accounts = False
        self.qr_window = None
        self.not_enough_funds = False
        self.pluginsdialog = None
        self.require_fee_update = False
        self.tx_notifications = []
        self.tl_windows = []
        self.tx_external_keypairs = {}

        self.create_status_bar()
        self.need_update = threading.Event()

        self.decimal_point = config.get('decimal_point', 8)
        self.fee_unit = config.get('fee_unit', 0)
        self.num_zeros     = int(config.get('num_zeros',0))

        self.completions = QStringListModel()

        self.tabs = tabs = QTabWidget(self)
        self.send_tab = self.create_send_tab()
        self.receive_tab = self.create_receive_tab()
        self.addresses_tab = self.create_addresses_tab()
        self.utxo_tab = self.create_utxo_tab()
        self.console_tab = self.create_console_tab()
        self.contacts_tab = self.create_contacts_tab()
        tabs.addTab(self.create_history_tab(), QIcon(":icons/tab_history.png"), _('History'))
        tabs.addTab(self.send_tab, QIcon(":icons/tab_send.png"), _('Send'))
        tabs.addTab(self.receive_tab, QIcon(":icons/tab_receive.png"), _('Receive'))

        def add_optional_tab(tabs, tab, icon, description, name):
            tab.tab_icon = icon
            tab.tab_description = description
            tab.tab_pos = len(tabs)
            tab.tab_name = name
            if self.config.get('show_{}_tab'.format(name), False):
                tabs.addTab(tab, icon, description.replace("&", ""))

        add_optional_tab(tabs, self.addresses_tab, QIcon(":icons/tab_addresses.png"), _("&Addresses"), "addresses")
        add_optional_tab(tabs, self.utxo_tab, QIcon(":icons/tab_coins.png"), _("Co&ins"), "utxo")
        add_optional_tab(tabs, self.contacts_tab, QIcon(":icons/tab_contacts.png"), _("Con&tacts"), "contacts")
        add_optional_tab(tabs, self.console_tab, QIcon(":icons/tab_console.png"), _("Con&sole"), "console")

        tabs.setSizePolicy(QSizePolicy.Expanding, QSizePolicy.Expanding)
        self.setCentralWidget(tabs)

        if self.config.get("is_maximized"):
            self.showMaximized()

<<<<<<< HEAD
        self.setWindowIcon(QIcon(":icons/vialectrum.png"))
=======
        self.setWindowIcon(QIcon(":icons/electrum-ltc.png"))
>>>>>>> 128ac7d8
        self.init_menubar()

        wrtabs = weakref.proxy(tabs)
        QShortcut(QKeySequence("Ctrl+W"), self, self.close)
        QShortcut(QKeySequence("Ctrl+Q"), self, self.close)
        QShortcut(QKeySequence("Ctrl+R"), self, self.update_wallet)
        QShortcut(QKeySequence("Ctrl+PgUp"), self, lambda: wrtabs.setCurrentIndex((wrtabs.currentIndex() - 1)%wrtabs.count()))
        QShortcut(QKeySequence("Ctrl+PgDown"), self, lambda: wrtabs.setCurrentIndex((wrtabs.currentIndex() + 1)%wrtabs.count()))

        for i in range(wrtabs.count()):
            QShortcut(QKeySequence("Alt+" + str(i + 1)), self, lambda i=i: wrtabs.setCurrentIndex(i))

        self.payment_request_ok_signal.connect(self.payment_request_ok)
        self.payment_request_error_signal.connect(self.payment_request_error)
        self.notify_transactions_signal.connect(self.notify_transactions)
        self.history_list.setFocus(True)

        # network callbacks
        if self.network:
            self.network_signal.connect(self.on_network_qt)
            interests = ['updated', 'new_transaction', 'status',
                         'banner', 'verified', 'fee']
            # To avoid leaking references to "self" that prevent the
            # window from being GC-ed when closed, callbacks should be
            # methods of this class only, and specifically not be
            # partials, lambdas or methods of subobjects.  Hence...
            self.network.register_callback(self.on_network, interests)
            # set initial message
            self.console.showMessage(self.network.banner)
            self.network.register_callback(self.on_quotes, ['on_quotes'])
            self.network.register_callback(self.on_history, ['on_history'])
            self.new_fx_quotes_signal.connect(self.on_fx_quotes)
            self.new_fx_history_signal.connect(self.on_fx_history)

        # update fee slider in case we missed the callback
        self.fee_slider.update()
        self.load_wallet(wallet)
        self.connect_slots(gui_object.timer)
        self.fetch_alias()

    def on_history(self, b):
        self.new_fx_history_signal.emit()

    def on_fx_history(self):
        self.history_list.refresh_headers()
        self.history_list.update()
        self.address_list.update()

    def on_quotes(self, b):
        self.new_fx_quotes_signal.emit()

    def on_fx_quotes(self):
        self.update_status()
        # Refresh edits with the new rate
        edit = self.fiat_send_e if self.fiat_send_e.is_last_edited else self.amount_e
        edit.textEdited.emit(edit.text())
        edit = self.fiat_receive_e if self.fiat_receive_e.is_last_edited else self.receive_amount_e
        edit.textEdited.emit(edit.text())
        # History tab needs updating if it used spot
        if self.fx.history_used_spot:
            self.history_list.update()

    def toggle_tab(self, tab):
        show = not self.config.get('show_{}_tab'.format(tab.tab_name), False)
        self.config.set_key('show_{}_tab'.format(tab.tab_name), show)
        item_text = (_("Hide") if show else _("Show")) + " " + tab.tab_description
        tab.menu_action.setText(item_text)
        if show:
            # Find out where to place the tab
            index = len(self.tabs)
            for i in range(len(self.tabs)):
                try:
                    if tab.tab_pos < self.tabs.widget(i).tab_pos:
                        index = i
                        break
                except AttributeError:
                    pass
            self.tabs.insertTab(index, tab, tab.tab_icon, tab.tab_description.replace("&", ""))
        else:
            i = self.tabs.indexOf(tab)
            self.tabs.removeTab(i)

    def push_top_level_window(self, window):
        '''Used for e.g. tx dialog box to ensure new dialogs are appropriately
        parented.  This used to be done by explicitly providing the parent
        window, but that isn't something hardware wallet prompts know.'''
        self.tl_windows.append(window)

    def pop_top_level_window(self, window):
        self.tl_windows.remove(window)

    def top_level_window(self):
        '''Do the right thing in the presence of tx dialog windows'''
        override = self.tl_windows[-1] if self.tl_windows else None
        return self.top_level_window_recurse(override)

    def diagnostic_name(self):
        return "%s/%s" % (PrintError.diagnostic_name(self),
                          self.wallet.basename() if self.wallet else "None")

    def is_hidden(self):
        return self.isMinimized() or self.isHidden()

    def show_or_hide(self):
        if self.is_hidden():
            self.bring_to_top()
        else:
            self.hide()

    def bring_to_top(self):
        self.show()
        self.raise_()

    def on_error(self, exc_info):
        if not isinstance(exc_info[1], UserCancelled):
            traceback.print_exception(*exc_info)
            self.show_error(str(exc_info[1]))

    def on_network(self, event, *args):
        if event == 'updated':
            self.need_update.set()
            self.gui_object.network_updated_signal_obj.network_updated_signal \
                .emit(event, args)

        elif event == 'new_transaction':
            self.tx_notifications.append(args[0])
            self.notify_transactions_signal.emit()
        elif event in ['status', 'banner', 'verified', 'fee']:
            # Handle in GUI thread
            self.network_signal.emit(event, args)
        else:
            self.print_error("unexpected network message:", event, args)

    def on_network_qt(self, event, args=None):
        # Handle a network message in the GUI thread
        if event == 'status':
            self.update_status()
        elif event == 'banner':
            self.console.showMessage(args[0])
        elif event == 'verified':
            self.history_list.update_item(*args)
        elif event == 'fee':
            if self.config.is_dynfee():
                self.fee_slider.update()
                self.do_update_fee()
        else:
            self.print_error("unexpected network_qt signal:", event, args)

    def fetch_alias(self):
        self.alias_info = None
        alias = self.config.get('alias')
        if alias:
            alias = str(alias)
            def f():
                self.alias_info = self.contacts.resolve_openalias(alias)
                self.alias_received_signal.emit()
            t = threading.Thread(target=f)
            t.setDaemon(True)
            t.start()

    def close_wallet(self):
        if self.wallet:
            self.print_error('close_wallet', self.wallet.storage.path)
        run_hook('close_wallet', self.wallet)

    def load_wallet(self, wallet):
        wallet.thread = TaskThread(self, self.on_error)
        self.wallet = wallet
        self.update_recently_visited(wallet.storage.path)
        # address used to create a dummy transaction and estimate transaction fee
        self.history_list.update()
        self.address_list.update()
        self.utxo_list.update()
        self.need_update.set()
        # Once GUI has been initialized check if we want to announce something since the callback has been called before the GUI was initialized
        self.notify_transactions()
        # update menus
        self.seed_menu.setEnabled(self.wallet.has_seed())
        self.update_lock_icon()
        self.update_buttons_on_seed()
        self.update_console()
        self.clear_receive_tab()
        self.request_list.update()
        self.tabs.show()
        self.init_geometry()
        if self.config.get('hide_gui') and self.gui_object.tray.isVisible():
            self.hide()
        else:
            self.show()
        self.watching_only_changed()
        run_hook('load_wallet', wallet, self)

    def init_geometry(self):
        winpos = self.wallet.storage.get("winpos-qt")
        try:
            screen = self.app.desktop().screenGeometry()
            assert screen.contains(QRect(*winpos))
            self.setGeometry(*winpos)
        except:
            self.print_error("using default geometry")
            self.setGeometry(100, 100, 840, 400)

    def watching_only_changed(self):
<<<<<<< HEAD
        name = "Vialectrum Testnet" if NetworkConstants.TESTNET else "Vialectrum"
=======
        name = "Electrum-LTC Testnet" if NetworkConstants.TESTNET else "Electrum-LTC"
>>>>>>> 128ac7d8
        title = '%s %s  -  %s' % (name, self.wallet.electrum_version,
                                        self.wallet.basename())
        extra = [self.wallet.storage.get('wallet_type', '?')]
        if self.wallet.is_watching_only():
            self.warn_if_watching_only()
            extra.append(_('watching only'))
        title += '  [%s]'% ', '.join(extra)
        self.setWindowTitle(title)
        self.password_menu.setEnabled(self.wallet.can_change_password())
        self.import_privkey_menu.setVisible(self.wallet.can_import_privkey())
        self.import_address_menu.setVisible(self.wallet.can_import_address())
        self.export_menu.setEnabled(self.wallet.can_export())

    def warn_if_watching_only(self):
        if self.wallet.is_watching_only():
            msg = ' '.join([
                _("This wallet is watching-only."),
<<<<<<< HEAD
                _("This means you will not be able to spend viacoins with it."),
                _("Make sure you own the seed phrase or the private keys, before you request viacoins to be sent to this wallet.")
=======
                _("This means you will not be able to spend litecoins with it."),
                _("Make sure you own the seed phrase or the private keys, before you request litecoins to be sent to this wallet.")
>>>>>>> 128ac7d8
            ])
            self.show_warning(msg, title=_('Information'))

    def open_wallet(self):
        wallet_folder = self.get_wallet_folder()
        filename, __ = QFileDialog.getOpenFileName(self, "Select your wallet file", wallet_folder)
        if not filename:
            return
        self.gui_object.new_window(filename)


    def backup_wallet(self):
        path = self.wallet.storage.path
        wallet_folder = os.path.dirname(path)
        filename, __ = QFileDialog.getSaveFileName(self, _('Enter a filename for the copy of your wallet'), wallet_folder)
        if not filename:
            return

        new_path = os.path.join(wallet_folder, filename)
        if new_path != path:
            try:
                shutil.copy2(path, new_path)
                self.show_message(_("A copy of your wallet file was created in")+" '%s'" % str(new_path), title=_("Wallet backup created"))
            except (IOError, os.error) as reason:
                self.show_critical(_("Electrum was unable to copy your wallet file to the specified location.") + "\n" + str(reason), title=_("Unable to create backup"))

    def update_recently_visited(self, filename):
        recent = self.config.get('recently_open', [])
        try:
            sorted(recent)
        except:
            recent = []
        if filename in recent:
            recent.remove(filename)
        recent.insert(0, filename)
        recent = recent[:5]
        self.config.set_key('recently_open', recent)
        self.recently_visited_menu.clear()
        for i, k in enumerate(sorted(recent)):
            b = os.path.basename(k)
            def loader(k):
                return lambda: self.gui_object.new_window(k)
            self.recently_visited_menu.addAction(b, loader(k)).setShortcut(QKeySequence("Ctrl+%d"%(i+1)))
        self.recently_visited_menu.setEnabled(len(recent))

    def get_wallet_folder(self):
        return os.path.dirname(os.path.abspath(self.config.get_wallet_path()))

    def new_wallet(self):
        wallet_folder = self.get_wallet_folder()
        i = 1
        while True:
            filename = "wallet_%d" % i
            if filename in os.listdir(wallet_folder):
                i += 1
            else:
                break
        full_path = os.path.join(wallet_folder, filename)
        self.gui_object.start_new_window(full_path, None)

    def init_menubar(self):
        menubar = QMenuBar()

        file_menu = menubar.addMenu(_("&File"))
        self.recently_visited_menu = file_menu.addMenu(_("&Recently open"))
        file_menu.addAction(_("&Open"), self.open_wallet).setShortcut(QKeySequence.Open)
        file_menu.addAction(_("&New/Restore"), self.new_wallet).setShortcut(QKeySequence.New)
        file_menu.addAction(_("&Save Copy"), self.backup_wallet).setShortcut(QKeySequence.SaveAs)
        file_menu.addAction(_("Delete"), self.remove_wallet)
        file_menu.addSeparator()
        file_menu.addAction(_("&Quit"), self.close)

        wallet_menu = menubar.addMenu(_("&Wallet"))
        wallet_menu.addAction(_("&Information"), self.show_master_public_keys)
        wallet_menu.addSeparator()
        self.password_menu = wallet_menu.addAction(_("&Password"), self.change_password_dialog)
        self.seed_menu = wallet_menu.addAction(_("&Seed"), self.show_seed_dialog)
        self.private_keys_menu = wallet_menu.addMenu(_("&Private keys"))
        self.private_keys_menu.addAction(_("&Sweep"), self.sweep_key_dialog)
        self.import_privkey_menu = self.private_keys_menu.addAction(_("&Import"), self.do_import_privkey)
        self.export_menu = self.private_keys_menu.addAction(_("&Export"), self.export_privkeys_dialog)
        self.import_address_menu = wallet_menu.addAction(_("Import addresses"), self.import_addresses)
        wallet_menu.addSeparator()

        labels_menu = wallet_menu.addMenu(_("&Labels"))
        labels_menu.addAction(_("&Import"), self.do_import_labels)
        labels_menu.addAction(_("&Export"), self.do_export_labels)
        contacts_menu = wallet_menu.addMenu(_("Contacts"))
        contacts_menu.addAction(_("&New"), self.new_contact_dialog)
        contacts_menu.addAction(_("Import"), lambda: self.contact_list.import_contacts())
        invoices_menu = wallet_menu.addMenu(_("Invoices"))
        invoices_menu.addAction(_("Import"), lambda: self.invoice_list.import_invoices())
        hist_menu = wallet_menu.addMenu(_("&History"))
        hist_menu.addAction("Plot", self.plot_history_dialog).setEnabled(plot_history is not None)
        hist_menu.addAction("Export", self.export_history_dialog)

        wallet_menu.addSeparator()
        wallet_menu.addAction(_("Find"), self.toggle_search).setShortcut(QKeySequence("Ctrl+F"))

        def add_toggle_action(view_menu, tab):
            is_shown = self.config.get('show_{}_tab'.format(tab.tab_name), False)
            item_name = (_("Hide") if is_shown else _("Show")) + " " + tab.tab_description
            tab.menu_action = view_menu.addAction(item_name, lambda: self.toggle_tab(tab))

        view_menu = menubar.addMenu(_("&View"))
        add_toggle_action(view_menu, self.addresses_tab)
        add_toggle_action(view_menu, self.utxo_tab)
        add_toggle_action(view_menu, self.contacts_tab)
        add_toggle_action(view_menu, self.console_tab)

        tools_menu = menubar.addMenu(_("&Tools"))

        # Settings / Preferences are all reserved keywords in OSX using this as work around
        tools_menu.addAction(_("Electrum preferences") if sys.platform == 'darwin' else _("Preferences"), self.settings_dialog)
        tools_menu.addAction(_("&Network"), lambda: self.gui_object.show_network_dialog(self))
        tools_menu.addAction(_("&Plugins"), self.plugins_dialog)
        tools_menu.addSeparator()
        tools_menu.addAction(_("&Sign/verify message"), self.sign_verify_message)
        tools_menu.addAction(_("&Encrypt/decrypt message"), self.encrypt_message)
        tools_menu.addSeparator()

        paytomany_menu = tools_menu.addAction(_("&Pay to many"), self.paytomany)

        raw_transaction_menu = tools_menu.addMenu(_("&Load transaction"))
        raw_transaction_menu.addAction(_("&From file"), self.do_process_from_file)
        raw_transaction_menu.addAction(_("&From text"), self.do_process_from_text)
        raw_transaction_menu.addAction(_("&From the blockchain"), self.do_process_from_txid)
        raw_transaction_menu.addAction(_("&From QR code"), self.read_tx_from_qrcode)
        self.raw_transaction_menu = raw_transaction_menu
        run_hook('init_menubar_tools', self, tools_menu)

        help_menu = menubar.addMenu(_("&Help"))
        help_menu.addAction(_("&About"), self.show_about)
<<<<<<< HEAD
        help_menu.addAction(_("&Official website"), lambda: webbrowser.open("http://vialectrum.org"))
=======
        help_menu.addAction(_("&Official website"), lambda: webbrowser.open("http://electrum-ltc.org"))
>>>>>>> 128ac7d8
        help_menu.addSeparator()
        help_menu.addAction(_("&Documentation"), lambda: webbrowser.open("http://docs.electrum.org/")).setShortcut(QKeySequence.HelpContents)
        help_menu.addAction(_("&Report Bug"), self.show_report_bug)
        help_menu.addSeparator()
        help_menu.addAction(_("&Donate to server"), self.donate_to_server)

        self.setMenuBar(menubar)

    def donate_to_server(self):
        d = self.network.get_donation_address()
        if d:
            host = self.network.get_parameters()[0]
<<<<<<< HEAD
            self.pay_to_URI('viacoin:%s?message=donation for %s'%(d, host))
=======
            self.pay_to_URI('litecoin:%s?message=donation for %s'%(d, host))
>>>>>>> 128ac7d8
        else:
            self.show_error(_('No donation address for this server'))

    def show_about(self):
<<<<<<< HEAD
        QMessageBox.about(self, "Vialectrum",
            _("Version")+" %s" % (self.wallet.electrum_version) + "\n\n" +
                _("Electrum's focus is speed, with low resource usage and simplifying Viacoin. You do not need to perform regular backups, because your wallet can be recovered from a secret phrase that you can memorize or write on paper. Startup times are instant because it operates in conjunction with high-performance servers that handle the most complicated parts of the Viacoin system."  + "\n\n" +
=======
        QMessageBox.about(self, "Electrum-LTC",
            _("Version")+" %s" % (self.wallet.electrum_version) + "\n\n" +
                _("Electrum's focus is speed, with low resource usage and simplifying Litecoin. You do not need to perform regular backups, because your wallet can be recovered from a secret phrase that you can memorize or write on paper. Startup times are instant because it operates in conjunction with high-performance servers that handle the most complicated parts of the Litecoin system."  + "\n\n" +
>>>>>>> 128ac7d8
                _("Uses icons from the Icons8 icon pack (icons8.com).")))

    def show_report_bug(self):
        msg = ' '.join([
            _("Please report any bugs as issues on github:<br/>"),
<<<<<<< HEAD
            "<a href=\"https://github.com/vialectrum/vialectrum/issues\">https://github.com/vialectrum/vialectrum/issues</a><br/><br/>",
            _("Before reporting a bug, upgrade to the most recent version of Electrum (latest release or git HEAD), and include the version number in your report."),
            _("Try to explain not only what the bug is, but how it occurs.")
         ])
        self.show_message(msg, title="Vialectrum - " + _("Reporting Bugs"))
=======
            "<a href=\"https://github.com/pooler/electrum-ltc/issues\">https://github.com/pooler/electrum-ltc/issues</a><br/><br/>",
            _("Before reporting a bug, upgrade to the most recent version of Electrum (latest release or git HEAD), and include the version number in your report."),
            _("Try to explain not only what the bug is, but how it occurs.")
         ])
        self.show_message(msg, title="Electrum-LTC - " + _("Reporting Bugs"))
>>>>>>> 128ac7d8

    def notify_transactions(self):
        if not self.network or not self.network.is_connected():
            return
        self.print_error("Notifying GUI")
        if len(self.tx_notifications) > 0:
            # Combine the transactions if there are more then three
            tx_amount = len(self.tx_notifications)
            if(tx_amount >= 3):
                total_amount = 0
                for tx in self.tx_notifications:
                    is_relevant, is_mine, v, fee = self.wallet.get_wallet_delta(tx)
                    if(v > 0):
                        total_amount += v
                self.notify(_("%(txs)s new transactions received: Total amount received in the new transactions %(amount)s") \
                            % { 'txs' : tx_amount, 'amount' : self.format_amount_and_units(total_amount)})
                self.tx_notifications = []
            else:
              for tx in self.tx_notifications:
                  if tx:
                      self.tx_notifications.remove(tx)
                      is_relevant, is_mine, v, fee = self.wallet.get_wallet_delta(tx)
                      if(v > 0):
                          self.notify(_("New transaction received: %(amount)s") % { 'amount' : self.format_amount_and_units(v)})

    def notify(self, message):
        if self.tray:
            try:
                # this requires Qt 5.9
<<<<<<< HEAD
                self.tray.showMessage("Vialectrum", message, QIcon(":icons/electrum_dark_icon"), 20000)
            except TypeError:
                self.tray.showMessage("Vialectrum", message, QSystemTrayIcon.Information, 20000)
=======
                self.tray.showMessage("Electrum-LTC", message, QIcon(":icons/electrum_dark_icon"), 20000)
            except TypeError:
                self.tray.showMessage("Electrum-LTC", message, QSystemTrayIcon.Information, 20000)
>>>>>>> 128ac7d8



    # custom wrappers for getOpenFileName and getSaveFileName, that remember the path selected by the user
    def getOpenFileName(self, title, filter = ""):
        directory = self.config.get('io_dir', os.path.expanduser('~'))
        fileName, __ = QFileDialog.getOpenFileName(self, title, directory, filter)
        if fileName and directory != os.path.dirname(fileName):
            self.config.set_key('io_dir', os.path.dirname(fileName), True)
        return fileName

    def getSaveFileName(self, title, filename, filter = ""):
        directory = self.config.get('io_dir', os.path.expanduser('~'))
        path = os.path.join( directory, filename )
        fileName, __ = QFileDialog.getSaveFileName(self, title, path, filter)
        if fileName and directory != os.path.dirname(fileName):
            self.config.set_key('io_dir', os.path.dirname(fileName), True)
        return fileName

    def connect_slots(self, sender):
        sender.timer_signal.connect(self.timer_actions)

    def timer_actions(self):
        # Note this runs in the GUI thread
        if self.need_update.is_set():
            self.need_update.clear()
            self.update_wallet()
        # resolve aliases
        # FIXME this is a blocking network call that has a timeout of 5 sec
        self.payto_e.resolve()
        # update fee
        if self.require_fee_update:
            self.do_update_fee()
            self.require_fee_update = False

    def format_amount(self, x, is_diff=False, whitespaces=False):
        return format_satoshis(x, is_diff, self.num_zeros, self.decimal_point, whitespaces)

    def format_amount_and_units(self, amount):
        text = self.format_amount(amount) + ' '+ self.base_unit()
        x = self.fx.format_amount_and_units(amount)
        if text and x:
            text += ' (%s)'%x
        return text

    def format_fee_rate(self, fee_rate):
        if self.fee_unit == 0:
            return format_satoshis(fee_rate/1000, False, self.num_zeros, 0, False)  + ' sat/byte'
        else:
            return self.format_amount(fee_rate) + ' ' + self.base_unit() + '/kB'

    def get_decimal_point(self):
        return self.decimal_point

    def base_unit(self):
        assert self.decimal_point in [2, 5, 8]
        if self.decimal_point == 2:
            return 'bits'
        if self.decimal_point == 5:
<<<<<<< HEAD
            return 'mVIA'
        if self.decimal_point == 8:
            return 'VIA'
=======
            return 'mLTC'
        if self.decimal_point == 8:
            return 'LTC'
>>>>>>> 128ac7d8
        raise Exception('Unknown base unit')

    def connect_fields(self, window, btc_e, fiat_e, fee_e):

        def edit_changed(edit):
            if edit.follows:
                return
            edit.setStyleSheet(ColorScheme.DEFAULT.as_stylesheet())
            fiat_e.is_last_edited = (edit == fiat_e)
            amount = edit.get_amount()
            rate = self.fx.exchange_rate() if self.fx else None
            if rate is None or amount is None:
                if edit is fiat_e:
                    btc_e.setText("")
                    if fee_e:
                        fee_e.setText("")
                else:
                    fiat_e.setText("")
            else:
                if edit is fiat_e:
                    btc_e.follows = True
                    btc_e.setAmount(int(amount / Decimal(rate) * COIN))
                    btc_e.setStyleSheet(ColorScheme.BLUE.as_stylesheet())
                    btc_e.follows = False
                    if fee_e:
                        window.update_fee()
                else:
                    fiat_e.follows = True
                    fiat_e.setText(self.fx.ccy_amount_str(
                        amount * Decimal(rate) / COIN, False))
                    fiat_e.setStyleSheet(ColorScheme.BLUE.as_stylesheet())
                    fiat_e.follows = False

        btc_e.follows = False
        fiat_e.follows = False
        fiat_e.textChanged.connect(partial(edit_changed, fiat_e))
        btc_e.textChanged.connect(partial(edit_changed, btc_e))
        fiat_e.is_last_edited = False

    def update_status(self):
        if not self.wallet:
            return

        if self.network is None or not self.network.is_running():
            text = _("Offline")
            icon = QIcon(":icons/status_disconnected.png")

        elif self.network.is_connected():
            server_height = self.network.get_server_height()
            server_lag = self.network.get_local_height() - server_height
            # Server height can be 0 after switching to a new server
            # until we get a headers subscription request response.
            # Display the synchronizing message in that case.
            if not self.wallet.up_to_date or server_height == 0:
                text = _("Synchronizing...")
                icon = QIcon(":icons/status_waiting.png")
            elif server_lag > 1:
                text = _("Server is lagging (%d blocks)"%server_lag)
                icon = QIcon(":icons/status_lagging.png")
            else:
                c, u, x = self.wallet.get_balance()
                text =  _("Balance" ) + ": %s "%(self.format_amount_and_units(c))
                if u:
                    text +=  " [%s unconfirmed]"%(self.format_amount(u, True).strip())
                if x:
                    text +=  " [%s unmatured]"%(self.format_amount(x, True).strip())

                # append fiat balance and price
                if self.fx.is_enabled():
                    text += self.fx.get_fiat_status_text(c + u + x,
                        self.base_unit(), self.get_decimal_point()) or ''
                if not self.network.proxy:
                    icon = QIcon(":icons/status_connected.png")
                else:
                    icon = QIcon(":icons/status_connected_proxy.png")
        else:
            text = _("Not connected")
            icon = QIcon(":icons/status_disconnected.png")

        self.tray.setToolTip("%s (%s)" % (text, self.wallet.basename()))
        self.balance_label.setText(text)
        self.status_button.setIcon( icon )


    def update_wallet(self):
        self.update_status()
        if self.wallet.up_to_date or not self.network or not self.network.is_connected():
            self.update_tabs()

    def update_tabs(self):
        self.history_list.update()
        self.request_list.update()
        self.address_list.update()
        self.utxo_list.update()
        self.contact_list.update()
        self.invoice_list.update()
        self.update_completions()

    def create_history_tab(self):
        from .history_list import HistoryList
        self.history_list = l = HistoryList(self)
        l.searchable_list = l
        return l

    def show_address(self, addr):
        from . import address_dialog
        d = address_dialog.AddressDialog(self, addr)
        d.exec_()

    def show_transaction(self, tx, tx_desc = None):
        '''tx_desc is set only for txs created in the Send tab'''
        show_transaction(tx, self, tx_desc)

    def create_receive_tab(self):
        # A 4-column grid layout.  All the stretch is in the last column.
        # The exchange rate plugin adds a fiat widget in column 2
        self.receive_grid = grid = QGridLayout()
        grid.setSpacing(8)
        grid.setColumnStretch(3, 1)

        self.receive_address_e = ButtonsLineEdit()
        self.receive_address_e.addCopyButton(self.app)
        self.receive_address_e.setReadOnly(True)
<<<<<<< HEAD
        msg = _('Viacoin address where the payment should be received. Note that each payment request uses a different Viacoin address.')
=======
        msg = _('Litecoin address where the payment should be received. Note that each payment request uses a different Litecoin address.')
>>>>>>> 128ac7d8
        self.receive_address_label = HelpLabel(_('Receiving address'), msg)
        self.receive_address_e.textChanged.connect(self.update_receive_qr)
        self.receive_address_e.setFocusPolicy(Qt.NoFocus)
        grid.addWidget(self.receive_address_label, 0, 0)
        grid.addWidget(self.receive_address_e, 0, 1, 1, -1)

        self.receive_message_e = QLineEdit()
        grid.addWidget(QLabel(_('Description')), 1, 0)
        grid.addWidget(self.receive_message_e, 1, 1, 1, -1)
        self.receive_message_e.textChanged.connect(self.update_receive_qr)

        self.receive_amount_e = BTCAmountEdit(self.get_decimal_point)
        grid.addWidget(QLabel(_('Requested amount')), 2, 0)
        grid.addWidget(self.receive_amount_e, 2, 1)
        self.receive_amount_e.textChanged.connect(self.update_receive_qr)

        self.fiat_receive_e = AmountEdit(self.fx.get_currency if self.fx else '')
        if not self.fx or not self.fx.is_enabled():
            self.fiat_receive_e.setVisible(False)
        grid.addWidget(self.fiat_receive_e, 2, 2, Qt.AlignLeft)
        self.connect_fields(self, self.receive_amount_e, self.fiat_receive_e, None)

        self.expires_combo = QComboBox()
        self.expires_combo.addItems([i[0] for i in expiration_values])
        self.expires_combo.setCurrentIndex(3)
        self.expires_combo.setFixedWidth(self.receive_amount_e.width())
        msg = ' '.join([
            _('Expiration date of your request.'),
            _('This information is seen by the recipient if you send them a signed payment request.'),
<<<<<<< HEAD
            _('Expired requests have to be deleted manually from your list, in order to free the corresponding Viacoin addresses.'),
            _('The Viacoin address never expires and will always be part of this Electrum wallet.'),
=======
            _('Expired requests have to be deleted manually from your list, in order to free the corresponding Litecoin addresses.'),
            _('The Litecoin address never expires and will always be part of this Electrum wallet.'),
>>>>>>> 128ac7d8
        ])
        grid.addWidget(HelpLabel(_('Request expires'), msg), 3, 0)
        grid.addWidget(self.expires_combo, 3, 1)
        self.expires_label = QLineEdit('')
        self.expires_label.setReadOnly(1)
        self.expires_label.setFocusPolicy(Qt.NoFocus)
        self.expires_label.hide()
        grid.addWidget(self.expires_label, 3, 1)

        self.save_request_button = QPushButton(_('Save'))
        self.save_request_button.clicked.connect(self.save_payment_request)

        self.new_request_button = QPushButton(_('New'))
        self.new_request_button.clicked.connect(self.new_payment_request)

        self.receive_qr = QRCodeWidget(fixedSize=200)
        self.receive_qr.mouseReleaseEvent = lambda x: self.toggle_qr_window()
        self.receive_qr.enterEvent = lambda x: self.app.setOverrideCursor(QCursor(Qt.PointingHandCursor))
        self.receive_qr.leaveEvent = lambda x: self.app.setOverrideCursor(QCursor(Qt.ArrowCursor))

        self.receive_buttons = buttons = QHBoxLayout()
        buttons.addStretch(1)
        buttons.addWidget(self.save_request_button)
        buttons.addWidget(self.new_request_button)
        grid.addLayout(buttons, 4, 1, 1, 2)

        self.receive_requests_label = QLabel(_('Requests'))

        from .request_list import RequestList
        self.request_list = RequestList(self)

        # layout
        vbox_g = QVBoxLayout()
        vbox_g.addLayout(grid)
        vbox_g.addStretch()

        hbox = QHBoxLayout()
        hbox.addLayout(vbox_g)
        hbox.addWidget(self.receive_qr)

        w = QWidget()
        w.searchable_list = self.request_list
        vbox = QVBoxLayout(w)
        vbox.addLayout(hbox)
        vbox.addStretch(1)
        vbox.addWidget(self.receive_requests_label)
        vbox.addWidget(self.request_list)
        vbox.setStretchFactor(self.request_list, 1000)

        return w


    def delete_payment_request(self, addr):
        self.wallet.remove_payment_request(addr, self.config)
        self.request_list.update()
        self.clear_receive_tab()

    def get_request_URI(self, addr):
        req = self.wallet.receive_requests[addr]
        message = self.wallet.labels.get(addr, '')
        amount = req['amount']
        URI = util.create_URI(addr, amount, message)
        if req.get('time'):
            URI += "&time=%d"%req.get('time')
        if req.get('exp'):
            URI += "&exp=%d"%req.get('exp')
        if req.get('name') and req.get('sig'):
            sig = bfh(req.get('sig'))
            sig = bitcoin.base_encode(sig, base=58)
            URI += "&name=" + req['name'] + "&sig="+sig
        return str(URI)


    def sign_payment_request(self, addr):
        alias = self.config.get('alias')
        alias_privkey = None
        if alias and self.alias_info:
            alias_addr, alias_name, validated = self.alias_info
            if alias_addr:
                if self.wallet.is_mine(alias_addr):
                    msg = _('This payment request will be signed.') + '\n' + _('Please enter your password')
                    password = self.password_dialog(msg)
                    if password:
                        try:
                            self.wallet.sign_payment_request(addr, alias, alias_addr, password)
                        except Exception as e:
                            self.show_error(str(e))
                            return
                    else:
                        return
                else:
                    return

    def save_payment_request(self):
        addr = str(self.receive_address_e.text())
        amount = self.receive_amount_e.get_amount()
        message = self.receive_message_e.text()
        if not message and not amount:
            self.show_error(_('No message or amount'))
            return False
        i = self.expires_combo.currentIndex()
        expiration = list(map(lambda x: x[1], expiration_values))[i]
        req = self.wallet.make_payment_request(addr, amount, message, expiration)
        self.wallet.add_payment_request(req, self.config)
        self.sign_payment_request(addr)
        self.request_list.update()
        self.address_list.update()
        self.save_request_button.setEnabled(False)

    def view_and_paste(self, title, msg, data):
        dialog = WindowModalDialog(self, title)
        vbox = QVBoxLayout()
        label = QLabel(msg)
        label.setWordWrap(True)
        vbox.addWidget(label)
        pr_e = ShowQRTextEdit(text=data)
        vbox.addWidget(pr_e)
        vbox.addLayout(Buttons(CopyCloseButton(pr_e.text, self.app, dialog)))
        dialog.setLayout(vbox)
        dialog.exec_()

    def export_payment_request(self, addr):
        r = self.wallet.receive_requests.get(addr)
        pr = paymentrequest.serialize_request(r).SerializeToString()
        name = r['id'] + '.bip70'
        fileName = self.getSaveFileName(_("Select where to save your payment request"), name, "*.bip70")
        if fileName:
            with open(fileName, "wb+") as f:
                f.write(util.to_bytes(pr))
            self.show_message(_("Request saved successfully"))
            self.saved = True

    def new_payment_request(self):
        addr = self.wallet.get_unused_address()
        if addr is None:
            if not self.wallet.is_deterministic():
                msg = [
                    _('No more addresses in your wallet.'),
                    _('You are using a non-deterministic wallet, which cannot create new addresses.'),
                    _('If you want to create new addresses, use a deterministic wallet instead.')
                   ]
                self.show_message(' '.join(msg))
                return
            if not self.question(_("Warning: The next address will not be recovered automatically if you restore your wallet from seed; you may need to add it manually.\n\nThis occurs because you have too many unused addresses in your wallet. To avoid this situation, use the existing addresses first.\n\nCreate anyway?")):
                return
            addr = self.wallet.create_new_address(False)
        self.set_receive_address(addr)
        self.expires_label.hide()
        self.expires_combo.show()
        self.new_request_button.setEnabled(False)
        self.receive_message_e.setFocus(1)

    def set_receive_address(self, addr):
        self.receive_address_e.setText(addr)
        self.receive_message_e.setText('')
        self.receive_amount_e.setAmount(None)

    def clear_receive_tab(self):
        addr = self.wallet.get_receiving_address() or ''
        self.receive_address_e.setText(addr)
        self.receive_message_e.setText('')
        self.receive_amount_e.setAmount(None)
        self.expires_label.hide()
        self.expires_combo.show()

    def toggle_qr_window(self):
        from . import qrwindow
        if not self.qr_window:
            self.qr_window = qrwindow.QR_Window(self)
            self.qr_window.setVisible(True)
            self.qr_window_geometry = self.qr_window.geometry()
        else:
            if not self.qr_window.isVisible():
                self.qr_window.setVisible(True)
                self.qr_window.setGeometry(self.qr_window_geometry)
            else:
                self.qr_window_geometry = self.qr_window.geometry()
                self.qr_window.setVisible(False)
        self.update_receive_qr()

    def show_send_tab(self):
        self.tabs.setCurrentIndex(self.tabs.indexOf(self.send_tab))

    def show_receive_tab(self):
        self.tabs.setCurrentIndex(self.tabs.indexOf(self.receive_tab))

    def receive_at(self, addr):
        if not bitcoin.is_address(addr):
            return
        self.show_receive_tab()
        self.receive_address_e.setText(addr)
        self.new_request_button.setEnabled(True)

    def update_receive_qr(self):
        addr = str(self.receive_address_e.text())
        amount = self.receive_amount_e.get_amount()
        message = self.receive_message_e.text()
        self.save_request_button.setEnabled((amount is not None) or (message != ""))
        uri = util.create_URI(addr, amount, message)
        self.receive_qr.setData(uri)
        if self.qr_window and self.qr_window.isVisible():
            self.qr_window.set_content(addr, amount, message, uri)

    def create_send_tab(self):
        # A 4-column grid layout.  All the stretch is in the last column.
        # The exchange rate plugin adds a fiat widget in column 2
        self.send_grid = grid = QGridLayout()
        grid.setSpacing(8)
        grid.setColumnStretch(3, 1)

        from .paytoedit import PayToEdit
        self.amount_e = BTCAmountEdit(self.get_decimal_point)
        self.payto_e = PayToEdit(self)
        msg = _('Recipient of the funds.') + '\n\n'\
<<<<<<< HEAD
              + _('You may enter a Viacoin address, a label from your list of contacts (a list of completions will be proposed), or an alias (email-like address that forwards to a Viacoin address)')
=======
              + _('You may enter a Litecoin address, a label from your list of contacts (a list of completions will be proposed), or an alias (email-like address that forwards to a Litecoin address)')
>>>>>>> 128ac7d8
        payto_label = HelpLabel(_('Pay to'), msg)
        grid.addWidget(payto_label, 1, 0)
        grid.addWidget(self.payto_e, 1, 1, 1, -1)

        completer = QCompleter()
        completer.setCaseSensitivity(False)
        self.payto_e.setCompleter(completer)
        completer.setModel(self.completions)

        msg = _('Description of the transaction (not mandatory).') + '\n\n'\
              + _('The description is not sent to the recipient of the funds. It is stored in your wallet file, and displayed in the \'History\' tab.')
        description_label = HelpLabel(_('Description'), msg)
        grid.addWidget(description_label, 2, 0)
        self.message_e = MyLineEdit()
        grid.addWidget(self.message_e, 2, 1, 1, -1)

        self.from_label = QLabel(_('From'))
        grid.addWidget(self.from_label, 3, 0)
        self.from_list = MyTreeWidget(self, self.from_list_menu, ['',''])
        self.from_list.setHeaderHidden(True)
        self.from_list.setMaximumHeight(80)
        grid.addWidget(self.from_list, 3, 1, 1, -1)
        self.set_pay_from([])

        msg = _('Amount to be sent.') + '\n\n' \
              + _('The amount will be displayed in red if you do not have enough funds in your wallet.') + ' ' \
              + _('Note that if you have frozen some of your addresses, the available funds will be lower than your total balance.') + '\n\n' \
              + _('Keyboard shortcut: type "!" to send all your coins.')
        amount_label = HelpLabel(_('Amount'), msg)
        grid.addWidget(amount_label, 4, 0)
        grid.addWidget(self.amount_e, 4, 1)

        self.fiat_send_e = AmountEdit(self.fx.get_currency if self.fx else '')
        if not self.fx or not self.fx.is_enabled():
            self.fiat_send_e.setVisible(False)
        grid.addWidget(self.fiat_send_e, 4, 2)
        self.amount_e.frozen.connect(
            lambda: self.fiat_send_e.setFrozen(self.amount_e.isReadOnly()))

        self.max_button = EnterButton(_("Max"), self.spend_max)
        self.max_button.setFixedWidth(140)
        grid.addWidget(self.max_button, 4, 3)
        hbox = QHBoxLayout()
        hbox.addStretch(1)
        grid.addLayout(hbox, 4, 4)

<<<<<<< HEAD
        msg = _('Viacoin transactions are in general not free. A transaction fee is paid by the sender of the funds.') + '\n\n'\
=======
        msg = _('Litecoin transactions are in general not free. A transaction fee is paid by the sender of the funds.') + '\n\n'\
>>>>>>> 128ac7d8
              + _('The amount of fee can be decided freely by the sender. However, transactions with low fees take more time to be processed.') + '\n\n'\
              + _('A suggested fee is automatically added to this field. You may override it. The suggested fee increases with the size of the transaction.')
        self.fee_e_label = HelpLabel(_('Fee'), msg)

        def fee_cb(dyn, pos, fee_rate):
            if dyn:
                self.config.set_key('fee_level', pos, False)
            else:
                self.config.set_key('fee_per_kb', fee_rate, False)

            if fee_rate:
                self.feerate_e.setAmount(fee_rate // 1000)
            self.fee_e.setModified(False)

            self.fee_slider.activate()
            self.spend_max() if self.is_max else self.update_fee()

        self.fee_slider = FeeSlider(self, self.config, fee_cb)
        self.fee_slider.setFixedWidth(140)

        def on_fee_or_feerate(edit_changed, editing_finished):
            edit_other = self.feerate_e if edit_changed == self.fee_e else self.fee_e
            if editing_finished:
                if not edit_changed.get_amount():
                    # This is so that when the user blanks the fee and moves on,
                    # we go back to auto-calculate mode and put a fee back.
                    edit_changed.setModified(False)
            else:
                # edit_changed was edited just now, so make sure we will
                # freeze the correct fee setting (this)
                edit_other.setModified(False)
            self.fee_slider.deactivate()
            self.update_fee()

        class TxSizeLabel(QLabel):
            def setAmount(self, byte_size):
                self.setText(('x   %s bytes   =' % byte_size) if byte_size else '')

        self.size_e = TxSizeLabel()
        self.size_e.setAlignment(Qt.AlignCenter)
        self.size_e.setAmount(0)
        self.size_e.setFixedWidth(140)
        self.size_e.setStyleSheet(ColorScheme.DEFAULT.as_stylesheet())

        self.feerate_e = FeerateEdit(lambda: 2 if self.fee_unit else 0)
        self.feerate_e.textEdited.connect(partial(on_fee_or_feerate, self.feerate_e, False))
        self.feerate_e.editingFinished.connect(partial(on_fee_or_feerate, self.feerate_e, True))

        self.fee_e = BTCAmountEdit(self.get_decimal_point)
        self.fee_e.textEdited.connect(partial(on_fee_or_feerate, self.fee_e, False))
        self.fee_e.editingFinished.connect(partial(on_fee_or_feerate, self.fee_e, True))

        self.connect_fields(self, self.amount_e, self.fiat_send_e, self.fee_e)

        vbox_feelabel = QVBoxLayout()
        vbox_feelabel.addWidget(self.fee_e_label)
        vbox_feelabel.addStretch(1)
        grid.addLayout(vbox_feelabel, 5, 0)

        self.fee_adv_controls = QWidget()
        hbox = QHBoxLayout(self.fee_adv_controls)
        hbox.setContentsMargins(0, 0, 0, 0)
        hbox.addWidget(self.feerate_e)
        hbox.addWidget(self.size_e)
        hbox.addWidget(self.fee_e)

        vbox_feecontrol = QVBoxLayout()
        vbox_feecontrol.addWidget(self.fee_adv_controls)
        vbox_feecontrol.addWidget(self.fee_slider)

        grid.addLayout(vbox_feecontrol, 5, 1, 1, 3)

        if not self.config.get('show_fee', False):
            self.fee_adv_controls.setVisible(False)

        self.preview_button = EnterButton(_("Preview"), self.do_preview)
        self.preview_button.setToolTip(_('Display the details of your transactions before signing it.'))
        self.send_button = EnterButton(_("Send"), self.do_send)
        self.clear_button = EnterButton(_("Clear"), self.do_clear)
        buttons = QHBoxLayout()
        buttons.addStretch(1)
        buttons.addWidget(self.clear_button)
        buttons.addWidget(self.preview_button)
        buttons.addWidget(self.send_button)
        grid.addLayout(buttons, 6, 1, 1, 3)

        self.amount_e.shortcut.connect(self.spend_max)
        self.payto_e.textChanged.connect(self.update_fee)
        self.amount_e.textEdited.connect(self.update_fee)

        def reset_max(t):
            self.is_max = False
            self.max_button.setEnabled(not bool(t))
        self.amount_e.textEdited.connect(reset_max)
        self.fiat_send_e.textEdited.connect(reset_max)

        def entry_changed():
            text = ""

            amt_color = ColorScheme.DEFAULT
            fee_color = ColorScheme.DEFAULT
            feerate_color = ColorScheme.DEFAULT

            if self.not_enough_funds:
                amt_color, fee_color = ColorScheme.RED, ColorScheme.RED
                feerate_color = ColorScheme.RED
                text = _( "Not enough funds" )
                c, u, x = self.wallet.get_frozen_balance()
                if c+u+x:
                    text += ' (' + self.format_amount(c+u+x).strip() + ' ' + self.base_unit() + ' ' +_("are frozen") + ')'

            # blue color denotes auto-filled values
            elif self.fee_e.isModified():
                feerate_color = ColorScheme.BLUE
            elif self.feerate_e.isModified():
                fee_color = ColorScheme.BLUE
            elif self.amount_e.isModified():
                fee_color = ColorScheme.BLUE
                feerate_color = ColorScheme.BLUE
            else:
                amt_color = ColorScheme.BLUE
                fee_color = ColorScheme.BLUE
                feerate_color = ColorScheme.BLUE

            self.statusBar().showMessage(text)
            self.amount_e.setStyleSheet(amt_color.as_stylesheet())
            self.fee_e.setStyleSheet(fee_color.as_stylesheet())
            self.feerate_e.setStyleSheet(feerate_color.as_stylesheet())

        self.amount_e.textChanged.connect(entry_changed)
        self.fee_e.textChanged.connect(entry_changed)
        self.feerate_e.textChanged.connect(entry_changed)

        self.invoices_label = QLabel(_('Invoices'))
        from .invoice_list import InvoiceList
        self.invoice_list = InvoiceList(self)

        vbox0 = QVBoxLayout()
        vbox0.addLayout(grid)
        hbox = QHBoxLayout()
        hbox.addLayout(vbox0)
        w = QWidget()
        vbox = QVBoxLayout(w)
        vbox.addLayout(hbox)
        vbox.addStretch(1)
        vbox.addWidget(self.invoices_label)
        vbox.addWidget(self.invoice_list)
        vbox.setStretchFactor(self.invoice_list, 1000)
        w.searchable_list = self.invoice_list
        run_hook('create_send_tab', grid)
        return w

    def spend_max(self):
        self.is_max = True
        self.do_update_fee()

    def update_fee(self):
        self.require_fee_update = True

    def get_payto_or_dummy(self):
        r = self.payto_e.get_recipient()
        if r:
            return r
        return (TYPE_ADDRESS, self.wallet.dummy_address())

    def do_update_fee(self):
        '''Recalculate the fee.  If the fee was manually input, retain it, but
        still build the TX to see if there are enough funds.
        '''
        if not self.config.get('offline') and self.config.is_dynfee() and not self.config.has_fee_estimates():
            self.statusBar().showMessage(_('Waiting for fee estimates...'))
            return False
        freeze_fee = self.is_send_fee_frozen()
        freeze_feerate = self.is_send_feerate_frozen()
        amount = '!' if self.is_max else self.amount_e.get_amount()
        if amount is None:
            if not freeze_fee:
                self.fee_e.setAmount(None)
            self.not_enough_funds = False
            self.statusBar().showMessage('')
        else:
            fee_estimator = self.get_send_fee_estimator()
            outputs = self.payto_e.get_outputs(self.is_max)
            if not outputs:
                _type, addr = self.get_payto_or_dummy()
                outputs = [(_type, addr, amount)]
            is_sweep = bool(self.tx_external_keypairs)
            make_tx = lambda fee_est: \
                self.wallet.make_unsigned_transaction(
                    self.get_coins(), outputs, self.config,
                    fixed_fee=fee_est, is_sweep=is_sweep)
            try:
                tx = make_tx(fee_estimator)
                self.not_enough_funds = False
            except NotEnoughFunds:
                self.not_enough_funds = True
                if not freeze_fee:
                    self.fee_e.setAmount(None)
                return
            except NoDynamicFeeEstimates:
                tx = make_tx(0)
                size = tx.estimated_size()
                self.size_e.setAmount(size)
                return
            except BaseException:
                traceback.print_exc(file=sys.stderr)
                return

            size = tx.estimated_size()
            self.size_e.setAmount(size)

            fee = tx.get_fee()
            if not freeze_fee:
                fee = None if self.not_enough_funds else fee
                self.fee_e.setAmount(fee)
            if not freeze_feerate:
                fee_rate = fee // size if fee is not None else None
                self.feerate_e.setAmount(fee_rate)

            if self.is_max:
                amount = tx.output_value()
                self.amount_e.setAmount(amount)

    def from_list_delete(self, item):
        i = self.from_list.indexOfTopLevelItem(item)
        self.pay_from.pop(i)
        self.redraw_from_list()
        self.update_fee()

    def from_list_menu(self, position):
        item = self.from_list.itemAt(position)
        menu = QMenu()
        menu.addAction(_("Remove"), lambda: self.from_list_delete(item))
        menu.exec_(self.from_list.viewport().mapToGlobal(position))

    def set_pay_from(self, coins):
        self.pay_from = list(coins)
        self.redraw_from_list()

    def redraw_from_list(self):
        self.from_list.clear()
        self.from_label.setHidden(len(self.pay_from) == 0)
        self.from_list.setHidden(len(self.pay_from) == 0)

        def format(x):
            h = x.get('prevout_hash')
            return h[0:10] + '...' + h[-10:] + ":%d"%x.get('prevout_n') + u'\t' + "%s"%x.get('address')

        for item in self.pay_from:
            self.from_list.addTopLevelItem(QTreeWidgetItem( [format(item), self.format_amount(item['value']) ]))

    def get_contact_payto(self, key):
        _type, label = self.contacts.get(key)
        return label + '  <' + key + '>' if _type == 'address' else key

    def update_completions(self):
        l = [self.get_contact_payto(key) for key in self.contacts.keys()]
        self.completions.setStringList(l)

    def protected(func):
        '''Password request wrapper.  The password is passed to the function
        as the 'password' named argument.  "None" indicates either an
        unencrypted wallet, or the user cancelled the password request.
        An empty input is passed as the empty string.'''
        def request_password(self, *args, **kwargs):
            parent = self.top_level_window()
            password = None
            while self.wallet.has_password():
                password = self.password_dialog(parent=parent)
                if password is None:
                    # User cancelled password input
                    return
                try:
                    self.wallet.check_password(password)
                    break
                except Exception as e:
                    self.show_error(str(e), parent=parent)
                    continue

            kwargs['password'] = password
            return func(self, *args, **kwargs)
        return request_password

    def is_send_fee_frozen(self):
        return self.fee_e.isVisible() and self.fee_e.isModified() \
               and (self.fee_e.text() or self.fee_e.hasFocus())

    def is_send_feerate_frozen(self):
        return self.feerate_e.isVisible() and self.feerate_e.isModified() \
               and (self.feerate_e.text() or self.feerate_e.hasFocus())

    def get_send_fee_estimator(self):
        if self.is_send_fee_frozen():
            fee_estimator = self.fee_e.get_amount()
        elif self.is_send_feerate_frozen():
            amount = self.feerate_e.get_amount()
            amount = 0 if amount is None else float(amount)
            fee_estimator = partial(
                simple_config.SimpleConfig.estimate_fee_for_feerate, amount)
        else:
            fee_estimator = None
        return fee_estimator

    def read_send_tab(self):
        if self.payment_request and self.payment_request.has_expired():
            self.show_error(_('Payment request has expired'))
            return
        label = self.message_e.text()

        if self.payment_request:
            outputs = self.payment_request.get_outputs()
        else:
            errors = self.payto_e.get_errors()
            if errors:
                self.show_warning(_("Invalid Lines found:") + "\n\n" + '\n'.join([ _("Line #") + str(x[0]+1) + ": " + x[1] for x in errors]))
                return
            outputs = self.payto_e.get_outputs(self.is_max)

            if self.payto_e.is_alias and self.payto_e.validated is False:
                alias = self.payto_e.toPlainText()
                msg = _('WARNING: the alias "%s" could not be validated via an additional security check, DNSSEC, and thus may not be correct.'%alias) + '\n'
                msg += _('Do you wish to continue?')
                if not self.question(msg):
                    return

        if not outputs:
            self.show_error(_('No outputs'))
            return

        for _type, addr, amount in outputs:
            if addr is None:
<<<<<<< HEAD
                self.show_error(_('Viacoin Address is None'))
                return
            if _type == TYPE_ADDRESS and not bitcoin.is_address(addr):
                self.show_error(_('Invalid Viacoin Address'))
=======
                self.show_error(_('Litecoin Address is None'))
                return
            if _type == TYPE_ADDRESS and not bitcoin.is_address(addr):
                self.show_error(_('Invalid Litecoin Address'))
>>>>>>> 128ac7d8
                return
            if amount is None:
                self.show_error(_('Invalid Amount'))
                return

        fee_estimator = self.get_send_fee_estimator()
        coins = self.get_coins()
        return outputs, fee_estimator, label, coins

    def do_preview(self):
        self.do_send(preview = True)

    def do_send(self, preview = False):
        if run_hook('abort_send', self):
            return
        r = self.read_send_tab()
        if not r:
            return
        outputs, fee_estimator, tx_desc, coins = r
        try:
            is_sweep = bool(self.tx_external_keypairs)
            tx = self.wallet.make_unsigned_transaction(
                coins, outputs, self.config, fixed_fee=fee_estimator,
                is_sweep=is_sweep)
        except NotEnoughFunds:
            self.show_message(_("Insufficient funds"))
            return
        except BaseException as e:
            traceback.print_exc(file=sys.stdout)
            self.show_message(str(e))
            return

        amount = tx.output_value() if self.is_max else sum(map(lambda x:x[2], outputs))
        fee = tx.get_fee()

        use_rbf = self.config.get('use_rbf', True)
        if use_rbf:
            tx.set_rbf(True)

        if fee < self.wallet.relayfee() * tx.estimated_size() / 1000:
            self.show_error(_("This transaction requires a higher fee, or it will not be propagated by the network"))
            return

        if preview:
            self.show_transaction(tx, tx_desc)
            return

        # confirmation dialog
        msg = [
            _("Amount to be sent") + ": " + self.format_amount_and_units(amount),
            _("Mining fee") + ": " + self.format_amount_and_units(fee),
        ]

        x_fee = run_hook('get_tx_extra_fee', self.wallet, tx)
        if x_fee:
            x_fee_address, x_fee_amount = x_fee
            msg.append( _("Additional fees") + ": " + self.format_amount_and_units(x_fee_amount) )

        confirm_rate = 2 * self.config.max_fee_rate()
        if fee > confirm_rate * tx.estimated_size() / 1000:
            msg.append(_('Warning') + ': ' + _("The fee for this transaction seems unusually high."))

        if self.wallet.has_password():
            msg.append("")
            msg.append(_("Enter your password to proceed"))
            password = self.password_dialog('\n'.join(msg))
            if not password:
                return
        else:
            msg.append(_('Proceed?'))
            password = None
            if not self.question('\n'.join(msg)):
                return

        def sign_done(success):
            if success:
                if not tx.is_complete():
                    self.show_transaction(tx)
                    self.do_clear()
                else:
                    self.broadcast_transaction(tx, tx_desc)
        self.sign_tx_with_password(tx, sign_done, password)

    @protected
    def sign_tx(self, tx, callback, password):
        self.sign_tx_with_password(tx, callback, password)

    def sign_tx_with_password(self, tx, callback, password):
        '''Sign the transaction in a separate thread.  When done, calls
        the callback with a success code of True or False.
        '''

        def on_signed(result):
            callback(True)
        def on_failed(exc_info):
            self.on_error(exc_info)
            callback(False)

        if self.tx_external_keypairs:
            # can sign directly
            task = partial(Transaction.sign, tx, self.tx_external_keypairs)
        else:
            # call hook to see if plugin needs gui interaction
            run_hook('sign_tx', self, tx)
            task = partial(self.wallet.sign_transaction, tx, password)
        WaitingDialog(self, _('Signing transaction...'), task,
                      on_signed, on_failed)

    def broadcast_transaction(self, tx, tx_desc):

        def broadcast_thread():
            # non-GUI thread
            pr = self.payment_request
            if pr and pr.has_expired():
                self.payment_request = None
                return False, _("Payment request has expired")
            status, msg =  self.network.broadcast(tx)
            if pr and status is True:
                self.invoices.set_paid(pr, tx.txid())
                self.invoices.save()
                self.payment_request = None
                refund_address = self.wallet.get_receiving_addresses()[0]
                ack_status, ack_msg = pr.send_ack(str(tx), refund_address)
                if ack_status:
                    msg = ack_msg
            return status, msg

        # Capture current TL window; override might be removed on return
        parent = self.top_level_window()

        def broadcast_done(result):
            # GUI thread
            if result:
                status, msg = result
                if status:
                    if tx_desc is not None and tx.is_complete():
                        self.wallet.set_label(tx.txid(), tx_desc)
                    parent.show_message(_('Payment sent.') + '\n' + msg)
                    self.invoice_list.update()
                    self.do_clear()
                else:
                    parent.show_error(msg)

        WaitingDialog(self, _('Broadcasting transaction...'),
                      broadcast_thread, broadcast_done, self.on_error)

    def query_choice(self, msg, choices):
        # Needed by QtHandler for hardware wallets
        dialog = WindowModalDialog(self.top_level_window())
        clayout = ChoicesLayout(msg, choices)
        vbox = QVBoxLayout(dialog)
        vbox.addLayout(clayout.layout())
        vbox.addLayout(Buttons(OkButton(dialog)))
        if not dialog.exec_():
            return None
        return clayout.selected_index()

    def lock_amount(self, b):
        self.amount_e.setFrozen(b)
        self.max_button.setEnabled(not b)

    def prepare_for_payment_request(self):
        self.show_send_tab()
        self.payto_e.is_pr = True
        for e in [self.payto_e, self.amount_e, self.message_e]:
            e.setFrozen(True)
        self.payto_e.setText(_("please wait..."))
        return True

    def delete_invoice(self, key):
        self.invoices.remove(key)
        self.invoice_list.update()

    def payment_request_ok(self):
        pr = self.payment_request
        key = self.invoices.add(pr)
        status = self.invoices.get_status(key)
        self.invoice_list.update()
        if status == PR_PAID:
            self.show_message("invoice already paid")
            self.do_clear()
            self.payment_request = None
            return
        self.payto_e.is_pr = True
        if not pr.has_expired():
            self.payto_e.setGreen()
        else:
            self.payto_e.setExpired()
        self.payto_e.setText(pr.get_requestor())
        self.amount_e.setText(format_satoshis_plain(pr.get_amount(), self.decimal_point))
        self.message_e.setText(pr.get_memo())
        # signal to set fee
        self.amount_e.textEdited.emit("")

    def payment_request_error(self):
        self.show_message(self.payment_request.error)
        self.payment_request = None
        self.do_clear()

    def on_pr(self, request):
        self.payment_request = request
        if self.payment_request.verify(self.contacts):
            self.payment_request_ok_signal.emit()
        else:
            self.payment_request_error_signal.emit()

    def pay_to_URI(self, URI):
        if not URI:
            return
        try:
            out = util.parse_URI(URI, self.on_pr)
        except BaseException as e:
<<<<<<< HEAD
            self.show_error(_('Invalid viacoin URI:') + '\n' + str(e))
=======
            self.show_error(_('Invalid litecoin URI:') + '\n' + str(e))
>>>>>>> 128ac7d8
            return
        self.show_send_tab()
        r = out.get('r')
        sig = out.get('sig')
        name = out.get('name')
        if r or (name and sig):
            self.prepare_for_payment_request()
            return
        address = out.get('address')
        amount = out.get('amount')
        label = out.get('label')
        message = out.get('message')
        # use label as description (not BIP21 compliant)
        if label and not message:
            message = label
        if address:
            self.payto_e.setText(address)
        if message:
            self.message_e.setText(message)
        if amount:
            self.amount_e.setAmount(amount)
            self.amount_e.textEdited.emit("")


    def do_clear(self):
        self.is_max = False
        self.not_enough_funds = False
        self.payment_request = None
        self.payto_e.is_pr = False
        for e in [self.payto_e, self.message_e, self.amount_e, self.fiat_send_e,
                  self.fee_e, self.feerate_e]:
            e.setText('')
            e.setFrozen(False)
        self.fee_slider.activate()
        self.size_e.setAmount(0)
        self.set_pay_from([])
        self.tx_external_keypairs = {}
        self.update_status()
        run_hook('do_clear', self)

    def set_frozen_state(self, addrs, freeze):
        self.wallet.set_frozen_state(addrs, freeze)
        self.address_list.update()
        self.utxo_list.update()
        self.update_fee()

    def create_list_tab(self, l, list_header=None):
        w = QWidget()
        w.searchable_list = l
        vbox = QVBoxLayout()
        w.setLayout(vbox)
        vbox.setContentsMargins(0, 0, 0, 0)
        vbox.setSpacing(0)
        if list_header:
            hbox = QHBoxLayout()
            for b in list_header:
                hbox.addWidget(b)
            hbox.addStretch()
            vbox.addLayout(hbox)
        vbox.addWidget(l)
        return w

    def create_addresses_tab(self):
        from .address_list import AddressList
        self.address_list = l = AddressList(self)
        return self.create_list_tab(l, l.get_list_header())

    def create_utxo_tab(self):
        from .utxo_list import UTXOList
        self.utxo_list = l = UTXOList(self)
        return self.create_list_tab(l)

    def create_contacts_tab(self):
        from .contact_list import ContactList
        self.contact_list = l = ContactList(self)
        return self.create_list_tab(l)

    def remove_address(self, addr):
        if self.question(_("Do you want to remove")+" %s "%addr +_("from your wallet?")):
            self.wallet.delete_address(addr)
            self.address_list.update()
            self.history_list.update()
            self.clear_receive_tab()

    def get_coins(self):
        if self.pay_from:
            return self.pay_from
        else:
            return self.wallet.get_spendable_coins(None, self.config)

    def spend_coins(self, coins):
        self.set_pay_from(coins)
        self.show_send_tab()
        self.update_fee()

    def paytomany(self):
        self.show_send_tab()
        self.payto_e.paytomany()
        msg = '\n'.join([
            _('Enter a list of outputs in the \'Pay to\' field.'),
            _('One output per line.'),
            _('Format: address, amount'),
            _('You may load a CSV file using the file icon.')
        ])
        self.show_message(msg, title=_('Pay to many'))

    def payto_contacts(self, labels):
        paytos = [self.get_contact_payto(label) for label in labels]
        self.show_send_tab()
        if len(paytos) == 1:
            self.payto_e.setText(paytos[0])
            self.amount_e.setFocus()
        else:
            text = "\n".join([payto + ", 0" for payto in paytos])
            self.payto_e.setText(text)
            self.payto_e.setFocus()

    def set_contact(self, label, address):
        if not is_address(address):
            self.show_error(_('Invalid Address'))
            self.contact_list.update()  # Displays original unchanged value
            return False
        self.contacts[address] = ('address', label)
        self.contact_list.update()
        self.history_list.update()
        self.update_completions()
        return True

    def delete_contacts(self, labels):
        if not self.question(_("Remove %s from your list of contacts?")
                             % " + ".join(labels)):
            return
        for label in labels:
            self.contacts.pop(label)
        self.history_list.update()
        self.contact_list.update()
        self.update_completions()

    def show_invoice(self, key):
        pr = self.invoices.get(key)
        pr.verify(self.contacts)
        self.show_pr_details(pr)

    def show_pr_details(self, pr):
        key = pr.get_id()
        d = WindowModalDialog(self, _("Invoice"))
        vbox = QVBoxLayout(d)
        grid = QGridLayout()
        grid.addWidget(QLabel(_("Requestor") + ':'), 0, 0)
        grid.addWidget(QLabel(pr.get_requestor()), 0, 1)
        grid.addWidget(QLabel(_("Amount") + ':'), 1, 0)
        outputs_str = '\n'.join(map(lambda x: self.format_amount(x[2])+ self.base_unit() + ' @ ' + x[1], pr.get_outputs()))
        grid.addWidget(QLabel(outputs_str), 1, 1)
        expires = pr.get_expiration_date()
        grid.addWidget(QLabel(_("Memo") + ':'), 2, 0)
        grid.addWidget(QLabel(pr.get_memo()), 2, 1)
        grid.addWidget(QLabel(_("Signature") + ':'), 3, 0)
        grid.addWidget(QLabel(pr.get_verify_status()), 3, 1)
        if expires:
            grid.addWidget(QLabel(_("Expires") + ':'), 4, 0)
            grid.addWidget(QLabel(format_time(expires)), 4, 1)
        vbox.addLayout(grid)
        def do_export():
            fn = self.getSaveFileName(_("Save invoice to file"), "*.bip70")
            if not fn:
                return
            with open(fn, 'wb') as f:
                data = f.write(pr.raw)
            self.show_message(_('Invoice saved as' + ' ' + fn))
        exportButton = EnterButton(_('Save'), do_export)
        def do_delete():
            if self.question(_('Delete invoice?')):
                self.invoices.remove(key)
                self.history_list.update()
                self.invoice_list.update()
                d.close()
        deleteButton = EnterButton(_('Delete'), do_delete)
        vbox.addLayout(Buttons(exportButton, deleteButton, CloseButton(d)))
        d.exec_()

    def do_pay_invoice(self, key):
        pr = self.invoices.get(key)
        self.payment_request = pr
        self.prepare_for_payment_request()
        pr.error = None  # this forces verify() to re-run
        if pr.verify(self.contacts):
            self.payment_request_ok()
        else:
            self.payment_request_error()

    def create_console_tab(self):
        from .console import Console
        self.console = console = Console()
        return console

    def update_console(self):
        console = self.console
        console.history = self.config.get("console-history",[])
        console.history_index = len(console.history)

        console.updateNamespace({'wallet' : self.wallet,
                                 'network' : self.network,
                                 'plugins' : self.gui_object.plugins,
                                 'window': self})
        console.updateNamespace({'util' : util, 'bitcoin':bitcoin})

        c = commands.Commands(self.config, self.wallet, self.network, lambda: self.console.set_json(True))
        methods = {}
        def mkfunc(f, method):
            return lambda *args: f(method, args, self.password_dialog)
        for m in dir(c):
            if m[0]=='_' or m in ['network','wallet']: continue
            methods[m] = mkfunc(c._run, m)

        console.updateNamespace(methods)

    def create_status_bar(self):

        sb = QStatusBar()
        sb.setFixedHeight(35)
        qtVersion = qVersion()

        self.balance_label = QLabel("")
        self.balance_label.setTextInteractionFlags(Qt.TextSelectableByMouse)
        self.balance_label.setStyleSheet("""QLabel { padding: 0 }""")
        sb.addWidget(self.balance_label)

        self.search_box = QLineEdit()
        self.search_box.textChanged.connect(self.do_search)
        self.search_box.hide()
        sb.addPermanentWidget(self.search_box)

        self.lock_icon = QIcon()
        self.password_button = StatusBarButton(self.lock_icon, _("Password"), self.change_password_dialog )
        sb.addPermanentWidget(self.password_button)

        sb.addPermanentWidget(StatusBarButton(QIcon(":icons/preferences.png"), _("Preferences"), self.settings_dialog ) )
        self.seed_button = StatusBarButton(QIcon(":icons/seed.png"), _("Seed"), self.show_seed_dialog )
        sb.addPermanentWidget(self.seed_button)
        self.status_button = StatusBarButton(QIcon(":icons/status_disconnected.png"), _("Network"), lambda: self.gui_object.show_network_dialog(self))
        sb.addPermanentWidget(self.status_button)
        run_hook('create_status_bar', sb)
        self.setStatusBar(sb)

    def update_lock_icon(self):
        icon = QIcon(":icons/lock.png") if self.wallet.has_password() else QIcon(":icons/unlock.png")
        self.password_button.setIcon(icon)

    def update_buttons_on_seed(self):
        self.seed_button.setVisible(self.wallet.has_seed())
        self.password_button.setVisible(self.wallet.can_change_password())
        self.send_button.setVisible(not self.wallet.is_watching_only())

    def change_password_dialog(self):
        from .password_dialog import ChangePasswordDialog
        d = ChangePasswordDialog(self, self.wallet)
        ok, password, new_password, encrypt_file = d.run()
        if not ok:
            return
        try:
            self.wallet.update_password(password, new_password, encrypt_file)
        except BaseException as e:
            self.show_error(str(e))
            return
        except:
            traceback.print_exc(file=sys.stdout)
            self.show_error(_('Failed to update password'))
            return
        msg = _('Password was updated successfully') if new_password else _('Password is disabled, this wallet is not protected')
        self.show_message(msg, title=_("Success"))
        self.update_lock_icon()

    def toggle_search(self):
        self.search_box.setHidden(not self.search_box.isHidden())
        if not self.search_box.isHidden():
            self.search_box.setFocus(1)
        else:
            self.do_search('')

    def do_search(self, t):
        tab = self.tabs.currentWidget()
        if hasattr(tab, 'searchable_list'):
            tab.searchable_list.filter(t)

    def new_contact_dialog(self):
        d = WindowModalDialog(self, _("New Contact"))
        vbox = QVBoxLayout(d)
        vbox.addWidget(QLabel(_('New Contact') + ':'))
        grid = QGridLayout()
        line1 = QLineEdit()
        line1.setFixedWidth(280)
        line2 = QLineEdit()
        line2.setFixedWidth(280)
        grid.addWidget(QLabel(_("Address")), 1, 0)
        grid.addWidget(line1, 1, 1)
        grid.addWidget(QLabel(_("Name")), 2, 0)
        grid.addWidget(line2, 2, 1)
        vbox.addLayout(grid)
        vbox.addLayout(Buttons(CancelButton(d), OkButton(d)))
        if d.exec_():
            self.set_contact(line2.text(), line1.text())

    def show_master_public_keys(self):
        dialog = WindowModalDialog(self, _("Wallet Information"))
        dialog.setMinimumSize(500, 100)
        mpk_list = self.wallet.get_master_public_keys()
        vbox = QVBoxLayout()
        wallet_type = self.wallet.storage.get('wallet_type', '')
        grid = QGridLayout()
        basename = os.path.basename(self.wallet.storage.path)
        grid.addWidget(QLabel(_("Wallet name")+ ':'), 0, 0)
        grid.addWidget(QLabel(basename), 0, 1)
        grid.addWidget(QLabel(_("Wallet type")+ ':'), 1, 0)
        grid.addWidget(QLabel(wallet_type), 1, 1)
        grid.addWidget(QLabel(_("Script type")+ ':'), 2, 0)
        grid.addWidget(QLabel(self.wallet.txin_type), 2, 1)
        vbox.addLayout(grid)
        if self.wallet.is_deterministic():
            mpk_text = ShowQRTextEdit()
            mpk_text.setMaximumHeight(150)
            mpk_text.addCopyButton(self.app)
            def show_mpk(index):
                mpk_text.setText(mpk_list[index])
            # only show the combobox in case multiple accounts are available
            if len(mpk_list) > 1:
                def label(key):
                    if isinstance(self.wallet, Multisig_Wallet):
                        return _("cosigner") + ' ' + str(key+1)
                    return ''
                labels = [label(i) for i in range(len(mpk_list))]
                on_click = lambda clayout: show_mpk(clayout.selected_index())
                labels_clayout = ChoicesLayout(_("Master Public Keys"), labels, on_click)
                vbox.addLayout(labels_clayout.layout())
            else:
                vbox.addWidget(QLabel(_("Master Public Key")))
            show_mpk(0)
            vbox.addWidget(mpk_text)
        vbox.addStretch(1)
        vbox.addLayout(Buttons(CloseButton(dialog)))
        dialog.setLayout(vbox)
        dialog.exec_()

    def remove_wallet(self):
        if self.question('\n'.join([
                _('Delete wallet file?'),
                "%s"%self.wallet.storage.path,
                _('If your wallet contains funds, make sure you have saved its seed.')])):
            self._delete_wallet()

    @protected
    def _delete_wallet(self, password):
        wallet_path = self.wallet.storage.path
        basename = os.path.basename(wallet_path)
        self.gui_object.daemon.stop_wallet(wallet_path)
        self.close()
        os.unlink(wallet_path)
        self.show_error("Wallet removed:" + basename)

    @protected
    def show_seed_dialog(self, password):
        if not self.wallet.has_seed():
            self.show_message(_('This wallet has no seed'))
            return
        keystore = self.wallet.get_keystore()
        try:
            seed = keystore.get_seed(password)
            passphrase = keystore.get_passphrase(password)
        except BaseException as e:
            self.show_error(str(e))
            return
        from .seed_dialog import SeedDialog
        d = SeedDialog(self, seed, passphrase)
        d.exec_()

    def show_qrcode(self, data, title = _("QR code"), parent=None):
        if not data:
            return
        d = QRDialog(data, parent or self, title)
        d.exec_()

    @protected
    def show_private_key(self, address, password):
        if not address:
            return
        try:
            pk, redeem_script = self.wallet.export_private_key(address, password)
        except Exception as e:
            traceback.print_exc(file=sys.stdout)
            self.show_message(str(e))
            return
        xtype = bitcoin.deserialize_privkey(pk)[0]
        d = WindowModalDialog(self, _("Private key"))
        d.setMinimumSize(600, 150)
        vbox = QVBoxLayout()
        vbox.addWidget(QLabel(_("Address") + ': ' + address))
        vbox.addWidget(QLabel(_("Script type") + ': ' + xtype))
        vbox.addWidget(QLabel(_("Private key") + ':'))
        keys_e = ShowQRTextEdit(text=pk)
        keys_e.addCopyButton(self.app)
        vbox.addWidget(keys_e)
        if redeem_script:
            vbox.addWidget(QLabel(_("Redeem Script") + ':'))
            rds_e = ShowQRTextEdit(text=redeem_script)
            rds_e.addCopyButton(self.app)
            vbox.addWidget(rds_e)
        if xtype in ['p2wpkh', 'p2wsh', 'p2wpkh-p2sh', 'p2wsh-p2sh']:
            vbox.addWidget(WWLabel(_("Warning: the format of private keys associated to segwit addresses may not be compatible with other wallets")))
        vbox.addLayout(Buttons(CloseButton(d)))
        d.setLayout(vbox)
        d.exec_()

    msg_sign = _("Signing with an address actually means signing with the corresponding "
                "private key, and verifying with the corresponding public key. The "
                "address you have entered does not have a unique public key, so these "
                "operations cannot be performed.") + '\n\n' + \
               _('The operation is undefined. Not just in Electrum, but in general.')

    @protected
    def do_sign(self, address, message, signature, password):
        address  = address.text().strip()
        message = message.toPlainText().strip()
        if not bitcoin.is_address(address):
<<<<<<< HEAD
            self.show_message(_('Invalid Viacoin address.'))
=======
            self.show_message(_('Invalid Litecoin address.'))
>>>>>>> 128ac7d8
            return
        if not self.wallet.is_mine(address):
            self.show_message(_('Address not in wallet.'))
            return
        txin_type = self.wallet.get_txin_type(address)
        if txin_type not in ['p2pkh', 'p2wpkh', 'p2wpkh-p2sh']:
            self.show_message(_('Cannot sign messages with this type of address:') + \
                              ' ' + txin_type + '\n\n' + self.msg_sign)
            return
        task = partial(self.wallet.sign_message, address, message, password)

        def show_signed_message(sig):
            signature.setText(base64.b64encode(sig).decode('ascii'))
        self.wallet.thread.add(task, on_success=show_signed_message)

    def do_verify(self, address, message, signature):
        address  = address.text().strip()
        message = message.toPlainText().strip().encode('utf-8')
        if not bitcoin.is_address(address):
<<<<<<< HEAD
            self.show_message(_('Invalid Viacoin address.'))
=======
            self.show_message(_('Invalid Litecoin address.'))
>>>>>>> 128ac7d8
            return
        try:
            # This can throw on invalid base64
            sig = base64.b64decode(str(signature.toPlainText()))
            verified = bitcoin.verify_message(address, sig, message)
        except Exception as e:
            verified = False
        if verified:
            self.show_message(_("Signature verified"))
        else:
            self.show_error(_("Wrong signature"))

    def sign_verify_message(self, address=''):
        d = WindowModalDialog(self, _('Sign/verify Message'))
        d.setMinimumSize(610, 290)

        layout = QGridLayout(d)

        message_e = QTextEdit()
        layout.addWidget(QLabel(_('Message')), 1, 0)
        layout.addWidget(message_e, 1, 1)
        layout.setRowStretch(2,3)

        address_e = QLineEdit()
        address_e.setText(address)
        layout.addWidget(QLabel(_('Address')), 2, 0)
        layout.addWidget(address_e, 2, 1)

        signature_e = QTextEdit()
        layout.addWidget(QLabel(_('Signature')), 3, 0)
        layout.addWidget(signature_e, 3, 1)
        layout.setRowStretch(3,1)

        hbox = QHBoxLayout()

        b = QPushButton(_("Sign"))
        b.clicked.connect(lambda: self.do_sign(address_e, message_e, signature_e))
        hbox.addWidget(b)

        b = QPushButton(_("Verify"))
        b.clicked.connect(lambda: self.do_verify(address_e, message_e, signature_e))
        hbox.addWidget(b)

        b = QPushButton(_("Close"))
        b.clicked.connect(d.accept)
        hbox.addWidget(b)
        layout.addLayout(hbox, 4, 1)
        d.exec_()

    @protected
    def do_decrypt(self, message_e, pubkey_e, encrypted_e, password):
        cyphertext = encrypted_e.toPlainText()
        task = partial(self.wallet.decrypt_message, pubkey_e.text(), cyphertext, password)
        self.wallet.thread.add(task, on_success=lambda text: message_e.setText(text.decode('utf-8')))

    def do_encrypt(self, message_e, pubkey_e, encrypted_e):
        message = message_e.toPlainText()
        message = message.encode('utf-8')
        try:
            encrypted = bitcoin.encrypt_message(message, pubkey_e.text())
            encrypted_e.setText(encrypted.decode('ascii'))
        except BaseException as e:
            traceback.print_exc(file=sys.stdout)
            self.show_warning(str(e))

    def encrypt_message(self, address=''):
        d = WindowModalDialog(self, _('Encrypt/decrypt Message'))
        d.setMinimumSize(610, 490)

        layout = QGridLayout(d)

        message_e = QTextEdit()
        layout.addWidget(QLabel(_('Message')), 1, 0)
        layout.addWidget(message_e, 1, 1)
        layout.setRowStretch(2,3)

        pubkey_e = QLineEdit()
        if address:
            pubkey = self.wallet.get_public_key(address)
            pubkey_e.setText(pubkey)
        layout.addWidget(QLabel(_('Public key')), 2, 0)
        layout.addWidget(pubkey_e, 2, 1)

        encrypted_e = QTextEdit()
        layout.addWidget(QLabel(_('Encrypted')), 3, 0)
        layout.addWidget(encrypted_e, 3, 1)
        layout.setRowStretch(3,1)

        hbox = QHBoxLayout()
        b = QPushButton(_("Encrypt"))
        b.clicked.connect(lambda: self.do_encrypt(message_e, pubkey_e, encrypted_e))
        hbox.addWidget(b)

        b = QPushButton(_("Decrypt"))
        b.clicked.connect(lambda: self.do_decrypt(message_e, pubkey_e, encrypted_e))
        hbox.addWidget(b)

        b = QPushButton(_("Close"))
        b.clicked.connect(d.accept)
        hbox.addWidget(b)

        layout.addLayout(hbox, 4, 1)
        d.exec_()

    def password_dialog(self, msg=None, parent=None):
        from .password_dialog import PasswordDialog
        parent = parent or self
        d = PasswordDialog(parent, msg)
        return d.run()

    def tx_from_text(self, txt):
<<<<<<< HEAD
        from vialectrum.transaction import tx_from_str
=======
        from electrum_ltc.transaction import tx_from_str
>>>>>>> 128ac7d8
        try:
            tx = tx_from_str(txt)
            return Transaction(tx)
        except BaseException as e:
            self.show_critical(_("Electrum was unable to parse your transaction") + ":\n" + str(e))
            return

    def read_tx_from_qrcode(self):
<<<<<<< HEAD
        from vialectrum import qrscanner
=======
        from electrum_ltc import qrscanner
>>>>>>> 128ac7d8
        try:
            data = qrscanner.scan_barcode(self.config.get_video_device())
        except BaseException as e:
            self.show_error(str(e))
            return
        if not data:
            return
        # if the user scanned a bitcoin URI
<<<<<<< HEAD
        if str(data).startswith("viacoin:"):
=======
        if str(data).startswith("litecoin:"):
>>>>>>> 128ac7d8
            self.pay_to_URI(data)
            return
        # else if the user scanned an offline signed tx
        data = bh2u(bitcoin.base_decode(data, length=None, base=43))
        tx = self.tx_from_text(data)
        if not tx:
            return
        self.show_transaction(tx)

    def read_tx_from_file(self):
        fileName = self.getOpenFileName(_("Select your transaction file"), "*.txn")
        if not fileName:
            return
        try:
            with open(fileName, "r") as f:
                file_content = f.read()
        except (ValueError, IOError, os.error) as reason:
            self.show_critical(_("Electrum was unable to open your transaction file") + "\n" + str(reason), title=_("Unable to read file or no transaction found"))
            return
        return self.tx_from_text(file_content)

    def do_process_from_text(self):
<<<<<<< HEAD
        from vialectrum.transaction import SerializationError
=======
        from electrum_ltc.transaction import SerializationError
>>>>>>> 128ac7d8
        text = text_dialog(self, _('Input raw transaction'), _("Transaction:"), _("Load transaction"))
        if not text:
            return
        try:
            tx = self.tx_from_text(text)
            if tx:
                self.show_transaction(tx)
        except SerializationError as e:
            self.show_critical(_("Electrum was unable to deserialize the transaction:") + "\n" + str(e))

    def do_process_from_file(self):
<<<<<<< HEAD
        from vialectrum.transaction import SerializationError
=======
        from electrum_ltc.transaction import SerializationError
>>>>>>> 128ac7d8
        try:
            tx = self.read_tx_from_file()
            if tx:
                self.show_transaction(tx)
        except SerializationError as e:
            self.show_critical(_("Electrum was unable to deserialize the transaction:") + "\n" + str(e))

    def do_process_from_txid(self):
<<<<<<< HEAD
        from vialectrum import transaction
=======
        from electrum_ltc import transaction
>>>>>>> 128ac7d8
        txid, ok = QInputDialog.getText(self, _('Lookup transaction'), _('Transaction ID') + ':')
        if ok and txid:
            txid = str(txid).strip()
            try:
                r = self.network.synchronous_get(('blockchain.transaction.get',[txid]))
            except BaseException as e:
                self.show_message(str(e))
                return
            tx = transaction.Transaction(r)
            self.show_transaction(tx)

    @protected
    def export_privkeys_dialog(self, password):
        if self.wallet.is_watching_only():
            self.show_message(_("This is a watching-only wallet"))
            return

        if isinstance(self.wallet, Multisig_Wallet):
            self.show_message(_('WARNING: This is a multi-signature wallet.') + '\n' +
                              _('It can not be "backed up" by simply exporting these private keys.'))

        d = WindowModalDialog(self, _('Private keys'))
        d.setMinimumSize(850, 300)
        vbox = QVBoxLayout(d)

        msg = "%s\n%s\n%s" % (_("WARNING: ALL your private keys are secret."),
                              _("Exposing a single private key can compromise your entire wallet!"),
                              _("In particular, DO NOT use 'redeem private key' services proposed by third parties."))
        vbox.addWidget(QLabel(msg))

        e = QTextEdit()
        e.setReadOnly(True)
        vbox.addWidget(e)

<<<<<<< HEAD
        defaultname = 'vialectrum-private-keys.csv'
=======
        defaultname = 'electrum-ltc-private-keys.csv'
>>>>>>> 128ac7d8
        select_msg = _('Select file to export your private keys to')
        hbox, filename_e, csv_button = filename_field(self, self.config, defaultname, select_msg)
        vbox.addLayout(hbox)

        b = OkButton(d, _('Export'))
        b.setEnabled(False)
        vbox.addLayout(Buttons(CancelButton(d), b))

        private_keys = {}
        addresses = self.wallet.get_addresses()
        done = False
        cancelled = False
        def privkeys_thread():
            for addr in addresses:
                time.sleep(0.1)
                if done or cancelled:
                    break
                privkey = self.wallet.export_private_key(addr, password)[0]
                private_keys[addr] = privkey
                self.computing_privkeys_signal.emit()
            if not cancelled:
                self.computing_privkeys_signal.disconnect()
                self.show_privkeys_signal.emit()

        def show_privkeys():
            s = "\n".join( map( lambda x: x[0] + "\t"+ x[1], private_keys.items()))
            e.setText(s)
            b.setEnabled(True)
            self.show_privkeys_signal.disconnect()
            nonlocal done
            done = True

        def on_dialog_closed(*args):
            nonlocal done
            nonlocal cancelled
            if not done:
                cancelled = True
                self.computing_privkeys_signal.disconnect()
                self.show_privkeys_signal.disconnect()

        self.computing_privkeys_signal.connect(lambda: e.setText("Please wait... %d/%d"%(len(private_keys),len(addresses))))
        self.show_privkeys_signal.connect(show_privkeys)
        d.finished.connect(on_dialog_closed)
        threading.Thread(target=privkeys_thread).start()

        if not d.exec_():
            done = True
            return

        filename = filename_e.text()
        if not filename:
            return

        try:
            self.do_export_privkeys(filename, private_keys, csv_button.isChecked())
        except (IOError, os.error) as reason:
            txt = "\n".join([
                _("Electrum was unable to produce a private key-export."),
                str(reason)
            ])
            self.show_critical(txt, title=_("Unable to create csv"))

        except Exception as e:
            self.show_message(str(e))
            return

        self.show_message(_("Private keys exported."))

    def do_export_privkeys(self, fileName, pklist, is_csv):
        with open(fileName, "w+") as f:
            if is_csv:
                transaction = csv.writer(f)
                transaction.writerow(["address", "private_key"])
                for addr, pk in pklist.items():
                    transaction.writerow(["%34s"%addr,pk])
            else:
                import json
                f.write(json.dumps(pklist, indent = 4))

    def do_import_labels(self):
        labelsFile = self.getOpenFileName(_("Open labels file"), "*.json")
        if not labelsFile: return
        try:
            with open(labelsFile, 'r') as f:
                data = f.read()
            for key, value in json.loads(data).items():
                self.wallet.set_label(key, value)
            self.show_message(_("Your labels were imported from") + " '%s'" % str(labelsFile))
        except (IOError, os.error) as reason:
            self.show_critical(_("Electrum was unable to import your labels.") + "\n" + str(reason))
        self.address_list.update()
        self.history_list.update()

    def do_export_labels(self):
        labels = self.wallet.labels
        try:
<<<<<<< HEAD
            fileName = self.getSaveFileName(_("Select file to save your labels"), 'vialectrum_labels.json', "*.json")
=======
            fileName = self.getSaveFileName(_("Select file to save your labels"), 'electrum-ltc_labels.json', "*.json")
>>>>>>> 128ac7d8
            if fileName:
                with open(fileName, 'w+') as f:
                    json.dump(labels, f, indent=4, sort_keys=True)
                self.show_message(_("Your labels were exported to") + " '%s'" % str(fileName))
        except (IOError, os.error) as reason:
            self.show_critical(_("Electrum was unable to export your labels.") + "\n" + str(reason))

    def export_history_dialog(self):
        d = WindowModalDialog(self, _('Export History'))
        d.setMinimumSize(400, 200)
        vbox = QVBoxLayout(d)
<<<<<<< HEAD
        defaultname = os.path.expanduser('~/vialectrum-history.csv')
=======
        defaultname = os.path.expanduser('~/electrum-ltc-history.csv')
>>>>>>> 128ac7d8
        select_msg = _('Select file to export your wallet transactions to')
        hbox, filename_e, csv_button = filename_field(self, self.config, defaultname, select_msg)
        vbox.addLayout(hbox)
        vbox.addStretch(1)
        hbox = Buttons(CancelButton(d), OkButton(d, _('Export')))
        vbox.addLayout(hbox)
        run_hook('export_history_dialog', self, hbox)
        self.update()
        if not d.exec_():
            return
        filename = filename_e.text()
        if not filename:
            return
        try:
            self.do_export_history(self.wallet, filename, csv_button.isChecked())
        except (IOError, os.error) as reason:
            export_error_label = _("Electrum was unable to produce a transaction export.")
            self.show_critical(export_error_label + "\n" + str(reason), title=_("Unable to export history"))
            return
        self.show_message(_("Your wallet history has been successfully exported."))

    def plot_history_dialog(self):
        if plot_history is None:
            return
        wallet = self.wallet
        history = wallet.get_history()
        if len(history) > 0:
            plt = plot_history(self.wallet, history)
            plt.show()

    def do_export_history(self, wallet, fileName, is_csv):
        history = wallet.get_history()
        lines = []
        for item in history:
            tx_hash, height, confirmations, timestamp, value, balance = item
            if height>0:
                if timestamp is not None:
                    time_string = format_time(timestamp)
                else:
                    time_string = _("unverified")
            else:
                time_string = _("unconfirmed")

            if value is not None:
                value_string = format_satoshis(value, True)
            else:
                value_string = '--'

            if tx_hash:
                label = wallet.get_label(tx_hash)
            else:
                label = ""

            if is_csv:
                lines.append([tx_hash, label, confirmations, value_string, time_string])
            else:
                lines.append({'txid':tx_hash, 'date':"%16s"%time_string, 'label':label, 'value':value_string})

        with open(fileName, "w+") as f:
            if is_csv:
                transaction = csv.writer(f, lineterminator='\n')
                transaction.writerow(["transaction_hash","label", "confirmations", "value", "timestamp"])
                for line in lines:
                    transaction.writerow(line)
            else:
                import json
                f.write(json.dumps(lines, indent = 4))

    def sweep_key_dialog(self):
        d = WindowModalDialog(self, title=_('Sweep private keys'))
        d.setMinimumSize(600, 300)

        vbox = QVBoxLayout(d)
        vbox.addWidget(QLabel(_("Enter private keys:")))

        keys_e = ScanQRTextEdit(allow_multi=True)
        keys_e.setTabChangesFocus(True)
        vbox.addWidget(keys_e)

        addresses = self.wallet.get_unused_addresses()
        if not addresses:
            try:
                addresses = self.wallet.get_receiving_addresses()
            except AttributeError:
                addresses = self.wallet.get_addresses()
        h, address_e = address_field(addresses)
        vbox.addLayout(h)

        vbox.addStretch(1)
        button = OkButton(d, _('Sweep'))
        vbox.addLayout(Buttons(CancelButton(d), button))
        button.setEnabled(False)

        def get_address():
            addr = str(address_e.text()).strip()
            if bitcoin.is_address(addr):
                return addr

        def get_pk():
            text = str(keys_e.toPlainText())
            return keystore.get_private_keys(text)

        f = lambda: button.setEnabled(get_address() is not None and get_pk() is not None)
        on_address = lambda text: address_e.setStyleSheet((ColorScheme.DEFAULT if get_address() else ColorScheme.RED).as_stylesheet())
        keys_e.textChanged.connect(f)
        address_e.textChanged.connect(f)
        address_e.textChanged.connect(on_address)
        if not d.exec_():
            return
<<<<<<< HEAD
        from vialectrum.wallet import sweep_preparations
=======
        from electrum_ltc.wallet import sweep_preparations
>>>>>>> 128ac7d8
        try:
            self.do_clear()
            coins, keypairs = sweep_preparations(get_pk(), self.network)
            self.tx_external_keypairs = keypairs
            self.spend_coins(coins)
            self.payto_e.setText(get_address())
            self.spend_max()
            self.payto_e.setFrozen(True)
            self.amount_e.setFrozen(True)
        except BaseException as e:
            self.show_message(str(e))
            return
        self.warn_if_watching_only()

    def _do_import(self, title, msg, func):
        text = text_dialog(self, title, msg + ' :', _('Import'),
                           allow_multi=True)
        if not text:
            return
        bad = []
        good = []
        for key in str(text).split():
            try:
                addr = func(key)
                good.append(addr)
            except BaseException as e:
                bad.append(key)
                continue
        if good:
            self.show_message(_("The following addresses were added") + ':\n' + '\n'.join(good))
        if bad:
            self.show_critical(_("The following inputs could not be imported") + ':\n'+ '\n'.join(bad))
        self.address_list.update()
        self.history_list.update()

    def import_addresses(self):
        if not self.wallet.can_import_address():
            return
        title, msg = _('Import addresses'), _("Enter addresses")
        self._do_import(title, msg, self.wallet.import_address)

    @protected
    def do_import_privkey(self, password):
        if not self.wallet.can_import_privkey():
            return
        title, msg = _('Import private keys'), _("Enter private keys")
        self._do_import(title, msg, lambda x: self.wallet.import_private_key(x, password))

    def update_fiat(self):
        b = self.fx and self.fx.is_enabled()
        self.fiat_send_e.setVisible(b)
        self.fiat_receive_e.setVisible(b)
        self.history_list.refresh_headers()
        self.history_list.update()
        self.address_list.refresh_headers()
        self.address_list.update()
        self.update_status()

    def settings_dialog(self):
        self.need_restart = False
        d = WindowModalDialog(self, _('Preferences'))
        vbox = QVBoxLayout()
        tabs = QTabWidget()
        gui_widgets = []
        fee_widgets = []
        tx_widgets = []
        id_widgets = []

        # language
        lang_help = _('Select which language is used in the GUI (after restart).')
        lang_label = HelpLabel(_('Language') + ':', lang_help)
        lang_combo = QComboBox()
<<<<<<< HEAD
        from vialectrum.i18n import languages
=======
        from electrum_ltc.i18n import languages
>>>>>>> 128ac7d8
        lang_combo.addItems(list(languages.values()))
        try:
            index = languages.keys().index(self.config.get("language",''))
        except Exception:
            index = 0
        lang_combo.setCurrentIndex(index)
        if not self.config.is_modifiable('language'):
            for w in [lang_combo, lang_label]: w.setEnabled(False)
        def on_lang(x):
            lang_request = list(languages.keys())[lang_combo.currentIndex()]
            if lang_request != self.config.get('language'):
                self.config.set_key("language", lang_request, True)
                self.need_restart = True
        lang_combo.currentIndexChanged.connect(on_lang)
        gui_widgets.append((lang_label, lang_combo))

        nz_help = _('Number of zeros displayed after the decimal point. For example, if this is set to 2, "1." will be displayed as "1.00"')
        nz_label = HelpLabel(_('Zeros after decimal point') + ':', nz_help)
        nz = QSpinBox()
        nz.setMinimum(0)
        nz.setMaximum(self.decimal_point)
        nz.setValue(self.num_zeros)
        if not self.config.is_modifiable('num_zeros'):
            for w in [nz, nz_label]: w.setEnabled(False)
        def on_nz():
            value = nz.value()
            if self.num_zeros != value:
                self.num_zeros = value
                self.config.set_key('num_zeros', value, True)
                self.history_list.update()
                self.address_list.update()
        nz.valueChanged.connect(on_nz)
        gui_widgets.append((nz_label, nz))

        def on_dynfee(x):
            self.config.set_key('dynamic_fees', x == Qt.Checked)
            self.fee_slider.update()
        dynfee_cb = QCheckBox(_('Use dynamic fees'))
        dynfee_cb.setChecked(self.config.is_dynfee())
        dynfee_cb.setToolTip(_("Use fees recommended by the server."))
        fee_widgets.append((dynfee_cb, None))
        dynfee_cb.stateChanged.connect(on_dynfee)

        feebox_cb = QCheckBox(_('Edit fees manually'))
        feebox_cb.setChecked(self.config.get('show_fee', False))
        feebox_cb.setToolTip(_("Show fee edit box in send tab."))
        def on_feebox(x):
            self.config.set_key('show_fee', x == Qt.Checked)
            self.fee_adv_controls.setVisible(bool(x))
        feebox_cb.stateChanged.connect(on_feebox)
        fee_widgets.append((feebox_cb, None))

        use_rbf_cb = QCheckBox(_('Use Replace-By-Fee'))
        use_rbf_cb.setChecked(self.config.get('use_rbf', True))
        use_rbf_cb.setToolTip(
            _('If you check this box, your transactions will be marked as non-final,') + '\n' + \
            _('and you will have the possiblity, while they are unconfirmed, to replace them with transactions that pay higher fees.') + '\n' + \
            _('Note that some merchants do not accept non-final transactions until they are confirmed.'))
        def on_use_rbf(x):
            self.config.set_key('use_rbf', x == Qt.Checked)
        use_rbf_cb.stateChanged.connect(on_use_rbf)
        fee_widgets.append((use_rbf_cb, None))

        self.fee_unit = self.config.get('fee_unit', 0)
        fee_unit_label = HelpLabel(_('Fee Unit') + ':', '')
        fee_unit_combo = QComboBox()
<<<<<<< HEAD
        fee_unit_combo.addItems([_('sat/byte'), _('mVIA/kB')])
=======
        fee_unit_combo.addItems([_('sat/byte'), _('mLTC/kB')])
>>>>>>> 128ac7d8
        fee_unit_combo.setCurrentIndex(self.fee_unit)
        def on_fee_unit(x):
            self.fee_unit = x
            self.config.set_key('fee_unit', x)
            self.fee_slider.update()
        fee_unit_combo.currentIndexChanged.connect(on_fee_unit)
        fee_widgets.append((fee_unit_label, fee_unit_combo))

        msg = _('OpenAlias record, used to receive coins and to sign payment requests.') + '\n\n'\
              + _('The following alias providers are available:') + '\n'\
              + '\n'.join(['https://cryptoname.co/', 'http://xmr.link']) + '\n\n'\
              + 'For more information, see http://openalias.org'
        alias_label = HelpLabel(_('OpenAlias') + ':', msg)
        alias = self.config.get('alias','')
        alias_e = QLineEdit(alias)
        def set_alias_color():
            if not self.config.get('alias'):
                alias_e.setStyleSheet("")
                return
            if self.alias_info:
                alias_addr, alias_name, validated = self.alias_info
                alias_e.setStyleSheet((ColorScheme.GREEN if validated else ColorScheme.RED).as_stylesheet(True))
            else:
                alias_e.setStyleSheet(ColorScheme.RED.as_stylesheet(True))
        def on_alias_edit():
            alias_e.setStyleSheet("")
            alias = str(alias_e.text())
            self.config.set_key('alias', alias, True)
            if alias:
                self.fetch_alias()
        set_alias_color()
        self.alias_received_signal.connect(set_alias_color)
        alias_e.editingFinished.connect(on_alias_edit)
        id_widgets.append((alias_label, alias_e))

        # SSL certificate
        msg = ' '.join([
            _('SSL certificate used to sign payment requests.'),
            _('Use setconfig to set ssl_chain and ssl_privkey.'),
        ])
        if self.config.get('ssl_privkey') or self.config.get('ssl_chain'):
            try:
                SSL_identity = paymentrequest.check_ssl_config(self.config)
                SSL_error = None
            except BaseException as e:
                SSL_identity = "error"
                SSL_error = str(e)
        else:
            SSL_identity = ""
            SSL_error = None
        SSL_id_label = HelpLabel(_('SSL certificate') + ':', msg)
        SSL_id_e = QLineEdit(SSL_identity)
        SSL_id_e.setStyleSheet((ColorScheme.RED if SSL_error else ColorScheme.GREEN).as_stylesheet(True) if SSL_identity else '')
        if SSL_error:
            SSL_id_e.setToolTip(SSL_error)
        SSL_id_e.setReadOnly(True)
        id_widgets.append((SSL_id_label, SSL_id_e))

<<<<<<< HEAD
        units = ['VIA', 'mVIA', 'bits']
        msg = _('Base unit of your wallet.')\
              + '\n1VIA=1000mVIA.\n' \
=======
        units = ['LTC', 'mLTC', 'bits']
        msg = _('Base unit of your wallet.')\
              + '\n1LTC=1000mLTC.\n' \
>>>>>>> 128ac7d8
              + _(' These settings affects the fields in the Send tab')+' '
        unit_label = HelpLabel(_('Base unit') + ':', msg)
        unit_combo = QComboBox()
        unit_combo.addItems(units)
        unit_combo.setCurrentIndex(units.index(self.base_unit()))
        def on_unit(x):
            unit_result = units[unit_combo.currentIndex()]
            if self.base_unit() == unit_result:
                return
            edits = self.amount_e, self.fee_e, self.receive_amount_e
            amounts = [edit.get_amount() for edit in edits]
<<<<<<< HEAD
            if unit_result == 'VIA':
                self.decimal_point = 8
            elif unit_result == 'mVIA':
=======
            if unit_result == 'LTC':
                self.decimal_point = 8
            elif unit_result == 'mLTC':
>>>>>>> 128ac7d8
                self.decimal_point = 5
            elif unit_result == 'bits':
                self.decimal_point = 2
            else:
                raise Exception('Unknown base unit')
            self.config.set_key('decimal_point', self.decimal_point, True)
            self.history_list.update()
            self.request_list.update()
            self.address_list.update()
            for edit, amount in zip(edits, amounts):
                edit.setAmount(amount)
            self.update_status()
        unit_combo.currentIndexChanged.connect(on_unit)
        gui_widgets.append((unit_label, unit_combo))

        block_explorers = sorted(util.block_explorer_info().keys())
        msg = _('Choose which online block explorer to use for functions that open a web browser')
        block_ex_label = HelpLabel(_('Online Block Explorer') + ':', msg)
        block_ex_combo = QComboBox()
        block_ex_combo.addItems(block_explorers)
        block_ex_combo.setCurrentIndex(block_ex_combo.findText(util.block_explorer(self.config)))
        def on_be(x):
            be_result = block_explorers[block_ex_combo.currentIndex()]
            self.config.set_key('block_explorer', be_result, True)
        block_ex_combo.currentIndexChanged.connect(on_be)
        gui_widgets.append((block_ex_label, block_ex_combo))

<<<<<<< HEAD
        from vialectrum import qrscanner
=======
        from electrum_ltc import qrscanner
>>>>>>> 128ac7d8
        system_cameras = qrscanner._find_system_cameras()
        qr_combo = QComboBox()
        qr_combo.addItem("Default","default")
        for camera, device in system_cameras.items():
            qr_combo.addItem(camera, device)
        #combo.addItem("Manually specify a device", config.get("video_device"))
        index = qr_combo.findData(self.config.get("video_device"))
        qr_combo.setCurrentIndex(index)
        msg = _("Install the zbar package to enable this.")
        qr_label = HelpLabel(_('Video Device') + ':', msg)
        qr_combo.setEnabled(qrscanner.libzbar is not None)
        on_video_device = lambda x: self.config.set_key("video_device", qr_combo.itemData(x), True)
        qr_combo.currentIndexChanged.connect(on_video_device)
        gui_widgets.append((qr_label, qr_combo))

        usechange_cb = QCheckBox(_('Use change addresses'))
        usechange_cb.setChecked(self.wallet.use_change)
        if not self.config.is_modifiable('use_change'): usechange_cb.setEnabled(False)
        def on_usechange(x):
            usechange_result = x == Qt.Checked
            if self.wallet.use_change != usechange_result:
                self.wallet.use_change = usechange_result
                self.wallet.storage.put('use_change', self.wallet.use_change)
                multiple_cb.setEnabled(self.wallet.use_change)
        usechange_cb.stateChanged.connect(on_usechange)
        usechange_cb.setToolTip(_('Using change addresses makes it more difficult for other people to track your transactions.'))
        tx_widgets.append((usechange_cb, None))

        def on_multiple(x):
            multiple = x == Qt.Checked
            if self.wallet.multiple_change != multiple:
                self.wallet.multiple_change = multiple
                self.wallet.storage.put('multiple_change', multiple)
        multiple_change = self.wallet.multiple_change
        multiple_cb = QCheckBox(_('Use multiple change addresses'))
        multiple_cb.setEnabled(self.wallet.use_change)
        multiple_cb.setToolTip('\n'.join([
            _('In some cases, use up to 3 change addresses in order to break '
              'up large coin amounts and obfuscate the recipient address.'),
            _('This may result in higher transactions fees.')
        ]))
        multiple_cb.setChecked(multiple_change)
        multiple_cb.stateChanged.connect(on_multiple)
        tx_widgets.append((multiple_cb, None))

        def fmt_docs(key, klass):
            lines = [ln.lstrip(" ") for ln in klass.__doc__.split("\n")]
            return '\n'.join([key, "", " ".join(lines)])

        choosers = sorted(coinchooser.COIN_CHOOSERS.keys())
        if len(choosers) > 1:
            chooser_name = coinchooser.get_name(self.config)
            msg = _('Choose coin (UTXO) selection method.  The following are available:\n\n')
            msg += '\n\n'.join(fmt_docs(*item) for item in coinchooser.COIN_CHOOSERS.items())
            chooser_label = HelpLabel(_('Coin selection') + ':', msg)
            chooser_combo = QComboBox()
            chooser_combo.addItems(choosers)
            i = choosers.index(chooser_name) if chooser_name in choosers else 0
            chooser_combo.setCurrentIndex(i)
            def on_chooser(x):
                chooser_name = choosers[chooser_combo.currentIndex()]
                self.config.set_key('coin_chooser', chooser_name)
            chooser_combo.currentIndexChanged.connect(on_chooser)
            tx_widgets.append((chooser_label, chooser_combo))

        def on_unconf(x):
            self.config.set_key('confirmed_only', bool(x))
        conf_only = self.config.get('confirmed_only', False)
        unconf_cb = QCheckBox(_('Spend only confirmed coins'))
        unconf_cb.setToolTip(_('Spend only confirmed inputs.'))
        unconf_cb.setChecked(conf_only)
        unconf_cb.stateChanged.connect(on_unconf)
        tx_widgets.append((unconf_cb, None))

        # Fiat Currency
        hist_checkbox = QCheckBox()
        fiat_address_checkbox = QCheckBox()
        ccy_combo = QComboBox()
        ex_combo = QComboBox()

        def update_currencies():
            if not self.fx: return
            currencies = sorted(self.fx.get_currencies(self.fx.get_history_config()))
            ccy_combo.clear()
            ccy_combo.addItems([_('None')] + currencies)
            if self.fx.is_enabled():
                ccy_combo.setCurrentIndex(ccy_combo.findText(self.fx.get_currency()))

        def update_history_cb():
            if not self.fx: return
            hist_checkbox.setChecked(self.fx.get_history_config())
            hist_checkbox.setEnabled(self.fx.is_enabled())

        def update_fiat_address_cb():
            if not self.fx: return
            fiat_address_checkbox.setChecked(self.fx.get_fiat_address_config())

        def update_exchanges():
            if not self.fx: return
            b = self.fx.is_enabled()
            ex_combo.setEnabled(b)
            if b:
                h = self.fx.get_history_config()
                c = self.fx.get_currency()
                exchanges = self.fx.get_exchanges_by_ccy(c, h)
            else:
                exchanges = self.fx.get_exchanges_by_ccy('USD', False)
            ex_combo.clear()
            ex_combo.addItems(sorted(exchanges))
            ex_combo.setCurrentIndex(ex_combo.findText(self.fx.config_exchange()))

        def on_currency(hh):
            if not self.fx: return
            b = bool(ccy_combo.currentIndex())
            ccy = str(ccy_combo.currentText()) if b else None
            self.fx.set_enabled(b)
            if b and ccy != self.fx.ccy:
                self.fx.set_currency(ccy)
            update_history_cb()
            update_exchanges()
            self.update_fiat()

        def on_exchange(idx):
            exchange = str(ex_combo.currentText())
            if self.fx and self.fx.is_enabled() and exchange and exchange != self.fx.exchange.name():
                self.fx.set_exchange(exchange)

        def on_history(checked):
            if not self.fx: return
            self.fx.set_history_config(checked)
            update_exchanges()
            self.history_list.refresh_headers()
            if self.fx.is_enabled() and checked:
                # reset timeout to get historical rates
                self.fx.timeout = 0

        def on_fiat_address(checked):
            if not self.fx: return
            self.fx.set_fiat_address_config(checked)
            self.address_list.refresh_headers()
            self.address_list.update()

        update_currencies()
        update_history_cb()
        update_fiat_address_cb()
        update_exchanges()
        ccy_combo.currentIndexChanged.connect(on_currency)
        hist_checkbox.stateChanged.connect(on_history)
        fiat_address_checkbox.stateChanged.connect(on_fiat_address)
        ex_combo.currentIndexChanged.connect(on_exchange)

        fiat_widgets = []
        fiat_widgets.append((QLabel(_('Fiat currency')), ccy_combo))
        fiat_widgets.append((QLabel(_('Show history rates')), hist_checkbox))
        fiat_widgets.append((QLabel(_('Show Fiat balance for addresses')), fiat_address_checkbox))
        fiat_widgets.append((QLabel(_('Source')), ex_combo))

        tabs_info = [
            (fee_widgets, _('Fees')),
            (tx_widgets, _('Transactions')),
            (gui_widgets, _('Appearance')),
            (fiat_widgets, _('Fiat')),
            (id_widgets, _('Identity')),
        ]
        for widgets, name in tabs_info:
            tab = QWidget()
            grid = QGridLayout(tab)
            grid.setColumnStretch(0,1)
            for a,b in widgets:
                i = grid.rowCount()
                if b:
                    if a:
                        grid.addWidget(a, i, 0)
                    grid.addWidget(b, i, 1)
                else:
                    grid.addWidget(a, i, 0, 1, 2)
            tabs.addTab(tab, name)

        vbox.addWidget(tabs)
        vbox.addStretch(1)
        vbox.addLayout(Buttons(CloseButton(d)))
        d.setLayout(vbox)

        # run the dialog
        d.exec_()

        if self.fx:
            self.fx.timeout = 0

        self.alias_received_signal.disconnect(set_alias_color)

        run_hook('close_settings_dialog')
        if self.need_restart:
            self.show_warning(_('Please restart Electrum to activate the new GUI settings'), title=_('Success'))


    def closeEvent(self, event):
        # It seems in some rare cases this closeEvent() is called twice
        if not self.cleaned_up:
            self.cleaned_up = True
            self.clean_up()
        event.accept()

    def clean_up(self):
        self.wallet.thread.stop()
        if self.network:
            self.network.unregister_callback(self.on_network)
        self.config.set_key("is_maximized", self.isMaximized())
        if not self.isMaximized():
            g = self.geometry()
            self.wallet.storage.put("winpos-qt", [g.left(),g.top(),
                                                  g.width(),g.height()])
        self.config.set_key("console-history", self.console.history[-50:],
                            True)
        if self.qr_window:
            self.qr_window.close()
        self.close_wallet()
        self.gui_object.close_window(self)

    def plugins_dialog(self):
        self.pluginsdialog = d = WindowModalDialog(self, _('Electrum Plugins'))

        plugins = self.gui_object.plugins

        vbox = QVBoxLayout(d)

        # plugins
        scroll = QScrollArea()
        scroll.setEnabled(True)
        scroll.setWidgetResizable(True)
        scroll.setMinimumSize(400,250)
        vbox.addWidget(scroll)

        w = QWidget()
        scroll.setWidget(w)
        w.setMinimumHeight(plugins.count() * 35)

        grid = QGridLayout()
        grid.setColumnStretch(0,1)
        w.setLayout(grid)

        settings_widgets = {}

        def enable_settings_widget(p, name, i):
            widget = settings_widgets.get(name)
            if not widget and p and p.requires_settings():
                widget = settings_widgets[name] = p.settings_widget(d)
                grid.addWidget(widget, i, 1)
            if widget:
                widget.setEnabled(bool(p and p.is_enabled()))

        def do_toggle(cb, name, i):
            p = plugins.toggle(name)
            cb.setChecked(bool(p))
            enable_settings_widget(p, name, i)
            run_hook('init_qt', self.gui_object)

        for i, descr in enumerate(plugins.descriptions.values()):
            name = descr['__name__']
            p = plugins.get(name)
            if descr.get('registers_keystore'):
                continue
            try:
                cb = QCheckBox(descr['fullname'])
                plugin_is_loaded = p is not None
                cb_enabled = (not plugin_is_loaded and plugins.is_available(name, self.wallet)
                              or plugin_is_loaded and p.can_user_disable())
                cb.setEnabled(cb_enabled)
                cb.setChecked(plugin_is_loaded and p.is_enabled())
                grid.addWidget(cb, i, 0)
                enable_settings_widget(p, name, i)
                cb.clicked.connect(partial(do_toggle, cb, name, i))
                msg = descr['description']
                if descr.get('requires'):
                    msg += '\n\n' + _('Requires') + ':\n' + '\n'.join(map(lambda x: x[1], descr.get('requires')))
                grid.addWidget(HelpButton(msg), i, 2)
            except Exception:
                self.print_msg("error: cannot display plugin", name)
                traceback.print_exc(file=sys.stdout)
        grid.setRowStretch(len(plugins.descriptions.values()), 1)
        vbox.addLayout(Buttons(CloseButton(d)))
        d.exec_()

    def cpfp(self, parent_tx, new_tx):
        total_size = parent_tx.estimated_size() + new_tx.estimated_size()
        d = WindowModalDialog(self, _('Child Pays for Parent'))
        vbox = QVBoxLayout(d)
        msg = (
            "A CPFP is a transaction that sends an unconfirmed output back to "
            "yourself, with a high fee. The goal is to have miners confirm "
            "the parent transaction in order to get the fee attached to the "
            "child transaction.")
        vbox.addWidget(WWLabel(_(msg)))
        msg2 = ("The proposed fee is computed using your "
            "fee/kB settings, applied to the total size of both child and "
            "parent transactions. After you broadcast a CPFP transaction, "
            "it is normal to see a new unconfirmed transaction in your history.")
        vbox.addWidget(WWLabel(_(msg2)))
        grid = QGridLayout()
        grid.addWidget(QLabel(_('Total size') + ':'), 0, 0)
        grid.addWidget(QLabel('%d bytes'% total_size), 0, 1)
        max_fee = new_tx.output_value()
        grid.addWidget(QLabel(_('Input amount') + ':'), 1, 0)
        grid.addWidget(QLabel(self.format_amount(max_fee) + ' ' + self.base_unit()), 1, 1)
        output_amount = QLabel('')
        grid.addWidget(QLabel(_('Output amount') + ':'), 2, 0)
        grid.addWidget(output_amount, 2, 1)
        fee_e = BTCAmountEdit(self.get_decimal_point)
        def f(x):
            a = max_fee - fee_e.get_amount()
            output_amount.setText((self.format_amount(a) + ' ' + self.base_unit()) if a else '')
        fee_e.textChanged.connect(f)
        fee = self.config.fee_per_kb() * total_size / 1000
        fee_e.setAmount(fee)
        grid.addWidget(QLabel(_('Fee' + ':')), 3, 0)
        grid.addWidget(fee_e, 3, 1)
        def on_rate(dyn, pos, fee_rate):
            fee = fee_rate * total_size / 1000
            fee = min(max_fee, fee)
            fee_e.setAmount(fee)
        fee_slider = FeeSlider(self, self.config, on_rate)
        fee_slider.update()
        grid.addWidget(fee_slider, 4, 1)
        vbox.addLayout(grid)
        vbox.addLayout(Buttons(CancelButton(d), OkButton(d)))
        if not d.exec_():
            return
        fee = fee_e.get_amount()
        if fee > max_fee:
            self.show_error(_('Max fee exceeded'))
            return
        new_tx = self.wallet.cpfp(parent_tx, fee)
        new_tx.set_rbf(True)
        self.show_transaction(new_tx)

    def bump_fee_dialog(self, tx):
        is_relevant, is_mine, v, fee = self.wallet.get_wallet_delta(tx)
        tx_label = self.wallet.get_label(tx.txid())
        tx_size = tx.estimated_size()
        d = WindowModalDialog(self, _('Bump Fee'))
        vbox = QVBoxLayout(d)
        vbox.addWidget(QLabel(_('Current fee') + ': %s'% self.format_amount(fee) + ' ' + self.base_unit()))
        vbox.addWidget(QLabel(_('New fee' + ':')))

        fee_e = BTCAmountEdit(self.get_decimal_point)
        fee_e.setAmount(fee * 1.5)
        vbox.addWidget(fee_e)

        def on_rate(dyn, pos, fee_rate):
            fee = fee_rate * tx_size / 1000
            fee_e.setAmount(fee)
        fee_slider = FeeSlider(self, self.config, on_rate)
        vbox.addWidget(fee_slider)
        cb = QCheckBox(_('Final'))
        vbox.addWidget(cb)
        vbox.addLayout(Buttons(CancelButton(d), OkButton(d)))
        if not d.exec_():
            return
        is_final = cb.isChecked()
        new_fee = fee_e.get_amount()
        delta = new_fee - fee
        if delta < 0:
            self.show_error("fee too low")
            return
        try:
            new_tx = self.wallet.bump_fee(tx, delta)
        except BaseException as e:
            self.show_error(str(e))
            return
        if is_final:
            new_tx.set_rbf(False)
        self.show_transaction(new_tx, tx_label)<|MERGE_RESOLUTION|>--- conflicted
+++ resolved
@@ -36,7 +36,6 @@
 from PyQt5.QtGui import *
 from PyQt5.QtWidgets import *
 
-<<<<<<< HEAD
 from vialectrum.util import bh2u, bfh
 
 
@@ -53,23 +52,6 @@
 from vialectrum.wallet import Multisig_Wallet
 try:
     from vialectrum.plot import plot_history
-=======
-from electrum_ltc.util import bh2u, bfh
-
-from electrum_ltc import keystore, simple_config
-from electrum_ltc.bitcoin import COIN, is_address, TYPE_ADDRESS, NetworkConstants
-from electrum_ltc.plugins import run_hook
-from electrum_ltc.i18n import _
-from electrum_ltc.util import (format_time, format_satoshis, PrintError,
-                               format_satoshis_plain, NotEnoughFunds,
-                               UserCancelled, NoDynamicFeeEstimates)
-from electrum_ltc import Transaction
-from electrum_ltc import util, bitcoin, commands, coinchooser
-from electrum_ltc import paymentrequest
-from electrum_ltc.wallet import Multisig_Wallet
-try:
-    from electrum_ltc.plot import plot_history
->>>>>>> 128ac7d8
 except:
     plot_history = None
 
@@ -101,11 +83,7 @@
             self.func()
 
 
-<<<<<<< HEAD
 from vialectrum.paymentrequest import PR_PAID
-=======
-from electrum_ltc.paymentrequest import PR_PAID
->>>>>>> 128ac7d8
 
 
 class ElectrumWindow(QMainWindow, MessageBoxMixin, PrintError):
@@ -182,11 +160,7 @@
         if self.config.get("is_maximized"):
             self.showMaximized()
 
-<<<<<<< HEAD
         self.setWindowIcon(QIcon(":icons/vialectrum.png"))
-=======
-        self.setWindowIcon(QIcon(":icons/electrum-ltc.png"))
->>>>>>> 128ac7d8
         self.init_menubar()
 
         wrtabs = weakref.proxy(tabs)
@@ -390,11 +364,7 @@
             self.setGeometry(100, 100, 840, 400)
 
     def watching_only_changed(self):
-<<<<<<< HEAD
         name = "Vialectrum Testnet" if NetworkConstants.TESTNET else "Vialectrum"
-=======
-        name = "Electrum-LTC Testnet" if NetworkConstants.TESTNET else "Electrum-LTC"
->>>>>>> 128ac7d8
         title = '%s %s  -  %s' % (name, self.wallet.electrum_version,
                                         self.wallet.basename())
         extra = [self.wallet.storage.get('wallet_type', '?')]
@@ -412,13 +382,8 @@
         if self.wallet.is_watching_only():
             msg = ' '.join([
                 _("This wallet is watching-only."),
-<<<<<<< HEAD
                 _("This means you will not be able to spend viacoins with it."),
                 _("Make sure you own the seed phrase or the private keys, before you request viacoins to be sent to this wallet.")
-=======
-                _("This means you will not be able to spend litecoins with it."),
-                _("Make sure you own the seed phrase or the private keys, before you request litecoins to be sent to this wallet.")
->>>>>>> 128ac7d8
             ])
             self.show_warning(msg, title=_('Information'))
 
@@ -552,11 +517,7 @@
 
         help_menu = menubar.addMenu(_("&Help"))
         help_menu.addAction(_("&About"), self.show_about)
-<<<<<<< HEAD
         help_menu.addAction(_("&Official website"), lambda: webbrowser.open("http://vialectrum.org"))
-=======
-        help_menu.addAction(_("&Official website"), lambda: webbrowser.open("http://electrum-ltc.org"))
->>>>>>> 128ac7d8
         help_menu.addSeparator()
         help_menu.addAction(_("&Documentation"), lambda: webbrowser.open("http://docs.electrum.org/")).setShortcut(QKeySequence.HelpContents)
         help_menu.addAction(_("&Report Bug"), self.show_report_bug)
@@ -569,42 +530,24 @@
         d = self.network.get_donation_address()
         if d:
             host = self.network.get_parameters()[0]
-<<<<<<< HEAD
             self.pay_to_URI('viacoin:%s?message=donation for %s'%(d, host))
-=======
-            self.pay_to_URI('litecoin:%s?message=donation for %s'%(d, host))
->>>>>>> 128ac7d8
         else:
             self.show_error(_('No donation address for this server'))
 
     def show_about(self):
-<<<<<<< HEAD
         QMessageBox.about(self, "Vialectrum",
             _("Version")+" %s" % (self.wallet.electrum_version) + "\n\n" +
                 _("Electrum's focus is speed, with low resource usage and simplifying Viacoin. You do not need to perform regular backups, because your wallet can be recovered from a secret phrase that you can memorize or write on paper. Startup times are instant because it operates in conjunction with high-performance servers that handle the most complicated parts of the Viacoin system."  + "\n\n" +
-=======
-        QMessageBox.about(self, "Electrum-LTC",
-            _("Version")+" %s" % (self.wallet.electrum_version) + "\n\n" +
-                _("Electrum's focus is speed, with low resource usage and simplifying Litecoin. You do not need to perform regular backups, because your wallet can be recovered from a secret phrase that you can memorize or write on paper. Startup times are instant because it operates in conjunction with high-performance servers that handle the most complicated parts of the Litecoin system."  + "\n\n" +
->>>>>>> 128ac7d8
                 _("Uses icons from the Icons8 icon pack (icons8.com).")))
 
     def show_report_bug(self):
         msg = ' '.join([
             _("Please report any bugs as issues on github:<br/>"),
-<<<<<<< HEAD
             "<a href=\"https://github.com/vialectrum/vialectrum/issues\">https://github.com/vialectrum/vialectrum/issues</a><br/><br/>",
             _("Before reporting a bug, upgrade to the most recent version of Electrum (latest release or git HEAD), and include the version number in your report."),
             _("Try to explain not only what the bug is, but how it occurs.")
          ])
         self.show_message(msg, title="Vialectrum - " + _("Reporting Bugs"))
-=======
-            "<a href=\"https://github.com/pooler/electrum-ltc/issues\">https://github.com/pooler/electrum-ltc/issues</a><br/><br/>",
-            _("Before reporting a bug, upgrade to the most recent version of Electrum (latest release or git HEAD), and include the version number in your report."),
-            _("Try to explain not only what the bug is, but how it occurs.")
-         ])
-        self.show_message(msg, title="Electrum-LTC - " + _("Reporting Bugs"))
->>>>>>> 128ac7d8
 
     def notify_transactions(self):
         if not self.network or not self.network.is_connected():
@@ -634,15 +577,9 @@
         if self.tray:
             try:
                 # this requires Qt 5.9
-<<<<<<< HEAD
                 self.tray.showMessage("Vialectrum", message, QIcon(":icons/electrum_dark_icon"), 20000)
             except TypeError:
                 self.tray.showMessage("Vialectrum", message, QSystemTrayIcon.Information, 20000)
-=======
-                self.tray.showMessage("Electrum-LTC", message, QIcon(":icons/electrum_dark_icon"), 20000)
-            except TypeError:
-                self.tray.showMessage("Electrum-LTC", message, QSystemTrayIcon.Information, 20000)
->>>>>>> 128ac7d8
 
 
 
@@ -702,15 +639,9 @@
         if self.decimal_point == 2:
             return 'bits'
         if self.decimal_point == 5:
-<<<<<<< HEAD
             return 'mVIA'
         if self.decimal_point == 8:
             return 'VIA'
-=======
-            return 'mLTC'
-        if self.decimal_point == 8:
-            return 'LTC'
->>>>>>> 128ac7d8
         raise Exception('Unknown base unit')
 
     def connect_fields(self, window, btc_e, fiat_e, fee_e):
@@ -834,11 +765,7 @@
         self.receive_address_e = ButtonsLineEdit()
         self.receive_address_e.addCopyButton(self.app)
         self.receive_address_e.setReadOnly(True)
-<<<<<<< HEAD
         msg = _('Viacoin address where the payment should be received. Note that each payment request uses a different Viacoin address.')
-=======
-        msg = _('Litecoin address where the payment should be received. Note that each payment request uses a different Litecoin address.')
->>>>>>> 128ac7d8
         self.receive_address_label = HelpLabel(_('Receiving address'), msg)
         self.receive_address_e.textChanged.connect(self.update_receive_qr)
         self.receive_address_e.setFocusPolicy(Qt.NoFocus)
@@ -868,13 +795,8 @@
         msg = ' '.join([
             _('Expiration date of your request.'),
             _('This information is seen by the recipient if you send them a signed payment request.'),
-<<<<<<< HEAD
             _('Expired requests have to be deleted manually from your list, in order to free the corresponding Viacoin addresses.'),
             _('The Viacoin address never expires and will always be part of this Electrum wallet.'),
-=======
-            _('Expired requests have to be deleted manually from your list, in order to free the corresponding Litecoin addresses.'),
-            _('The Litecoin address never expires and will always be part of this Electrum wallet.'),
->>>>>>> 128ac7d8
         ])
         grid.addWidget(HelpLabel(_('Request expires'), msg), 3, 0)
         grid.addWidget(self.expires_combo, 3, 1)
@@ -1089,11 +1011,7 @@
         self.amount_e = BTCAmountEdit(self.get_decimal_point)
         self.payto_e = PayToEdit(self)
         msg = _('Recipient of the funds.') + '\n\n'\
-<<<<<<< HEAD
               + _('You may enter a Viacoin address, a label from your list of contacts (a list of completions will be proposed), or an alias (email-like address that forwards to a Viacoin address)')
-=======
-              + _('You may enter a Litecoin address, a label from your list of contacts (a list of completions will be proposed), or an alias (email-like address that forwards to a Litecoin address)')
->>>>>>> 128ac7d8
         payto_label = HelpLabel(_('Pay to'), msg)
         grid.addWidget(payto_label, 1, 0)
         grid.addWidget(self.payto_e, 1, 1, 1, -1)
@@ -1140,11 +1058,7 @@
         hbox.addStretch(1)
         grid.addLayout(hbox, 4, 4)
 
-<<<<<<< HEAD
         msg = _('Viacoin transactions are in general not free. A transaction fee is paid by the sender of the funds.') + '\n\n'\
-=======
-        msg = _('Litecoin transactions are in general not free. A transaction fee is paid by the sender of the funds.') + '\n\n'\
->>>>>>> 128ac7d8
               + _('The amount of fee can be decided freely by the sender. However, transactions with low fees take more time to be processed.') + '\n\n'\
               + _('A suggested fee is automatically added to this field. You may override it. The suggested fee increases with the size of the transaction.')
         self.fee_e_label = HelpLabel(_('Fee'), msg)
@@ -1476,17 +1390,10 @@
 
         for _type, addr, amount in outputs:
             if addr is None:
-<<<<<<< HEAD
                 self.show_error(_('Viacoin Address is None'))
                 return
             if _type == TYPE_ADDRESS and not bitcoin.is_address(addr):
                 self.show_error(_('Invalid Viacoin Address'))
-=======
-                self.show_error(_('Litecoin Address is None'))
-                return
-            if _type == TYPE_ADDRESS and not bitcoin.is_address(addr):
-                self.show_error(_('Invalid Litecoin Address'))
->>>>>>> 128ac7d8
                 return
             if amount is None:
                 self.show_error(_('Invalid Amount'))
@@ -1699,11 +1606,7 @@
         try:
             out = util.parse_URI(URI, self.on_pr)
         except BaseException as e:
-<<<<<<< HEAD
             self.show_error(_('Invalid viacoin URI:') + '\n' + str(e))
-=======
-            self.show_error(_('Invalid litecoin URI:') + '\n' + str(e))
->>>>>>> 128ac7d8
             return
         self.show_send_tab()
         r = out.get('r')
@@ -2126,11 +2029,7 @@
         address  = address.text().strip()
         message = message.toPlainText().strip()
         if not bitcoin.is_address(address):
-<<<<<<< HEAD
             self.show_message(_('Invalid Viacoin address.'))
-=======
-            self.show_message(_('Invalid Litecoin address.'))
->>>>>>> 128ac7d8
             return
         if not self.wallet.is_mine(address):
             self.show_message(_('Address not in wallet.'))
@@ -2150,11 +2049,7 @@
         address  = address.text().strip()
         message = message.toPlainText().strip().encode('utf-8')
         if not bitcoin.is_address(address):
-<<<<<<< HEAD
             self.show_message(_('Invalid Viacoin address.'))
-=======
-            self.show_message(_('Invalid Litecoin address.'))
->>>>>>> 128ac7d8
             return
         try:
             # This can throw on invalid base64
@@ -2266,11 +2161,7 @@
         return d.run()
 
     def tx_from_text(self, txt):
-<<<<<<< HEAD
         from vialectrum.transaction import tx_from_str
-=======
-        from electrum_ltc.transaction import tx_from_str
->>>>>>> 128ac7d8
         try:
             tx = tx_from_str(txt)
             return Transaction(tx)
@@ -2279,11 +2170,7 @@
             return
 
     def read_tx_from_qrcode(self):
-<<<<<<< HEAD
         from vialectrum import qrscanner
-=======
-        from electrum_ltc import qrscanner
->>>>>>> 128ac7d8
         try:
             data = qrscanner.scan_barcode(self.config.get_video_device())
         except BaseException as e:
@@ -2292,11 +2179,7 @@
         if not data:
             return
         # if the user scanned a bitcoin URI
-<<<<<<< HEAD
         if str(data).startswith("viacoin:"):
-=======
-        if str(data).startswith("litecoin:"):
->>>>>>> 128ac7d8
             self.pay_to_URI(data)
             return
         # else if the user scanned an offline signed tx
@@ -2319,11 +2202,7 @@
         return self.tx_from_text(file_content)
 
     def do_process_from_text(self):
-<<<<<<< HEAD
         from vialectrum.transaction import SerializationError
-=======
-        from electrum_ltc.transaction import SerializationError
->>>>>>> 128ac7d8
         text = text_dialog(self, _('Input raw transaction'), _("Transaction:"), _("Load transaction"))
         if not text:
             return
@@ -2335,11 +2214,7 @@
             self.show_critical(_("Electrum was unable to deserialize the transaction:") + "\n" + str(e))
 
     def do_process_from_file(self):
-<<<<<<< HEAD
         from vialectrum.transaction import SerializationError
-=======
-        from electrum_ltc.transaction import SerializationError
->>>>>>> 128ac7d8
         try:
             tx = self.read_tx_from_file()
             if tx:
@@ -2348,11 +2223,7 @@
             self.show_critical(_("Electrum was unable to deserialize the transaction:") + "\n" + str(e))
 
     def do_process_from_txid(self):
-<<<<<<< HEAD
         from vialectrum import transaction
-=======
-        from electrum_ltc import transaction
->>>>>>> 128ac7d8
         txid, ok = QInputDialog.getText(self, _('Lookup transaction'), _('Transaction ID') + ':')
         if ok and txid:
             txid = str(txid).strip()
@@ -2387,11 +2258,7 @@
         e.setReadOnly(True)
         vbox.addWidget(e)
 
-<<<<<<< HEAD
         defaultname = 'vialectrum-private-keys.csv'
-=======
-        defaultname = 'electrum-ltc-private-keys.csv'
->>>>>>> 128ac7d8
         select_msg = _('Select file to export your private keys to')
         hbox, filename_e, csv_button = filename_field(self, self.config, defaultname, select_msg)
         vbox.addLayout(hbox)
@@ -2488,11 +2355,7 @@
     def do_export_labels(self):
         labels = self.wallet.labels
         try:
-<<<<<<< HEAD
             fileName = self.getSaveFileName(_("Select file to save your labels"), 'vialectrum_labels.json', "*.json")
-=======
-            fileName = self.getSaveFileName(_("Select file to save your labels"), 'electrum-ltc_labels.json', "*.json")
->>>>>>> 128ac7d8
             if fileName:
                 with open(fileName, 'w+') as f:
                     json.dump(labels, f, indent=4, sort_keys=True)
@@ -2504,11 +2367,7 @@
         d = WindowModalDialog(self, _('Export History'))
         d.setMinimumSize(400, 200)
         vbox = QVBoxLayout(d)
-<<<<<<< HEAD
         defaultname = os.path.expanduser('~/vialectrum-history.csv')
-=======
-        defaultname = os.path.expanduser('~/electrum-ltc-history.csv')
->>>>>>> 128ac7d8
         select_msg = _('Select file to export your wallet transactions to')
         hbox, filename_e, csv_button = filename_field(self, self.config, defaultname, select_msg)
         vbox.addLayout(hbox)
@@ -2618,11 +2477,7 @@
         address_e.textChanged.connect(on_address)
         if not d.exec_():
             return
-<<<<<<< HEAD
         from vialectrum.wallet import sweep_preparations
-=======
-        from electrum_ltc.wallet import sweep_preparations
->>>>>>> 128ac7d8
         try:
             self.do_clear()
             coins, keypairs = sweep_preparations(get_pk(), self.network)
@@ -2695,11 +2550,7 @@
         lang_help = _('Select which language is used in the GUI (after restart).')
         lang_label = HelpLabel(_('Language') + ':', lang_help)
         lang_combo = QComboBox()
-<<<<<<< HEAD
         from vialectrum.i18n import languages
-=======
-        from electrum_ltc.i18n import languages
->>>>>>> 128ac7d8
         lang_combo.addItems(list(languages.values()))
         try:
             index = languages.keys().index(self.config.get("language",''))
@@ -2766,11 +2617,7 @@
         self.fee_unit = self.config.get('fee_unit', 0)
         fee_unit_label = HelpLabel(_('Fee Unit') + ':', '')
         fee_unit_combo = QComboBox()
-<<<<<<< HEAD
         fee_unit_combo.addItems([_('sat/byte'), _('mVIA/kB')])
-=======
-        fee_unit_combo.addItems([_('sat/byte'), _('mLTC/kB')])
->>>>>>> 128ac7d8
         fee_unit_combo.setCurrentIndex(self.fee_unit)
         def on_fee_unit(x):
             self.fee_unit = x
@@ -2829,15 +2676,9 @@
         SSL_id_e.setReadOnly(True)
         id_widgets.append((SSL_id_label, SSL_id_e))
 
-<<<<<<< HEAD
         units = ['VIA', 'mVIA', 'bits']
         msg = _('Base unit of your wallet.')\
               + '\n1VIA=1000mVIA.\n' \
-=======
-        units = ['LTC', 'mLTC', 'bits']
-        msg = _('Base unit of your wallet.')\
-              + '\n1LTC=1000mLTC.\n' \
->>>>>>> 128ac7d8
               + _(' These settings affects the fields in the Send tab')+' '
         unit_label = HelpLabel(_('Base unit') + ':', msg)
         unit_combo = QComboBox()
@@ -2849,15 +2690,9 @@
                 return
             edits = self.amount_e, self.fee_e, self.receive_amount_e
             amounts = [edit.get_amount() for edit in edits]
-<<<<<<< HEAD
             if unit_result == 'VIA':
                 self.decimal_point = 8
             elif unit_result == 'mVIA':
-=======
-            if unit_result == 'LTC':
-                self.decimal_point = 8
-            elif unit_result == 'mLTC':
->>>>>>> 128ac7d8
                 self.decimal_point = 5
             elif unit_result == 'bits':
                 self.decimal_point = 2
@@ -2885,11 +2720,7 @@
         block_ex_combo.currentIndexChanged.connect(on_be)
         gui_widgets.append((block_ex_label, block_ex_combo))
 
-<<<<<<< HEAD
         from vialectrum import qrscanner
-=======
-        from electrum_ltc import qrscanner
->>>>>>> 128ac7d8
         system_cameras = qrscanner._find_system_cameras()
         qr_combo = QComboBox()
         qr_combo.addItem("Default","default")
