--- conflicted
+++ resolved
@@ -216,11 +216,7 @@
 class MercadoBitcoin(ExchangeBase):
 
     def get_rates(self,ccy):
-<<<<<<< HEAD
-        json = self.get_json('mercadobitcoin.net', '/api/v2/ticker_viacoin')
-=======
-        json = self.get_json('www.mercadobitcoin.net', '/api/ltc/ticker/')
->>>>>>> 061df6f5
+        json = self.get_json('www.mercadobitcoin.net', '/api/via/ticker/')
         return {'BRL': Decimal(json['ticker']['last'])}
 
 
